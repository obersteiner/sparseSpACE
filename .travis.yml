language: python
install:
  - pip3 install numpy
  - pip3 install scipy 
  - pip3 install matplotlib
  - pip3 install nose
<<<<<<< HEAD
  - pip3 install fenics
=======
  - pip3 install sklearn
>>>>>>> 1ba7d532
  - git clone https://github.com/jonathf/chaospy.git
  - cd chaospy
  - git checkout development
  - pip3 install .
  - cd ..
script:
  - ls
  - python3 -m nose -w test/<|MERGE_RESOLUTION|>--- conflicted
+++ resolved
@@ -4,11 +4,8 @@
   - pip3 install scipy 
   - pip3 install matplotlib
   - pip3 install nose
-<<<<<<< HEAD
   - pip3 install fenics
-=======
   - pip3 install sklearn
->>>>>>> 1ba7d532
   - git clone https://github.com/jonathf/chaospy.git
   - cd chaospy
   - git checkout development
