--- conflicted
+++ resolved
@@ -59,11 +59,7 @@
         
 
 class ErrorCalculatorExtendSplit(ErrorCalculator):
-<<<<<<< HEAD
-    def calc_error(self, f, refine_object):
-=======
     def calc_error(self, f, refine_object, norm):
->>>>>>> 27ce352b
         if refine_object.switch_to_parent_estimation:
             return LA.norm(abs(refine_object.sum_siblings - refine_object.parent_info.previous_value), norm)
         else:
