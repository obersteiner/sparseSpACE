--- conflicted
+++ resolved
@@ -63,11 +63,7 @@
         pass
 
     # this method plots the function in the specified area for 2D
-<<<<<<< HEAD
-    def plot(self, start, end, filename=None, plotdimension=0, points_per_dim=10 ** 2):
-=======
-    def plot(self, start: Sequence[float], end: Sequence[float], filename: str=None, plotdimension: int=0) -> None:
->>>>>>> 28fdfc69
+    def plot(self, start: Sequence[float], end: Sequence[float], filename: str=None, plotdimension: int=0, points_per_dim: int=10 ** 2) -> None:
         dim = len(start)
         if dim > 2:
             print("Cannot plot function with dim > 2")
