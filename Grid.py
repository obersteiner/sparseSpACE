--- conflicted
+++ resolved
@@ -470,15 +470,11 @@
                 weightsD = self.compute_1D_quad_weights(grid_points[d], self.a[d], self.b[d], d)
             else:
                 coordsD = grid_points[d][1:-1]
-<<<<<<< HEAD
-                weightsD = self.compute_1D_quad_weights(grid_points[d], self.a[d], self.b[d], d)[1:-1]
-=======
                 weightsD = self.compute_1D_quad_weights(grid_points[d], self.a[d], self.b[d])[1:-1]
             if self.modified_basis and not (self.b[d]-self.a[d]) * (1-10**-12) <= sum(weightsD) <= (self.b[d]-self.a[d]) * (1+10**-12):
                 print(grid_points[d], weightsD)
             if self.modified_basis:
                 assert (self.b[d]-self.a[d]) * (1-10**-12) <= sum(weightsD) <= (self.b[d]-self.a[d]) * (1+10**-12)
->>>>>>> 6b18f291
 
             #print(coordsD, grid_points[d], weightsD)
             self.coords.append(coordsD)
