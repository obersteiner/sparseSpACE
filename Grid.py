import numpy as np
import abc, logging
from Integrator import *
import numpy.polynomial.legendre as legendre
from math import isclose
from BasisFunctions import *
from Utils import *

# the grid class provides basic functionalities for an abstract grid
class Grid(object):

    def __init__(self, a, b, boundary=True):
        self.boundary = boundary
        self.a = a
        self.b = b

    # integrates the grid on the specified area for function f
    def integrate(self, f, levelvec, start, end):
        if not self.is_global():
            self.setCurrentArea(start, end, levelvec)
        return self.integrator(f, self.levelToNumPoints(levelvec), start, end)

    # def integrate_point(self, f, levelvec, start, end, point):
    #    if not self.isGlobal():
    #        self.setCurrentArea(start, end, levelvec)
    #    return self.integrator.integrate_point(f, point)

    # returns if all grid components are nested
    def isNested(self):
        return all([self.grids[d].is_nested() for d in range(len(self.grids))])

    # the default case is that a grid is not globally but only locally defined
    def is_global(self):
        return False

    # this method can be used to generate a local grid for the given area and the specified number of points
    # typically the local grid is constructed for each area in the refinement graph during the algorithm
    @abc.abstractmethod
    def setCurrentArea(self, start, end, levelvec):
        pass

    # this method returns the actual coordinate of a point specified by the indexvector of the point
    # (e.g. in a 3 by 3 equdistant grid on the unit interval, the point [1,1] would have coordinate (0.5,0.5) and point [0,2] coordinate (0,1)
    # overwrite if necessary
    def getCoordinate(self, indexvector):
        position = np.empty(self.dim)
        for d in range(self.dim):
            position[d] = self.coordinate_array[d][indexvector[d]]
        return position

    # this method translates a point in an equidistant mesh of level self.levelvec to its corresponding index
    def getIndexTo1DCoordinate(self, coordinate, level):
        return coordinate * 2 ** level

    def point_not_zero(self, p):
        # print(p, self.grid.boundary or not (self.point_on_boundary(p)))
        return self.boundary or not (self.point_on_boundary(p))

    def point_on_boundary(self, p):
        # print("2",p, (p == self.a).any() or (p == self.b).any())
        return ([isclose(c, self.a) for c in p]).any() or ([isclose(c, self.b) for c in p]).any()

    def get_points_and_weights(self):
        return self.getPoints(), self.get_weights()

    def get_weights(self):
        return np.asarray(list(self.getWeight(index) for index in get_cross_product_range(self.numPoints)))

    def get_mid_point(self, a, b, d):
        #if self.numPoints[d] == 1:
        #    return self.coordinate_array[d][0]
        #else:
        #    if self.numPoints[d] % 2 == 1:
        #        return sorted(self.coordinate_array[d])[int(self.numPoints[d]/2)]
        return self.grids[d].get_mid_point(a, b)

    def setCurrentArea(self, start, end, levelvec):
        self.start = start
        self.end = end
        self.dim = len(start)
        self.levelvec = levelvec
        for d in range(self.dim):
            self.grids[d].set_current_area(self.start[d], self.end[d], self.levelvec[d])
        self.numPoints = self.levelToNumPoints(levelvec)
        self.numPointsWithBoundary = self.levelToNumPointsWithBoundary(levelvec)
        self.coordinate_array = []
        self.weights = []
        self.length = np.array(end) - np.array(start)
        # prepare coordinates and weights
        for d in range(self.dim):
            self.grids[d].set_current_area(self.start[d], self.end[d], self.levelvec[d])
            coordsD = self.grids[d].coords
            weightsD = self.grids[d].weights
            self.coordinate_array.append(coordsD)
            self.weights.append(weightsD)
        # print(coords)

    # this method returns the number of points in the grid that correspond to the specified levelvector
    def levelToNumPoints(self, levelvec):
        numPoints = np.zeros(len(levelvec), dtype=int)
        for d in range(len(levelvec)):
            numPoints[d] = self.grids[d].level_to_num_points_1d(levelvec[d])
        return numPoints

    # this method returns the number of points in the grid that correspond to the specified levelvector
    def levelToNumPointsWithBoundary(self, levelvec):
        numPoints = np.zeros(len(levelvec), dtype=int)
        for d in range(len(levelvec)):
            boundary_save = self.grids[d].boundary
            self.grids[d].boundary = True
            numPoints[d] = self.grids[d].level_to_num_points_1d(levelvec[d])
            self.grids[d].boundary = boundary_save

        return numPoints

    # this method returns all the coordinate tuples of all points in the grid
    def getPoints(self):
        return get_cross_product(self.coordinate_array)

    # this method returns the quadrature weight for the point specified by the indexvector
    def getWeight(self, indexvector):
        weight = 1
        for d in range(self.dim):
            weight *= self.weights[d][indexvector[d]]
        return weight

    def is_high_order_grid(self):
        return False

    def get_boundaries(self):
        boundaries = []
        for grid in self.grids:
            boundaries.append(grid.boundary)
        return boundaries

    def set_boundaries(self, boundaries):
        for d, grid in enumerate(self.grids):
            grid.boundary = boundaries[d]

    def get_coordinates(self):
        return self.coordinate_array

    def get_coordinates_dim(self, d):
        return self.coordinate_array[d]

from scipy.optimize import fmin
from scipy.special import eval_hermitenorm, eval_sh_legendre


class MixedGrid(Grid):
    def __init__(self, a, b, dim, grids, boundary=None, integrator=None):
        self.a = a
        self.b = b
        if integrator is None:
            self.integrator = IntegratorArbitraryGridScalarProduct(self)
        else:
            if integrator == 'old':
                self.integrator = IntegratorArbitraryGrid(self)
            else:
                assert False
        self.dim = dim
        assert (len(grids) == dim)
        self.grids = grids
        self.boundary = all([grid.boundary for grid in grids])

    def is_high_order_grid(self):
        return any([grid.is_high_order_grid() for grid in self.grids])

class Grid1d(object):
    def __init__(self, a=None, b=None, boundary=True):
        self.boundary = boundary
        self.a = a
        self.b = b

    def set_current_area(self, start, end, level):
        self.start = start
        self.end = end
        self.level = level
        self.num_points = self.level_to_num_points_1d(level)
        boundary_save = self.boundary
        self.boundary = True
        self.num_points_with_boundary = self.level_to_num_points_1d(level)
        self.boundary = boundary_save
        self.length = end - start
        # coords, weights = self.get_1d_points_and_weights(level)

        self.lowerBorder = int(0)
        self.upperBorder = self.num_points
        if not self.boundary and self.num_points < self.num_points_with_boundary:
            if isclose(start, self.a):
                self.lowerBorder = 1
            if isclose(end, self.b):
                self.upperBorder = self.num_points_with_boundary - 1
            else:
                self.upperBorder = self.num_points_with_boundary
        # equidistant spacing; only valid for equidistant grids
        self.spacing = (end - start) / (self.num_points_with_boundary - 1)
        coordsD, weightsD = self.get_1d_points_and_weights()
        self.coords = coordsD
        self.weights = weightsD


    @abc.abstractmethod
    def get_1d_points_and_weights(self):
        pass

    def get_1D_level_weights(self):
        return [self.get_1d_weight(i) for i in range(self.num_points)]

    @abc.abstractmethod
    def get_1d_weight(self, index):
        pass

    def get_mid_point(self, a, b):
        return (a + b) / 2.0

    # the default case is that a grid is nested; overwrite this if not nested!
    def is_nested(self):
        return True

    def is_high_order_grid(self):
        return False

class BSplineGrid(Grid):
    def __init__(self, a, b, dim, boundary=True, p=3):
        self.boundary = boundary
        self.a = a
        self.b = b
        self.integrator = IntegratorHierarchicalBSpline(self)
        self.grids = [BSplineGrid1D(a=a[d], b=b[d], boundary=self.boundary, p=p) for d in range(dim)]
        self.p = p

    def is_high_order_grid(self):
        return self.p > 1

    def get_basis(self, d, index):
        return self.grids[d].splines[index]

class BSplineGrid1D(Grid1d):
    def __init__(self, a, b, boundary, p):
        super().__init__(a=a, b=b, boundary=boundary)
        self.p = p #spline order
        assert p % 2 == 1
        self.coords_gauss, self.weights_gauss = legendre.leggauss(int((self.p+1)/2))


    def level_to_num_points_1d(self, level):
        return 2 ** level + 1 - (1 if not self.boundary else 0) * (
                int(1 if isclose(self.start, self.a) else 0) + int(1 if self.end == self.b else 0))

    def get_1d_points_and_weights(self):
        coordsD = self.get_1D_level_points(self.level, self.start, self.end)
        # print(coordsD)
        weightsD = np.array(self.compute_1D_quad_weights(coordsD))
        return coordsD, weightsD

    def get_1D_level_points(self, level, a, b):
        N = 2**level + 1 #inner points including boundary points
        #h = (b - a) / (N - 1)
        #N_knot = N + 2 * self.p
        #self.knots = np.linspace(a - self.p * h, b + self.p * h, N_knot)
        return np.linspace(a, b, N)

    def compute_1D_quad_weights(self, grid_1D):
        self.start = np.array(self.start)
        self.end = np.array(self.end)

        # level = 0
        weights = np.zeros(2 ** self.level + 1)
        self.splines = np.empty(2 ** self.level + 1, dtype=object)
        l = self.level
        stride = 2 ** (self.level - l)
        h = (self.end - self.start) / 2 ** l
        if l < log2(self.p + 1):
            knots = np.linspace(self.start, self.end, 2 ** l + 1)
        else:
            knots = np.array([self.start + i * h for i in range(-self.p, 2 ** l + self.p + 1) if
                              i <= 0 or (self.p + 1) / 2 <= i <= 2 ** l - (self.p + 1) / 2 or i >= 2 ** l])
        #print(knots)

        for i in range(0, 2**l + 1):
            spline = HierarchicalNotAKnotBSpline(self.p, i, l, knots)
            self.splines[i * stride] = spline
            weights[i * stride] = spline.get_integral(self.start, self.end, self.coords_gauss, self.weights_gauss)
        #print(self.get_1D_level_points(self.level, self.start, self.end), knots)
        return weights

    def get_hierarchical_splines(self, grid_1D, l, weights):
        stride = 2**(self.level - l)
        h = (self.b - self.a) / 2**l
        if l < log2(self.p + 1):
            knots = np.linspace(self.a, self.b, 2**l + 1)
        else:
            knots = np.array([self.a + i * h for i in range(-self.p,2**l + self.p + 1) if  i <= 0 or (self.p + 1)/2 <= i <= 2**l - (self.p+1)/2 or i >= 2**l])
        #print(knots)
        if l == 0:
            start = 0
            end = 2
            step = 1
        else:
            start = 1
            end = 2**l
            step = 2
        for i in range(start, end, step):
            spline = HierarchicalNotAKnotBSpline(self.p, i, l, knots)
            self.splines[i*stride] = spline
            weights[i*stride] = spline.get_integral(self.a, self.b, self.coords_gauss, self.weights_gauss)

    def is_high_order_grid(self):
        return self.p > 1

# this class generates a Leja grid which constructs 1D Leja grid structures
# and constructs the tensorized grid according to the levelvector
class LejaGrid(Grid):
    def __init__(self, a, b, dim, boundary=True, integrator=None):
        self.boundary = boundary
        self.a = a
        self.b = b
        if integrator is None:
            self.integrator = IntegratorArbitraryGridScalarProduct(self)
        else:
            if integrator == 'old':
                self.integrator = IntegratorArbitraryGrid(self)
            else:
                assert False
        self.linear_growth_factor = 2
        self.grids = [LejaGrid1D(a=a[d], b=b[d], boundary=self.boundary) for d in range(dim)]


class LejaGrid1D(Grid1d):
    def __init__(self, a, b, boundary):
        super().__init__(a=a, b=b, boundary=boundary)
        self.linear_growth_factor = 2

    def get_1d_points_and_weights(self):
        coordsD = self.get_1D_level_points(self.level, 0, 1)
        # print(coordsD)
        weightsD = np.array(self.compute_1D_quad_weights(coordsD)) * self.length
        coordsD = np.array(coordsD)
        coordsD *= self.length
        coordsD += self.start
        return coordsD, weightsD

    def level_to_num_points_1d(self, level):
        if level == 0:
            numPoints = 2
        else:
            numPoints = self.linear_growth_factor * (level + 1) - 1
        return numPoints

    def compute_1D_quad_weights(self, grid_1D):
        N = len(grid_1D)
        V = np.zeros((N, N))

        for i in range(N):
            for j in range(N):
                V[i, j] = eval_sh_legendre(j, grid_1D[i]) * np.sqrt(2 * j + 1)

        weights = np.linalg.inv(V)[0, :]

        return weights

    def __minimize_function(self, func, a, b):

        guess = a + (b - a) / 2.0
        f_min = fmin(func, guess, xtol=1e-14, maxiter=10000, disp=False)[-1]

        return f_min

    def __get_lleja_poly(self, x, sorted_points, a, b, weightFunction=lambda x: 1.0 / s):

        if (x < a or x > b):
            return -1

        poly = 1.0
        for i in range(len(sorted_points)):
            poly *= np.abs(x - sorted_points[i])

        poly *= weightFunction(x)

        return poly

    def __get_neg_lleja_poly(self, x, sorted_points, a, b, weightFunction=lambda x: 1.0):

        return (-1.0) * self.__get_lleja_poly(x, sorted_points, a, b, weightFunction)

    def __get_starting_point(self, a, b, weightFunction=lambda x: 1.0):

        neg_weight = lambda x: -weightFunction(x)
        starting_point = self.__minimize_function(neg_weight, a, b)

        return starting_point

    def get_1D_level_points(self, curr_level, left_bound, right_bound, weightFunction=lambda x: 1.0, eps=1e-14):

        sorted_points = []
        unsorted_points = []
        no_points = self.level_to_num_points_1d(curr_level)
        if no_points == 2:
            return np.array([left_bound, right_bound], dtype=np.float64)
        starting_point = self.__get_starting_point(left_bound, right_bound, weightFunction)
        sorted_points.append(starting_point)
        unsorted_points.append(starting_point)

        for point in range(1, no_points):
            x_val = []
            y_val = []

            a = 0.
            b = left_bound
            for i in range(len(sorted_points) + 1):
                sorted_points = sorted(sorted_points)

                a = b
                if i < len(sorted_points):
                    b = sorted_points[i]
                else:
                    b = right_bound

                x_min = (a + b) / 2.0
                y_min = 0.0

                if np.abs(b - a) > eps:
                    wlleja_func = lambda x: self.__get_neg_lleja_poly(x, sorted_points, a, b, weightFunction)
                    x_min = self.__minimize_function(wlleja_func, a, b)

                    x_val.append(x_min)
                    y_min = wlleja_func(x_val[-1])
                    y_val.append(y_min)
                else:
                    x_val.append(x_min)
                    y_val.append(y_min)

            wlleja_point = x_val[y_val.index(np.min(y_val))]
            sorted_points.append(wlleja_point)
            unsorted_points.append(wlleja_point)

        sorted_points = np.array(sorted(unsorted_points), dtype=np.float64)
        sorted_points[0] = left_bound
        sorted_points[-1] = right_bound

        return sorted_points


# this class provides an equdistant mesh and uses the trapezoidal rule compute the quadrature
class TrapezoidalGrid(Grid):
    def __init__(self, a, b, dim, boundary=True, integrator=None, modified_basis=False):
        self.a = a
        self.b = b
        self.boundary = boundary
        self.modified_basis = modified_basis
        if integrator is None:
            self.integrator = IntegratorArbitraryGridScalarProduct(self)
        else:
            if integrator == 'old':
                self.integrator = IntegratorArbitraryGrid(self)
            else:
                assert False
        self.grids = [TrapezoidalGrid1D(a=a[d], b=b[d], boundary=self.boundary, modified_basis=modified_basis) for d in range(dim)]


class TrapezoidalGrid1D(Grid1d):

    def __init__(self, a=None, b=None, boundary=True, modified_basis=False):
        super().__init__(a, b, boundary)
        self.modified_basis = modified_basis
        assert (not self.boundary) or (not modified_basis)

    def level_to_num_points_1d(self, level):
        return 2 ** level + 1 - (1 if not self.boundary else 0) * (
                int(1 if isclose(self.start, self.a) else 0) + int(1 if self.end == self.b else 0))

    def get_1d_points_and_weights(self):
        coordsD = self.get_1D_level_points()
        weightsD = self.get_1D_level_weights()
        # print(coordsD, weightsD, self.lowerBorder, self.upperBorder, self.a, self.b, self.start, self.end)
        return coordsD, weightsD

    def get_1D_level_points(self):
        return np.linspace(self.start, self.end, self.num_points_with_boundary)[self.lowerBorder:self.upperBorder]

    def get_1d_weight(self, index):
        if self.modified_basis:
            if self.num_points == 1:
                return self.end - self.start
            elif self.num_points == 2:
                if self.lowerBorder == 1:
                    if index == 0:
                        return self.end - self.start
                    else:
                        return 0
                elif self.upperBorder == self.num_points_with_boundary - 1:
                    if index == 1:
                        return self.end - self.start
                    else:
                        return 0
                else:
                    return self.weight_composite_trapezoidal()
            else:
                if index == 0 and self.lowerBorder == 1:
                    return 2 * self.spacing
                elif index == 1 and self.lowerBorder == 1:
                    if self.num_points == 3 and self.upperBorder == self.num_points_with_boundary - 1:
                        return 0
                    else:
                        return self.weight_composite_trapezoidal(index) * 0.5
                elif index == self.num_points - 1 and self.upperBorder == self.num_points_with_boundary - 1:
                    return 2 * self.spacing
                elif index == self.num_points - 2 and self.upperBorder == self.num_points_with_boundary - 1:
                    return self.weight_composite_trapezoidal(index) * 0.5
                else:
                    return self.weight_composite_trapezoidal(index)
        else:
            return self.weight_composite_trapezoidal(index)

    def weight_composite_trapezoidal(self, index):
        return self.spacing * (0.5 if index + self.lowerBorder == 0 or index + self.lowerBorder == \
                                      self.num_points_with_boundary - 1 else 1)


# this class generates a grid according to the roots of Chebyshev points and applies a Clenshaw Curtis quadrature
# the formulas are taken from: http://citeseerx.ist.psu.edu/viewdoc/download?doi=10.1.1.33.3141&rep=rep1&type=pdf
class ClenshawCurtisGrid(Grid):
    def __init__(self, a, b, dim, boundary=True, integrator=None):
        self.a = a
        self.b = b
        self.boundary = boundary
        if integrator is None:
            self.integrator = IntegratorArbitraryGridScalarProduct(self)
        else:
            if integrator == 'old':
                self.integrator = IntegratorArbitraryGrid(self)
            else:
                assert False
        self.grids = [ClenshawCurtisGrid1D(a=a[d], b=b[d], boundary=self.boundary) for d in range(dim)]

    def is_high_order_grid(self):
        return True

class ClenshawCurtisGrid1D(Grid1d):
    def level_to_num_points_1d(self, level):
        return 2 ** level + 1 - int(not self.boundary) * (int(self.start == 0) + int(self.end == 1))

    def get_1d_points_and_weights(self):
        coordsD = self.get_1D_level_points()
        weightsD = self.get_1D_level_weights()
        return coordsD, weightsD

    def get_1D_level_points(self):
        coordinates = np.empty(self.num_points)
        for i in range(self.num_points):
            coordinates[i] = self.start + (
                    1 - math.cos(math.pi * (i + self.lowerBorder) / (self.num_points_with_boundary - 1))) * \
                             self.length / 2
        return coordinates

    def get_1d_weight(self, index):
        weight = self.length / 2.0
        if self.num_points_with_boundary > 2:
            if index == 0 or index == self.num_points_with_boundary - 1:
                weight_factor = 1.0 / ((self.num_points_with_boundary - 2) * self.num_points_with_boundary)
            else:
                weight_factor = 0.0
                for j in range(1, math.floor((self.num_points_with_boundary - 1) / 2.0) + 1):
                    term = 1.0 / (1.0 - 4 * j * j) * math.cos(
                        2 * math.pi * index * j / (self.num_points_with_boundary - 1))
                    if j == math.floor((self.num_points_with_boundary - 1) / 2.0):
                        term *= 0.5
                    weight_factor += term
                weight_factor = 2.0 / (self.num_points_with_boundary - 1) * (1 + 2 * weight_factor)
            weight *= weight_factor
        return weight

    def is_high_order_grid(self):
        return True


class GlobalTrapezoidalGrid(Grid):
    def __init__(self, a, b, boundary=True, modified_basis=False):
        self.boundary = boundary
        self.integrator = IntegratorArbitraryGrid(self)
        self.a = a
        self.b = b
        self.dim = len(a)
        self.length = np.array(b) - np.array(a)
        self.modified_basis = modified_basis
        assert not(modified_basis) or not(boundary)

    def is_global(self):
        return True

    def isNested(self):
        return True

    def set_grid(self, grid_points, grid_levels):
        self.coords = []
        self.weights = []
        if self.boundary:
            self.numPoints = [len(grid_points[d]) for d in range(self.dim)]
            self.numPointsWithBoundary = [len(grid_points[d]) for d in range(self.dim)]
        else:
            self.numPoints = [len(grid_points[d]) - 2 for d in range(self.dim)]
            self.numPointsWithBoundary = [len(grid_points[d]) for d in range(self.dim)]

        for d in range(self.dim):
            # check if grid_points are sorted
            assert all(grid_points[d][i] <= grid_points[d][i + 1] for i in range(len(grid_points[d]) - 1))
            if self.boundary:
                coordsD = grid_points[d]
                weightsD = self.compute_1D_quad_weights(grid_points[d], self.a[d], self.b[d], d)
            else:
                coordsD = grid_points[d][1:-1]
                weightsD = self.compute_1D_quad_weights(grid_points[d], self.a[d], self.b[d], d)[1:-1]
            if self.modified_basis and not (self.b[d]-self.a[d]) * (1-10**-12) <= sum(weightsD) <= (self.b[d]-self.a[d]) * (1+10**-12):
                print(grid_points[d], weightsD)
            if self.modified_basis:
                assert (self.b[d]-self.a[d]) * (1-10**-12) <= sum(weightsD) <= (self.b[d]-self.a[d]) * (1+10**-12)

            #print(coordsD, grid_points[d], weightsD)
            self.coords.append(coordsD)
            self.weights.append(weightsD)
            self.numPoints[d] = len(coordsD)

    def compute_1D_quad_weights(self, grid_1D, a, b, _d=-1):
        weights = np.zeros(len(grid_1D))
        if self.modified_basis and len(grid_1D) == 3:
            weights[1] = b - a
        elif self.modified_basis and len(grid_1D) == 4:
            weights[2] = (b**2/2 - b *grid_1D[1] - a**2/2 + a * grid_1D[1]) / (grid_1D[2] - grid_1D[1])
            weights[1] = -1 *weights[2] + b - a
        else:
            for i in range(len(grid_1D)):
                if i > 0:
                    if self.modified_basis and i == 1:
                        #weights[i] += (grid_1D[i+1] - grid_1D[i - 1])
                        h_b = (grid_1D[i + 1] - grid_1D[i - 1])
                        h_a = (grid_1D[i + 1] - grid_1D[i])
                        #print(h_b, h_a, h_b ** 2 / (2 * h_a))
                        weights[i] += h_b ** 2 / (2 * h_a)
                    elif self.modified_basis and i == 2:
                        #pass
                        h_b = (grid_1D[i] - grid_1D[i - 2])
                        h_a = (grid_1D[i] - grid_1D[i - 1])
                        weights[i] += h_b - h_b ** 2 / (2 * h_a)
                    else:
                        if not (self.modified_basis and i == len(grid_1D) - 2):
                            weights[i] += 0.5 * (grid_1D[i] - grid_1D[i - 1])
                #elif grid_1D[0] > a:
                #    weights[i] += 0.5 * (grid_1D[i] - a)
                #print(weights)

                if i < len(grid_1D) - 1:
                    if self.modified_basis and i == len(grid_1D) - 2:
                        if i > 1:
                            h_b = (grid_1D[i + 1] - grid_1D[i-1])
                            h_a = (grid_1D[i] - grid_1D[i - 1])
                            #weights[i] += (grid_1D[i + 1] - grid_1D[i-1])
                            weights[i] += h_b**2 / (2*h_a)

                    elif self.modified_basis and i == len(grid_1D) - 3:
                        #pass
                        if i > 1:
                            h_b = (grid_1D[i + 2] - grid_1D[i])
                            h_a = (grid_1D[i + 1] - grid_1D[i])
                            weights[i] += h_b - h_b**2/(2*h_a)
                    else:
                        if not(self.modified_basis and i == 1):
                            weights[i] += 0.5*(grid_1D[i + 1] - grid_1D[i])
                #elif grid_1D[len(grid_1D) - 1] < b:
                #    weights[i] += 0.5 * (b - grid_1D[i])
                #print(weights)
        #print(grid_1D, weights)
        return weights

    def levelToNumPoints(self, levelvec):
        if hasattr(self, 'numPoints'):
            return self.numPoints
        else:
            return [2 ** levelvec[d] + 1 - int(self.boundary == False) * 2 for d in range(self.dim)]

    def getPoints(self):
        return get_cross_product(self.coords)

    def getCoordinate(self, indexvector):
        position = np.zeros(self.dim)
        for d in range(self.dim):
            position[d] = self.coords[d][indexvector[d]]
        return position

    def get_mid_point(self, a, b, _d=-1):
        mid = 0.5 * (a + b)
        assert a < mid < b, "Could not calculate the middle between {} and {}".format(a, b)
        return mid


class GlobalTrapezoidalGridWeighted(GlobalTrapezoidalGrid):
    def __init__(self, a, b, uq_operation, boundary=True):
        super().__init__(a, b, boundary)
        self.distributions = uq_operation.get_distributions()
        self.weight_caches = [dict() for _ in range(self.dim)]

    @staticmethod
    def get_middle_weighted(a, b, cdf, ppf):
        # This is used to split a refinement object so that the new
        # ones have the same probability
        cdf_mid = 0.5 * (cdf(a) + cdf(b))
        mid = ppf(cdf_mid)
        assert isinstance(mid, float)
        # ~ mid = optimize.toms748(lambda x: distr.cdf(x) - cdf_mid,
            # ~ self.start, self.end, rtol=0.01)
        # ~ mid = max(min(mid, self.end), self.start)
        # ~ print("a,b,mid,cdf_mid", a, b, mid, cdf_mid, cdf(a), cdf(b))
        if not a < mid < b:
            print("Could not calculate the weighted middle")
            mid = 0.5 * (a + b)
            if not a < mid < b:
                print(f"Warning: Could not calculate the middle between {a} and {b}")
                if math.isinf(a):
                    mid = b - 10 ** -14
                elif math.isinf(b):
                    mid = a + 10 ** -14
        return mid

    def get_mid_point(self, a, b, d):
        distr = self.distributions[d]
        return self.get_middle_weighted(a, b, distr.cdf, distr.ppf)

    @staticmethod
    def compute_weights(grid_1D, a, b, pdf, cdf, boundary, cached_weights=None):
        num_points = len(grid_1D)
        if num_points == 1:
            return [1.0]
        elif not boundary and num_points == 3:
            return [0.0, 1.0, 0.0]
        assert boundary or num_points > 3
        have_cache = cached_weights is not None
        weights = np.zeros(num_points)
        for i in range(num_points-1):
            x1 = grid_1D[i]
            x2 = grid_1D[i+1]
            if have_cache and (x1, x2) in cached_weights:
                # Reuse previously calculated weights when available
                w1, w2 = cached_weights[(x1, x2)]
            else:
                # Calculate weights with the method of undetermined coefficients
                moment_0 = cdf(x2) - cdf(x1)
                # w1 + w2 = moment_0
                moment_1 = integrate.quad(lambda x: x * pdf(x), x1, x2,
                    epsrel=10 ** -2, epsabs=np.inf)[0]
                # w1 * x1 + w2 * x2 = moment_1
                if math.isinf(x1):
                    # For infinite borders, L'Hospital leads to a simple w2
                    w2 = moment_0
                elif math.isinf(x2):
                    w2 = 0
                else:
                    w2 = (moment_1 - moment_0 * x1) / (x2 - x1)
                w1 = moment_0 - w2
                # ~ print("dd", w1, w2, x1, x2, moment_0, moment_1)
                if have_cache:
                    cached_weights[(x1, x2)] = (w1, w2)
            # Add them to the composite quadrature weights
            weights[i] += w1
            weights[i+1] += w2

        # Sometimes very small weights are negative instead of 0 due to
        # numerical errors
        for i in range(num_points):
            if weights[i] >= 0.0:
                continue
            assert -weights[i] < 10 ** -5, "calculated negative weight"
            weights[i] = 0.0

        if not boundary:
            # Remove weights from boundary points and normalize
            weights[0] = 0.0
            weights[-1] = 0.0
            f = 1.0 / sum(weights[1:-1])
            weights[1:-1] = [f * v for v in weights[1:-1]]
        else:
            if abs(1.0 - sum(weights)) > 10 ** -4:
                print("warning: 1D weights sum is {}".format(sum(weights)))

        return weights

    def compute_1D_quad_weights(self, grid_1D, a, b, d):
        distr = self.distributions[d]
        return self.compute_weights(grid_1D, a, b, distr.pdf, distr.cdf,
            self.boundary, cached_weights=self.weight_caches[d])


    def get_coordinates(self):
        return self.coords

    def get_coordinates_dim(self, d):
        return self.coords[d]

class GlobalBSplineGrid(GlobalTrapezoidalGrid):
    def __init__(self, a, b, boundary=True, modified_basis=False, p=3):
        self.boundary = boundary
        self.integrator = IntegratorHierarchicalBSpline(self)
        self.a = a
        self.b = b
        self.dim = len(a)
        self.length = np.array(b) - np.array(a)
        self.modified_basis = modified_basis
        assert p % 2 == 1
        self.p = p
        self.coords_gauss, self.weights_gauss = legendre.leggauss(int((self.p+1)/2))
        assert not(modified_basis) or not(boundary)

    def is_global(self):
        return True

    def isNested(self):
        return True

    def set_grid(self, grid_points, grid_levels):
        self.coords = []
        self.weights = []
        self.levels = []
        #print("Points and levels", grid_points, grid_levels)
        self.splines = [np.empty(len(grid_points[d]), dtype=object) for d in range(self.dim)]

        if self.boundary:
            self.numPoints = [len(grid_points[d]) for d in range(self.dim)]
            self.numPointsWithBoundary = [len(grid_points[d]) for d in range(self.dim)]
        else:
            self.numPoints = [len(grid_points[d]) - 2 for d in range(self.dim)]
            self.numPointsWithBoundary = [len(grid_points[d]) for d in range(self.dim)]

        for d in range(self.dim):
            # check if grid_points are sorted
            assert all(grid_points[d][i] <= grid_points[d][i + 1] for i in range(len(grid_points[d]) - 1))
            if self.boundary:
                coordsD = grid_points[d]
                weightsD = self.compute_1D_quad_weights(grid_points[d], grid_levels[d], self.a[d], self.b[d], d)
                levelsD = grid_levels[d]
            else:
                coordsD = grid_points[d][1:-1]
                weightsD = self.compute_1D_quad_weights(grid_points[d], grid_levels[d], self.a[d], self.b[d], d)[1:-1]
                levelsD = grid_levels[d][1:-1]
            #if self.modified_basis and not (self.b[d]-self.a[d]) * (1-10**-12) <= sum(weightsD) <= (self.b[d]-self.a[d]) * (1+10**-12):
            #    print(grid_points[d], weightsD)
            #if self.modified_basis:
            #    assert (self.b[d]-self.a[d]) * (1-10**-12) <= sum(weightsD) <= (self.b[d]-self.a[d]) * (1+10**-12)

            #print(coordsD, grid_points[d], weightsD)
            self.coords.append(coordsD)
            self.weights.append(weightsD)
            self.levels.append(levelsD)
            self.numPoints[d] = len(coordsD)

    def compute_1D_quad_weights(self, grid_1D, grid_levels_1D, a, b, d):
        max_level = max(grid_levels_1D)
        grid_levels_1D = np.asarray(grid_levels_1D)
        level_coordinate_array = self.get_full_level_hierarchy(grid_1D, grid_levels_1D, a, b)
        #print(level_coordinate_array)
        self.start = a
        self.end = b
        # level = 0
        weights = np.zeros(len(grid_1D))
        starting_level = 0 if self.boundary else 1
        for l in range(starting_level, max_level + 1):
            h = (self.end - self.start) / 2 ** l
            # calculate knots for spline construction
            if l < log2(self.p + 1):
                knots = level_coordinate_array[l] #np.linspace(self.start, self.end, 2 ** l + 1)
            else:
                knots = np.array([self.start + i * h if i < 0 or i >= len(level_coordinate_array[l]) else level_coordinate_array[l][i] for i in range(-self.p, 2 ** l + self.p + 1) if
                                  i <= 0 or (self.p + 1) / 2 <= i <= 2 ** l - (self.p + 1) / 2 or i >= 2 ** l])
            #print(knots, "level", l, "dimension", d)
            #iterate over levels and add hierarchical B-Splines
            if l == 0:
                start = 0
                end = 2
                step = 1
            else:
                start = 1
                end = 2 ** l
                step = 2
            for i in range(start, end, step):
                # i is the index of the basis function
                # point associated to the basis (spline) with index i
                x_basis = level_coordinate_array[l][i]
                # if this knot is part of the grid insert it
                #print(i, x_basis, grid_1D, grid_levels_1D, l)
                if x_basis in grid_1D:
                    if self.modified_basis:
                        spline = HierarchicalNotAKnotBSplineModified(self.p, i, l, knots, a, b)
                    else:
                        spline = HierarchicalNotAKnotBSpline(self.p, i, l, knots)
                    index = grid_1D.index(x_basis)
                    self.splines[d][index] = spline
                    weights[index] = spline.get_integral(self.start, self.end, self.coords_gauss, self.weights_gauss)
        if not self.boundary:
            self.splines[d] = self.splines[d][1:-1]
        for spline in self.splines[d]:
            assert spline is not None
        return weights

    def get_full_level_hierarchy(self, grid_1D, grid_levels_1D, a, b):
        max_level = max(grid_levels_1D)
        grid_levels_1D = np.asarray(grid_levels_1D)
        level_coordinate_array = [[] for l in range(max_level + 1)]
        level_coordinate_array_complete = [[] for l in range(max_level + 1)]
        for i, coordinate in enumerate(grid_1D):
            level_coordinate_array[grid_levels_1D[i]].append(coordinate)
            if grid_levels_1D[i] == 0:
                level_coordinate_array_complete[grid_levels_1D[i]].append(coordinate)

        level_index = [[] for l in range(max_level + 1)]

        # fill up missing coordinates
        for l in range(1, max_level + 1):
            for i in range(2**(l-1)):
                level_coordinate_array_complete[l].append(level_coordinate_array_complete[l-1][i])
                if i == len(level_coordinate_array[l]) or level_coordinate_array[l][i] > level_coordinate_array_complete[l-1][i+1]:
                    start = level_coordinate_array_complete[l-1][i]

                    end = level_coordinate_array_complete[l-1][i+1]

                    midpoint = self.get_mid_point(start, end)
                    level_coordinate_array[l].insert(i, midpoint)
                    level_coordinate_array_complete[l].append(midpoint)
                else:
                    level_coordinate_array_complete[l].append(level_coordinate_array[l][i])
            level_coordinate_array_complete[l].append(level_coordinate_array_complete[l-1][-1])
        return level_coordinate_array_complete

    def get_mid_point(self, start, end):
        return 0.5 * (end + start)

    def get_basis(self, d, i):
        #print( self.splines)
        #print(self.splines[d][i](0))
        return self.splines[d][i]

class GlobalSimpsonGrid(Grid):
    def __init__(self, a, b, boundary=True, modified_basis=False):
        self.boundary = boundary
        self.integrator = IntegratorArbitraryGrid(self)
        self.a = a
        self.b = b
        self.dim = len(a)
        self.length = np.array(b) - np.array(a)
        self.modified_basis = False #modified_basis
        assert not(modified_basis) or not(boundary)

    def is_global(self):
        return True

    def isNested(self):
        return True

    def set_grid(self, grid_points, grid_levels):
        for d in range(self.dim):
            assert len(grid_points[d]) % 2 == 1
        self.coords = []
        self.weights = []
        if self.boundary:
            self.numPoints = [len(grid_points[d]) for d in range(self.dim)]
            self.numPointsWithBoundary = [len(grid_points[d]) for d in range(self.dim)]
        else:
            self.numPoints = [len(grid_points[d]) - 2 for d in range(self.dim)]
            self.numPointsWithBoundary = [len(grid_points[d]) for d in range(self.dim)]

        for d in range(self.dim):
            # check if grid_points are sorted
            assert all(grid_points[d][i] <= grid_points[d][i + 1] for i in range(len(grid_points[d]) - 1))
            if self.boundary:
                coordsD = grid_points[d]
                weightsD = self.compute_1D_quad_weights(grid_points[d], self.a[d], self.b[d])
            else:
                coordsD = grid_points[d][1:-1]
                weightsD = self.compute_1D_quad_weights(grid_points[d], self.a[d], self.b[d])[1:-1]
            if self.modified_basis and not (self.b[d]-self.a[d]) * (1-10**-12) <= sum(weightsD) <= (self.b[d]-self.a[d]) * (1+10**-12):
                print(grid_points[d], weightsD)
            if self.modified_basis:
                assert (self.b[d]-self.a[d]) * (1-10**-12) <= sum(weightsD) <= (self.b[d]-self.a[d]) * (1+10**-12)

            #print(coordsD, grid_points[d], weightsD)
            self.coords.append(coordsD)
            self.weights.append(weightsD)
            self.numPoints[d] = len(coordsD)
    # Weights computed using https://www.wolframalpha.com/input/?i=Solve+x%2By%2Bz+%3D+c+-+a,+a*x+%2B+b+*y+%2B+c+*+z+%3D+c%5E2+%2F+2+-+a%5E2+%2F+2,+++a%5E2*x+%2B+b%5E2+*y+%2B+c%5E2+*+z+%3D+c%5E3+%2F3+-+a%5E3+%2F+3++++for+++x,+y,+z
    def compute_1D_quad_weights(self, grid_1D, a, b):
        weights = np.zeros(len(grid_1D))
        assert len(grid_1D) >= 3

        for i in range(len(grid_1D)):

            if i % 2 == 0:
                if i > 0:
                    x_1 = grid_1D[i - 2]
                    x_2 = grid_1D[i - 1]
                    x_3 = grid_1D[i]
                    weights[i] += (x_1 - x_3) * (x_1 - 3*x_2 + 2*x_3) / (6 * (x_2 - x_3))
                if i < len(grid_1D) - 1:
                    x_1 = grid_1D[i]
                    x_2 = grid_1D[i + 1]
                    x_3 = grid_1D[i + 2]
                    weights[i] += (x_3 - x_1) * (2*x_1 - 3*x_2 + x_3) / (6 *(x_1 - x_2))
            else:
                x_1 = grid_1D[i-1]
                x_2 = grid_1D[i]
                x_3 = grid_1D[i+1]
                weights[i] += (x_3 - x_1)**3 / (6*(x_3 - x_2) * (x_2 - x_1))

        return weights

    def levelToNumPoints(self, levelvec):
        if hasattr(self, 'numPoints'):
            return self.numPoints
        else:
            return [2 ** levelvec[d] + 1 - int(self.boundary == False) * 2 for d in range(self.dim)]

    def getPoints(self):
        return list(zip(*[g.ravel() for g in np.meshgrid(*self.coords)]))

    def getCoordinate(self, indexvector):
        position = np.zeros(self.dim)
        for d in range(self.dim):
            position[d] = self.coords[d][indexvector[d]]
        return position

    def getWeight(self, indexvector):
        weight = 1
        for d in range(self.dim):
            weight *= self.weights[d][indexvector[d]]
        return weight

from scipy.optimize import nnls
import matplotlib.pyplot as plt

class GlobalHighOrderGrid(GlobalTrapezoidalGrid):
    def __init__(self, a, b, boundary=True, do_nnls=False, max_degree=5, split_up=True, modified_basis=False):
        self.boundary = boundary
        self.integrator = IntegratorArbitraryGrid(self)
        self.a = a
        self.b = b
        self.dim = len(a)
        self.length = np.array(b) - np.array(a)
        self.do_nnls = do_nnls
        self.max_degree = max_degree
        self.split_up = split_up
        self.modified_basis = modified_basis
        self.current_dimension = -1
        assert not(modified_basis) or not(boundary)

    def compute_1D_quad_weights(self, grid_1D, a, b, this_dim):
        '''
        weights = np.zeros(len(grid_1D))
        for i in range(len(grid_1D)):
            if i > 0:
                weights[i] += 0.5*(grid_1D[i] - grid_1D[i-1])
            elif grid_1D[0] > a:
                weights[i] += 0.5 * (grid_1D[i] - a)
            if i < len(grid_1D) - 1:
                weights[i] += 0.5*(grid_1D[i + 1] - grid_1D[i])
            elif grid_1D[len(grid_1D) - 1] < b:
                weights[i] += 0.5 * (b - grid_1D[i])
        return weights
        '''
        self.set_current_dimension(this_dim)
        #if self.max_degree == 2:

        weights, degree = self.get_1D_weights_and_order(grid_1D, a, b)
        #print("Degree of quadrature", degree, "Number of points", len(grid_1D))
        if self.split_up:
            #print(grid, degree)
            if len(grid_1D) > 1 and (len(grid_1D) > 3 or self.boundary):
                weights, degree = self.recursive_splitting3(grid_1D, a, b, degree)
        #print(weights, grid_1D, degree)
        #print("Degree", degree, len(grid_1D))
        #print(weights_1D, sum(abs(weights_1D)), sum(weights_1D), sum(weightsD), d_old)
        #print("Order", d)
        #for i in range(d):
        #    print(abs(sum([grid_1D[j]**i * weights_1D_old[j] for j in range(len(grid_1D))]) - 1 / (i+1)))
        #print("Degree of quadrature", degree, "Number of points", len(grid_1D))
        #if degree == 1:
            #print(grid_1D)
        #print(grid_1D, weights, degree)
        self.set_current_dimension(-1)
        return np.array(weights)

    def recursive_splitting2(self, grid_1D, a, b, d):
        weights_1, d_1 = self.get_1D_weights_and_order(grid_1D[ : int(len(grid_1D)/2) + 1], a, grid_1D[int(len(grid_1D)/2)])
        weights_2, d_2 = self.get_1D_weights_and_order(grid_1D[int(len(grid_1D)/2): ], grid_1D[int(len(grid_1D)/2)], b)
        #print("found order", d, "new orders", d_1, d_2)
        #if d_1 > d/2 and d_2 > d/2:
        if d_1 >= d and d_2 >= d:
            #print("Successfull splitting")
            weights_1, d_1 = self.recursive_splitting2(grid_1D[ : int(len(grid_1D)/2) + 1], a, grid_1D[int(len(grid_1D)/2)],  d)
            weights_2, d_2 = self.recursive_splitting2(grid_1D[int(len(grid_1D)/2): ], grid_1D[int(len(grid_1D)/2)], b, d)
            weights_1[-1] += weights_2[0]
            combined_weights = np.append(weights_1, weights_2[1:])
            assert len(combined_weights) == len(grid_1D)
            return combined_weights, min(d_1,d_2)

        else:
            return self.get_1D_weights_and_order(grid_1D, a, b)

    def recursive_splitting3(self, grid_1D, a, b, d, factor=1):
        weights_1, d_1 = self.get_1D_weights_and_order(grid_1D[ : int(len(grid_1D)/2) + 1], a, grid_1D[int(len(grid_1D)/2)])
        weights_2, d_2 = self.get_1D_weights_and_order(grid_1D[int(len(grid_1D)/2): ], grid_1D[int(len(grid_1D)/2)], b)
        d_self = min(d_1, d_2)
        max_degree = max(d_self,d)
        #print(d_self, max_degree)
        if len(grid_1D) > max(d_1,d) + max(d_2, d)+1:
            weights_1_rec, d_1 = self.recursive_splitting3(grid_1D[ : int(len(grid_1D)/2) + 1], a, grid_1D[int(len(grid_1D)/2)],  max(d_1, d)*factor)
            weights_2_rec, d_2 = self.recursive_splitting3(grid_1D[int(len(grid_1D)/2): ], grid_1D[int(len(grid_1D)/2)], b, max(d_2, d)*factor)
            if d_1 >= max(d_1, d) * factor and d_2 >= max(d_2, d) * factor:
                weights_1_rec[-1] += weights_2_rec[0]
                combined_weights = np.append(weights_1_rec, weights_2_rec[1:])
                bad_approximation = self.check_quality_of_quadrature_rule(a, b, d, grid_1D, combined_weights)
                if not bad_approximation:
                    assert len(combined_weights) == len(grid_1D)
                    return combined_weights, min(d_1, d_2)
        if d_self >= d * factor:
            weights_1[-1] += weights_2[0]
            combined_weights = np.append(weights_1, weights_2[1:])
            bad_approximation = self.check_quality_of_quadrature_rule(a, b, d, grid_1D, combined_weights)
            if not bad_approximation:
                assert len(combined_weights) == len(grid_1D)
                return combined_weights, min(d_1, d_2)
        return self.get_1D_weights_and_order(grid_1D, a, b)

    def recursive_splitting(self, grid_1D, a, b, d):
        middle = (b+a)/2
        if middle in grid_1D:
            middle_index = grid_1D.index(middle)
        else:
            return self.get_1D_weights_and_order(grid_1D, a, b)
        weights_1, d_1 = self.get_1D_weights_and_order(grid_1D[ : middle_index + 1], a, middle)
        weights_2, d_2 = self.get_1D_weights_and_order(grid_1D[middle_index: ], middle, b)
        #print("found order", d, "new orders", d_1, d_2)
        #if d_1 > d/2 and d_2 > d/2:
        if d_1 > d/2 and d_2 > d/2:
            #print("Successfull splitting")
            weights_1, d_1 = self.recursive_splitting(grid_1D[ : middle_index + 1], a, middle,  d)
            weights_2, d_2 = self.recursive_splitting(grid_1D[middle_index: ], middle, b, d)
            weights_1[-1] += weights_2[0]
            combined_weights = np.append(weights_1, weights_2[1:])
            assert len(combined_weights) == len(grid_1D)
            return combined_weights, min(d_1,d_2)

        else:
            return self.get_1D_weights_and_order(grid_1D, a, b)

    def get_composite_quad_weights(self, grid_1D, a, b):
        return super().compute_1D_quad_weights(grid_1D, a, b)

    def get_1D_weights_and_order(self, grid_1D, a, b, improve_weight=True, reduce_max_order_for_length=False):
        #if len(grid_1D) == 3 and grid_1D[1] - grid_1D[0] == grid_1D[2] - grid_1D[1]:
        #    return np.array([1/6, 4/6, 1/6]) * (b-a), 2
        #if len(grid_1D) == 2:
        #    return np.array([0.5, 0.5]) * (b-a), 1
        d = d_old = 1
        weights_1D_old = np.zeros(len(grid_1D))
        grid_1D_normalized = 2 * (np.array(grid_1D) - a) / (b - a) - 1
        if self.boundary:
            trapezoidal_weights = super().compute_1D_quad_weights(grid_1D_normalized, a, b)
        else:
            trapezoidal_weights = np.array(super().compute_1D_quad_weights(grid_1D, a, b)[1:-1])
            trapezoidal_weights = trapezoidal_weights * 2 / sum(trapezoidal_weights)
            grid_1D_normalized = grid_1D_normalized[1:-1]
            #print(grid_1D, trapezoidal_weights, grid_1D_normalized)
        if len(grid_1D_normalized) == 1:
            if self.boundary:
                return np.array([1]) * (b-a), 0
            else:
                return np.array([0,1,0]) * (b-a), 0

        if len(grid_1D_normalized) == 0:
            return np.array([0]) * (b - a), -100
        #print(trapezoidal_weights, grid_1D_normalized)
        weights_1D_old = np.array(trapezoidal_weights)

        while(d < len(grid_1D) - int(reduce_max_order_for_length) and d <= self.max_degree):

            #print("Trapezoidal weights", trapezoidal_weights)
            #print("Grid points", grid_1D_normalized)
            evaluations, alphas, betas, lambdas = self.get_polynomials_and_evaluations(grid_1D_normalized, d, trapezoidal_weights)
            coordsD, weightsD = legendre.leggauss(int((d+2)/2))
            #coordsD = np.array(coordsD)
            #coordsD += 1
            #coordsD *= (b-a) / 2.0
            #coordsD += a
            #print("Gauss Points", coordsD, alphas, betas, lambdas)
            #weightsD = np.array(weightsD) * (b-a) / 2
            evaluations_moments = self.evaluate_polynomials(coordsD, alphas, betas, lambdas)
            moments = np.array([sum(evaluations_moments[i] * weightsD) for i in range(d+1)])
            #print("Moments for interval", a, b, "are", moments)
            #print("Evaluation", evaluations)
            #print("Evaluation gauss", evaluations_moments)

            #print(evaluations, d, moments, trapezoidal_weights)
            if not self.do_nnls:
                weights_1D = trapezoidal_weights * np.inner(evaluations.T, moments)
            else:
                weights_1D, error = nnls(evaluations, moments)
                if error > 0:
                    break
            weights_1D = (b-a) * weights_1D / 2
            #AR = np.array(evaluations)
            #for i in range(len(AR)):
            #    print(np.sqrt(trapezoidal_weights))
            #    plt.plot(grid_1D_normalized, AR[i])
            #    plt.show()
            #    AR[i] *= trapezoidal_weights
            #print("AR", AR, moments)

            #print(nnls(evaluations, moments))
            #print(grid_1D, weights_1D)
            bad_approximation = self.check_quality_of_quadrature_rule(a, b, d, grid_1D, weights_1D)
            d += 1
            if bad_approximation:
                break
            d_old = d - 1
            weights_1D_old = weights_1D
            #if improve_weight and all([w > 0 for w in weights_1D]):
            #    trapezoidal_weights = weights_1D
        if not self.boundary:
            weights_1D_old = np.array([0] + list(weights_1D_old) + [0])
        return weights_1D_old, d_old

    @staticmethod
    def check_quality_of_quadrature_rule(a, b, d, grid_1D, weights_1D):
        tol = 10 ** -14
        bad_approximation = (sum(abs(weights_1D)) - (b - a)) / (b - a) > tol  # (tol/(10**-15))**(1/self.dim)
        # if bad_approximation:
        # print("Too much negative entries, error:",
        #     (sum(abs(weights_1D)) - (b - a)) / (b - a))
        '''
        if not bad_approximation:
            for i in range(d + 1):
                real_moment = b ** (i + 1) / (i + 1) - a ** (i + 1) / (i + 1)
                if abs(sum([grid_1D[j] ** i * weights_1D[j] for j in range(len(grid_1D))]) - real_moment) / abs(
                        real_moment) > tol:
                    # print("Bad approximation for degree",i, "with error", abs(sum([grid_1D[j]**i * weights_1D[j] for j in range(len(grid_1D))]) - real_moment) / abs(real_moment) )
                    bad_approximation = True
        '''
        tolerance_lower = 0
        #print(weights_1D, all([w > tolerance_lower for w in weights_1D]), d)
        return not(all([w >= tolerance_lower for w in weights_1D]))
        #return sum(weights_1D) < (b-a) * 2
        return bad_approximation

    @staticmethod
    def get_polynomials_and_evalaluations(x_array, d, trapezoidal_weights):
        evaluations = np.ones((d+1,len(x_array)))
        x_array = np.array(x_array)
        alphas = np.zeros(d+1)
        betas = np.zeros(d+1)
        lambdas = np.ones(d+1)
        lambdas[0] = 1.0 / math.sqrt(sum(trapezoidal_weights))
        evaluations[0] *= lambdas[0]
        for i in range(1, d+1):
            if i == 1:
                evaluation_2 = np.zeros(len(x_array))
                evaluation_1 = evaluations[0]
            else:
                evaluation_2 = evaluations[i-2]
                evaluation_1 = evaluations[i-1]
            alpha = np.inner(x_array * evaluation_1 * trapezoidal_weights, evaluation_1) / np.inner(evaluation_1 * trapezoidal_weights, evaluation_1)
            #print(np.inner(evaluation_1 * trapezoidal_weights, evaluation_1))
            alphas[i] = alpha
            #print(x_array, evaluation_2)
            if i == 1:
                beta = 2
            else:
                beta = np.inner(x_array * evaluation_1 * trapezoidal_weights, evaluation_2) / np.inner(evaluation_2 * trapezoidal_weights, evaluation_2)
                #beta = np.inner(evaluation_1 * trapezoidal_weights, evaluation_1) / np.inner(evaluation_2 * trapezoidal_weights, evaluation_2)

            betas[i] = beta
            evaluations[i] = (x_array - alpha) * evaluation_1 - beta * evaluation_2
<<<<<<< HEAD
            # ~ print(np.inner(evaluations[i] * trapezoidal_weights, evaluations[i]))
            lambdas[i] = 1.0 / math.sqrt(np.inner(evaluations[i]*trapezoidal_weights, evaluations[i]))
            evaluations[i] *= lambdas[i]
=======
            #print(i, np.inner(evaluations[i] * trapezoidal_weights, evaluations[i]), evaluations[i], trapezoidal_weights, x_array, alpha, beta, evaluation_1, evaluation_2)
            if sum(abs(evaluations[i] )) != 0:
                lambdas[i] = 1.0 / math.sqrt(np.inner(evaluations[i]*trapezoidal_weights, evaluations[i]))
                evaluations[i] *= lambdas[i]
>>>>>>> 523cb1a3
        return evaluations, alphas, betas, lambdas

    @staticmethod
    def evaluate_polynomials(points, alphas, betas, lambdas):
        evaluations = np.zeros((len(alphas), len(points)))
        evaluations[0] = np.ones(len(points)) * lambdas[0]
        for i in range(1, len(alphas)):
            if i == 1:
                evaluation_2 = np.zeros(len(points))
                evaluation_1 = evaluations[0]
            else:
                evaluation_2 = evaluations[i-2]
                evaluation_1 = evaluations[i-1]
            evaluations[i] = lambdas[i] * ((points - alphas[i]) * evaluation_1 - betas[i] * evaluation_2)
        return evaluations

    def set_current_dimension(self, d): self.current_dimension = d

    def get_current_dimension(self):
        assert self.current_dimension >= 0, "Dimension not saved"
        return self.current_dimension

    @staticmethod
    def normalize_coords(coordinates, a, b):
        assert a < b
        return 2.0 * (np.array(coordinates) - a) / (b - a) - 1.0

    @staticmethod
    def denormalize_coords(coordinates, a, b):
        return a + (np.array(coordinates) + 1.0) * 0.5 * (b - a)


import chaospy as cp

class GlobalHighOrderGridWeighted(GlobalHighOrderGrid):
    def __init__(self, a, b, uq_operation, boundary=True, do_nnls=False, max_degree=5, split_up=True, modified_basis=False):
        # split_up is not yet supported
        split_up = False
        super().__init__(a, b, boundary=boundary, do_nnls=do_nnls, max_degree=max_degree, split_up=split_up, modified_basis=modified_basis)
        self.distributions = uq_operation.get_distributions()
        self.distributions_cp = uq_operation.get_distributions_chaospy()
        self.weight_caches = [dict() for _ in range(self.dim)]

    def get_composite_quad_weights(self, grid_1D, a, b):
        d = self.get_current_dimension()
        distr = self.distributions[d]
        return GlobalTrapezoidalGridWeighted.compute_weights(
            grid_1D, a, b, distr.pdf, distr.cdf, self.boundary,
            cached_weights=self.weight_caches[d])

    def get_mid_point(self, a, b, d):
        distr = self.distributions[d]
        return GlobalTrapezoidalGridWeighted.get_middle_weighted(a, b, distr.cdf, distr.ppf)

    def get_1D_weights_and_order(self, grid_1D, a, b, improve_weight=True, reduce_max_order_for_length=False, trapezoidal_weights=None):
        # Corner cases, they are wrong if split_up is used.
        if len(grid_1D) == 1:
            return np.array([1]), -100
        if len(grid_1D) == 0:
            return np.array([0]), -100

        search_for_zeros = trapezoidal_weights is None
        if trapezoidal_weights is None:
            trapezoidal_weights = self.get_composite_quad_weights(grid_1D, a, b)

        if search_for_zeros:
            # Ignore zero weights at boundaries
            tol = 10 ** -14
            zeros_left = 0
            zeros_right = 0
            for i in range(len(grid_1D)):
                if trapezoidal_weights[i] > tol:
                    break
                zeros_left += 1
            for i in reversed(range(len(grid_1D))):
                if trapezoidal_weights[i] > tol:
                    break
                zeros_right += 1
            if zeros_left > 0 or zeros_right > 0:
                a_nonzero = grid_1D[zeros_left]
                b_nonzero = grid_1D[-zeros_right-1]
                grid_1D_nonzero = grid_1D[zeros_left:-zeros_right]
                trapezoidal_weights_nonzero = trapezoidal_weights[zeros_left:-zeros_right]
                weights_nonzero, order = self.get_1D_weights_and_order(
                    grid_1D_nonzero, a_nonzero,
                    b_nonzero, improve_weight=improve_weight,
                    reduce_max_order_for_length=reduce_max_order_for_length,
                    trapezoidal_weights=trapezoidal_weights_nonzero)
                weights = np.concatenate([np.zeros(zeros_left), weights_nonzero, np.zeros(zeros_right)])
                return weights, order

        if any([w == 0 for w in trapezoidal_weights]):
            print("inner trapezoidal weight is zero: ", trapezoidal_weights)
            return trapezoidal_weights, 1
        # ~ if len(grid_1D) <= 3:
            # ~ print("grid is small, trapezoidal weights: ", trapezoidal_weights)
            # ~ return trapezoidal_weights, 1

        assert all([w > 0 for w in trapezoidal_weights])

        # Current and previous degree
        d = d_old = 1
        assert a <= grid_1D[0] <= grid_1D[-1] <= b
        grid_1D_normalized = self.normalize_coords(grid_1D, a, b)
        # Previous weights
        weights_1D_old = np.array(trapezoidal_weights)
        # The weights which are used to increase the order
        weights_lower_order = trapezoidal_weights

        while(d < len(grid_1D) - int(reduce_max_order_for_length) and d <= self.max_degree):

            #print("Trapezoidal weights", trapezoidal_weights)
            #print("Grid points", grid_1D_normalized)
            evaluations, alphas, betas, lambdas = self.get_polynomials_and_evalaluations(grid_1D_normalized,d, weights_lower_order)
            coordsD_normalized, weightsD = self.do_gauss_quad_normalized(int((d+2)/2), a, b)
            # ~ print("Gauss Points, alphas, betas and lambdas:", coordsD_normalized, alphas, betas, lambdas)
            evaluations_moments = self.evaluate_polynomials(coordsD_normalized, alphas, betas, lambdas)
            moments = np.array([sum(evaluations_moments[i] * weightsD) for i in range(d+1)])
            #print("Moments for interval", a, b, "are", moments)
            #print("Evaluation", evaluations)
            #print("Evaluation gauss", evaluations_moments)

            #print(evaluations, d, moments, trapezoidal_weights)
            if not self.do_nnls:
                weights_1D = weights_lower_order * np.inner(evaluations.T, moments)
            else:
                weights_1D, error = nnls(evaluations, moments)
                if error > 0:
                    break
            #print(grid_1D, weights_1D)
            bad_approximation = self.check_quality_of_quadrature_rule(weights_1D)
            d += 1
            if bad_approximation:
                break
            d_old = d - 1
            weights_1D_old = weights_1D
            if improve_weight and all([w > 0 for w in weights_1D]):
                weights_lower_order = weights_1D
        # ~ print("trapezoidal weights:", weights_1D_old)
        # ~ print("weights:", weights_1D_old)
        # ~ print("weights_lower_order:", weights_lower_order)
        assert all([w >= 0 for w in weights_1D_old])
        return weights_1D_old, d_old

    @staticmethod
    def check_quality_of_quadrature_rule(weights_1D):
        return not(all([w >= 0.0 for w in weights_1D]))

    def do_gauss_quad_normalized(self, num_quad_points, a, b):
        distr = self.distributions_cp[self.get_current_dimension()]
        coords, weights = cp.generate_quadrature(num_quad_points, distr, rule="G")
        coords = coords[0]
        coords = self.normalize_coords(coords, a, b)
        return coords, weights

'''
    # unused
    def get_weight_function_normalized(self, a, b):
        d = self.get_current_dimension()
        distr = self.distributions[d]
        return lambda x: distr.pdf(a + (x + 1.0) * 0.5 * (b - a))

    # unused
    @staticmethod
    def calculate_moment(k, x1, x2, weight_func, weight_func_integrated=None):
        if k == 0:
            return weight_func_integrated(x2) - weight_func_integrated(x1)
        return integrate.quad(lambda x: x ** k * weight_func(x), x1, x2,
            epsrel=10 ** -2, epsabs=10 ** -3)[0]
#'''


class EquidistantGridGlobal(Grid):
    def __init__(self, a, b, boundary=True):
        self.boundary = boundary
        self.integrator = IntegratorArbitraryGrid(self)
        self.a = a
        self.b = b
        self.dim = len(a)
        self.length = np.array(b) - np.array(a)
        if (self.boundary == False):
            self.lowerBorder = np.ones(self.dim, dtype=int)
        else:
            self.lowerBorder = np.zeros(self.dim, dtype=int)

    def is_global(self):
        return True

    def isNested(self):
        return True

    def set_grid(self, grid_points, levelvec):
        self.coords = []
        self.weights = []
        self.numPoints = np.zeros(self.dim, dtype=int)
        for d in range(self.dim):
            refinementDim = grid_points[d]
            coordsD = self.mapPoints(
                refinementDim.getPointsLine()[self.lowerBorder[d]: -1 * int(self.boundary == False)], self.levelvec[d],
                d)
            weightsD = self.compute_1D_quad_weights(coordsD)
            self.coords.append(coordsD)
            self.weights.append(weightsD)
            self.numPoints[d] = len(coordsD)
        self.numPointsWithoutCoarsening = self.level_to_num_points(levelvec)

    def compute_1D_quad_weights(self, grid_1D):
        N = len(grid_1D)
        V = np.zeros((N, N))

        for i in range(N):
            for j in range(N):
                V[i, j] = eval_sh_legendre(j, grid_1D[i]) * np.sqrt(2 * j + 1)

        weights = np.linalg.inv(V)[0, :]

        return weights

    def levelToNumPoints(self, levelvec):
        if hasattr(self, 'numPoints'):
            return self.numPoints
        else:
            return [2 ** levelvec[d] + 1 - int(self.boundary == False) * 2 for d in range(self.dim)]

    def getPoints(self):
        return list(zip(*[g.ravel() for g in np.meshgrid(*self.coords)]))

    def getCoordinate(self, indexvector):
        position = np.zeros(self.dim)
        for d in range(self.dim):
            position[d] = self.coords[d][indexvector[d]]
        return position

    def mapPoints(self, equidistantAdaptivePoints, level, d):
        return equidistantAdaptivePoints


class GlobalHierarchizationGrid(EquidistantGridGlobal):
    def __init__(self, a, b, boundary=True):
        EquidistantGridGlobal.__init__(self, a, b, boundary=True)
        self.doHierarchize = True
        self.integrator = IntegratorHierarchical()


# this class generates a grid according to the roots of Chebyshev points and applies a Clenshaw Curtis quadrature
# the formulas are taken from: http://citeseerx.ist.psu.edu/viewdoc/download?doi=10.1.1.33.3141&rep=rep1&type=pdf
class ClenshawCurtisGridGlobal(EquidistantGridGlobal):
    def __init__(self, a, b, boundary=True):
        self.boundary = boundary
        self.integrator = IntegratorArbitraryGrid(self)
        self.a = a
        self.b = b
        self.dim = len(a)
        self.length = np.array(b) - np.array(a)
        if (self.boundary == False):
            self.lowerBorder = np.ones(self.dim, dtype=int)
        else:
            self.lowerBorder = np.zeros(self.dim, dtype=int)

    '''
    def setCurrentArea(self,start,end,levelvec):
        self.start = start
        self.end = end
        self.levelvec = levelvec
        self.dim = len(self.levelvec)
        self.numPoints = self.levelToNumPoints(levelvec)
        self.numPointsWithBoundary = list(self.numPoints)
        self.length = np.array(end) - np.array(start)
        self.lowerBorder = np.zeros(self.dim,dtype=int)
        self.upperBorder = np.array(self.numPoints, dtype=int)
        if(self.boundary == False):
            for i in range(self.dim):
                if start[i]==0 :
                    self.numPointsWithBoundary[i] += 1
                    self.lowerBorder[i] = 1
                if end[i] == 1:
                    self.numPointsWithBoundary[i] += 1
                    self.upperBorder[i] = self.numPoints[i]-1
                else:
                    self.upperBorder[i] = self.numPoints[i]
    '''

    def mapPoints(self, equidistantAdaptivePoints, level, d):
        coords = np.zeros(len(equidistantAdaptivePoints))
        for i, p in enumerate(equidistantAdaptivePoints):
            index = self.getIndexTo1DCoordinate(p, level)
            coords[i] = self.get1DCoordinate(index, d)
        return coords

    def get1DCoordinate(self, index, d):
        return self.a[d] + (
                1 - math.cos(math.pi * (index + self.lowerBorder[d]) / (self.numPointsWithoutCoarsening[d] - 1))) * \
               self.length[d] / 2




# this class generates a grid according to the Gauss-Legendre quadrature
class GaussLegendreGrid(Grid):
    def __init__(self, a, b, dim, integrator=None):
        self.dim = dim
        self.a = a
        self.b = b
        self.boundary = False  # never points on boundary
        if integrator is None:
            self.integrator = IntegratorArbitraryGridScalarProduct(self)
        else:
            if integrator == 'old':
                self.integrator = IntegratorArbitraryGrid(self)
            else:
                assert False
        self.grids = [GaussLegendreGrid1D(a=a[d], b=b[d], boundary=self.boundary) for d in range(self.dim)]

    def is_high_order_grid(self):
        return True


class GaussLegendreGrid1D(Grid1d):
    def level_to_num_points_1d(self, level):
        return 2 ** level - 1

    def is_nested(self):
        return False

    def get_1d_points_and_weights(self):
        coordsD, weightsD = legendre.leggauss(int(self.num_points))
        coordsD = np.array(coordsD)
        coordsD += np.ones(int(self.num_points))
        coordsD *= self.length / 2.0
        coordsD += self.start
        weightsD = np.array(weightsD) * self.length / 2
        return coordsD, weightsD

    def is_high_order_grid(self):
        return True

from scipy.stats import norm
from scipy.linalg import cholesky
from scipy.linalg import ldl

from scipy.sparse import diags
from scipy.sparse.linalg import lobpcg, LinearOperator
from scipy import integrate
from scipy.stats import truncnorm


# this class generates a grid according to the quadrature rule of a truncated normal distribution
# We basically compute: N * \int_a^b f(x) e^(-(x-mean)^2/(2 stddev)) dx. Where N is a normalization factor.
# The code is based on the work in "The Truncated Normal Distribution" by John Burkhardt
class TruncatedNormalDistributionGrid(Grid):
    def __init__(self, a, b, dim, mean, std_dev, integrator=None):
        # we assume here mean = 0 and std_dev = 1 for every dimension
        self.boundary = False  # never points on boundary
        self.dim = dim
        self.a = a
        self.b = b
        if integrator is None:
            self.integrator = IntegratorArbitraryGridScalarProduct(self)
        else:
            if integrator == 'old':
                self.integrator = IntegratorArbitraryGrid(self)
            else:
                assert False
        self.grids = [
            TruncatedNormalDistributionGrid1D(a=a[d], b=b[d], mean=mean[d], std_dev=std_dev[d], boundary=self.boundary)
            for d in range(self.dim)]
        # print(self.normalization, global_a, global_b)

    def is_high_order_grid(self):
        return True

class TruncatedNormalDistributionGrid1D(Grid1d):
    def __init__(self, a, b, mean, std_dev, boundary=False):
        self.shift = lambda x: x * std_dev + mean
        self.shift_back = lambda x: (x - mean) / std_dev
        self.a = self.shift_back(a)
        self.b = self.shift_back(b)
        self.normalization = 1.0 / (norm.cdf(self.b) - norm.cdf(self.a))
        self.boundary = boundary

    def get_mid_point(self, a, b):
        middle_cdf = (norm.cdf(b) + norm.cdf(a)) / 2.0
        return norm.ppf(middle_cdf)

    def level_to_num_points_1d(self, level):
        return 2 ** level

    # This grid is not nested!
    def is_nested(self):
        return False

    # this method implements the moment method for calculation the quadrature points and weights
    # a description can be found in "The Truncated Normal Distribution" from John Burkardt and
    # in "Gene Golub, John Welsch: Calculation of Gaussian Quadrature Rules"
    def get_1d_points_and_weights(self):
        num_points = int(self.num_points)
        self.L_i_dict = {}
        a = self.shift_back(self.start)
        b = self.shift_back(self.end)
        M = self.calculate_moment_matrix(num_points, a, b)

        # the stability can be improved by adding small delta to diagonal -> shifting eigenvalues away from 0
        # currently not needed
        # for i in range(num_points + 1):
        # M[i, i] += 10**-15

        # compute ldl decomposition (a bit more stable than cholesky)
        LU, diag = self.ldl_decomp(M)

        # calculate cholesky factorization based on ldl decomposition -> apply sqrt(diagonal element) to both matrices
        for i in range(num_points + 1):
            for j in range(num_points + 1):
                if (diag[j] < 0):  # in case we encounter a negative diagonal value due to instability / conditioning
                    # fill up with small value > 0
                    LU[i, j] *= 10 ** -15
                else:
                    LU[i, j] *= math.sqrt(diag[j])

        R = LU.T  # we need the upper not the lower triangular part

        # other version using scipy cholesky factorization; tends to crash earlier
        # R = scipy.linalg.cholesky(M)

        alpha_vec = np.empty(num_points)
        alpha_vec[0] = R[0, 1] / R[0, 0]
        for i in range(1, num_points):
            alpha_vec[i] = float(R[i, i + 1]) / R[i, i] - float(R[i - 1, i]) / R[i - 1, i - 1]
        beta_vec = np.empty(num_points - 1)
        for i in range(num_points - 1):
            beta_vec[i] = R[i + 1, i + 1] / R[i, i]

        # fill tridiagonal matrix

        J = np.zeros((num_points, num_points))
        for i in range(num_points):
            J[i, i] = alpha_vec[i]

        for i in range(num_points - 1):
            J[i, i + 1] = beta_vec[i]
            J[i + 1, i] = beta_vec[i]
        evals, evecs = scipy.linalg.eig(J)
        '''
        J = scipy.sparse.diags([alpha_vec, beta_vec, beta_vec], [0,-1,1])

        # get eigenvectors and eigenvalues of J
        X = np.random.rand(num_points, num_points)
        evals, evecs = scipy.sparse.linalg.lobpcg(J, X)
        '''
        points = [self.shift(ev.real) for ev in evals]
        # print(a, b, self.normalization[d])
        mu0 = self.get_moment_normalized(0, a, b)
        weights = [mu0 * value.real ** 2 for value in evecs[0]]
        # print("points and weights", num_points, a, b, points, weights)
        return points, weights

    def ldl_decomp(self, M):
        diag = np.zeros(len(M))
        L = np.zeros((len(M), len(M)))
        for i in range(len(diag)):
            L[i, i] = 1
            for j in range(i):
                summation = 0
                for k in range(j):
                    summation -= L[i, k] * L[j, k] * diag[k]
                L[i, j] = 1.0 / diag[j] * (M[i, j] + summation)
            summation = 0

            for k in range(i):
                summation -= L[i, k] ** 2 * diag[k]
            diag[i] = M[i, i] + summation
        return L, diag

    def calculate_moment_matrix(self, num_points, a, b):
        M = np.empty((num_points + 1, num_points + 1))
        for i in range(num_points + 1):
            for j in range(num_points + 1):
                M[i, j] = self.get_moment_normalized(i + j, a, b)
        return M

    # Calculation of the moments of the truncated normal distribution according to "The Truncated Normal Distribution" from John Burkardt
    # It is slightly simplified as we assume mean=0 and std_dev=1 here.
    def get_moment(self, index, a, b):
        return self.get_L_i(index, a, b)

    def get_L_i(self, index, a, b):
        if index == 0:
            return 1.0 * (norm.cdf(b) - norm.cdf(a))
        if index == 1:
            return - float((norm.pdf(b) - norm.pdf(a)))
        L_i = self.L_i_dict.get(index, None)
        if L_i is None:
            moment_m2 = self.get_L_i(index - 2, a, b)  # recursive search
            L_i = -(b ** (index - 1) * norm.pdf(b) - a ** (index - 1) * norm.pdf(a)) + (index - 1) * moment_m2
            self.L_i_dict[index] = L_i
        # print(index,L_i)
        return L_i

    # Different version of calculating moments according to: "A Recursive Formula for the Moments of a Truncated
    # Univariate Normal Distribution" by Eric Orjebin
    def get_moment2(self, index, a, b):
        if index == -1:
            return 0.0
        if index == 0:
            return 1.0 * (norm.cdf(b) - norm.cdf(a))
        moment = self.moment_dict.get(index, None)
        if moment is None:
            m_m2 = self.get_moment2(index - 2, a, b)
            moment = (index - 1) * m_m2
            moment -= b ** (index - 1) * norm.pdf(b) - a ** (index - 1) * norm.pdf(a)
            self.moment_dict[index] = moment
        return moment

    # Slight modification of 2nd version by restructuring computation; tends to be less stable
    def get_moment5(self, index, a, b):
        moment = self.moment_dict.get(index, None)
        if moment is None:
            moment = self.get_moment5_fac(index, b) * norm.pdf(b) - self.get_moment5_fac(index, a) * norm.pdf(a)
            if index % 2 == 0:
                moment += (norm.cdf(b) - norm.cdf(a))
            print(moment, index)
            self.moment_dict[index] = moment
        return moment

    def get_moment5_fac(self, index, boundary):
        if index == -1:
            return 0
        if index == 0:
            return 0
        return - (boundary ** (index - 1)) + (index - 1) * self.get_moment5_fac(index - 2, boundary)

    # Calculating moments by numerical quadrature; tends to be inaccurate
    def get_moment3(self, index, a, b):
        moment = self.moment_dict.get(index, None)
        if moment is None:
            def integrant(x):
                return x ** index * norm.pdf(x)

            moment = integrate.quad(func=integrant, a=a, b=b, epsrel=10 ** -15, epsabs=10 ** -15)[0]
            '''
            if alpha < -1 and beta > 1:
                moment = integrate.quad(func=integrant, a=alpha, b=-1, epsrel=10**-15)[0]
                moment += integrate.quad(func=integrant, a=1, b=beta, epsrel=10**-15)[0]
                moment += integrate.quad(func=integrant, a=-1, b=-0, epsrel=10**-15)[0]
                moment += integrate.quad(func=integrant, a=0, b=1, epsrel=10**-15)[0]
            '''
            # self.moment_dict[index] = moment
        return moment

    # Calculating moments using scipy
    def get_moment4(self, index, a, b):
        moment = self.moment_dict.get(index, None)
        if moment is None:
            moment = truncnorm.moment(index, a=a, b=b)
            normalization_local = 1.0 / (norm.cdf(b) - norm.cdf(a))
            moment /= normalization_local  # denormalize
            self.moment_dict[index] = moment
        return moment

    def get_moment_normalized(self, index, a, b):
        # print("Moment:", index, " variants:", self.get_moment(index,alpha,beta,mean,std_dev), self.get_moment2(index,alpha,beta,mean,std_dev), self.get_moment4(index,alpha,beta,mean,std_dev) )
        return self.get_moment(index, a, b) * self.normalization

    def is_high_order_grid(self):
        return True

<|MERGE_RESOLUTION|>--- conflicted
+++ resolved
@@ -1275,16 +1275,10 @@
 
             betas[i] = beta
             evaluations[i] = (x_array - alpha) * evaluation_1 - beta * evaluation_2
-<<<<<<< HEAD
-            # ~ print(np.inner(evaluations[i] * trapezoidal_weights, evaluations[i]))
-            lambdas[i] = 1.0 / math.sqrt(np.inner(evaluations[i]*trapezoidal_weights, evaluations[i]))
-            evaluations[i] *= lambdas[i]
-=======
             #print(i, np.inner(evaluations[i] * trapezoidal_weights, evaluations[i]), evaluations[i], trapezoidal_weights, x_array, alpha, beta, evaluation_1, evaluation_2)
             if sum(abs(evaluations[i] )) != 0:
                 lambdas[i] = 1.0 / math.sqrt(np.inner(evaluations[i]*trapezoidal_weights, evaluations[i]))
                 evaluations[i] *= lambdas[i]
->>>>>>> 523cb1a3
         return evaluations, alphas, betas, lambdas
 
     @staticmethod
