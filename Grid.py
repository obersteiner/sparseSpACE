import numpy as np
import abc, logging
from Integrator import *


# the grid class provides basic functionalities for an abstract grid
class Grid(object):

    def __init__(self, boundary=True):
        self.boundary = boundary

    # integrates the grid on the specified area for function f
    def integrate(self, f, levelvec, start, end):
        if not self.isGlobal():
            self.setCurrentArea(start, end, levelvec)
        return self.integrator(f, self.levelToNumPoints(levelvec), start, end)

    # def integrate_point(self, f, levelvec, start, end, point):
    #    if not self.isGlobal():
    #        self.setCurrentArea(start, end, levelvec)
    #    return self.integrator.integrate_point(f, point)

    # returns if all grid components are nested
    def isNested(self):
        return all([self.grids[d].is_nested() for d in self.dim])

    # the default case is that a grid is not globally but only locally defined
    def isGlobal(self):
        return False

    # this method can be used to generate a local grid for the given area and the specified number of points
    # typically the local grid is constructed for each area in the refinement graph during the algorithm
    @abc.abstractmethod
    def setCurrentArea(self, start, end, levelvec):
        pass

    # this method returns the actual coordinate of a point specified by the indexvector of the point
    # (e.g. in a 3 by 3 equdistant grid on the unit interval, the point [1,1] would have coordinate (0.5,0.5) and point [0,2] coordinate (0,1)
    # overwrite if necessary
    def getCoordinate(self, indexvector):
        position = np.empty(self.dim)
        for d in range(self.dim):
            position[d] = self.coordinate_array[d][indexvector[d]]
        return position

    # this method returns all the coordinate tuples of all points in the grid
    @abc.abstractmethod
    def getPoints(self):
        pass

    # this method returns the quadrature weight for the point specified by the indexvector
    @abc.abstractmethod
    def getWeight(self, indexvector):
        pass

    # this method translates a point in an equidistant mesh of level self.levelvec to its corresponding index
    def getIndexTo1DCoordinate(self, coordinate, level):
        return coordinate * 2 ** level

    def point_not_zero(self, p):
        # print(p, self.grid.boundary or not (self.point_on_boundary(p)))
        return self.boundary or not (self.point_on_boundary(p))

    def point_on_boundary(self, p):
        # print("2",p, (p == self.a).any() or (p == self.b).any())
        return (p == self.a).any() or (p == self.b).any()

    def get_points_and_weights(self):
        return self.getPoints(), self.get_weights()

    @abc.abstractmethod
    def get_weights(self):
        return list(self.getWeight(index) for index in
                    zip(*[g.ravel() for g in np.meshgrid(*[range(self.numPoints[d]) for d in range(self.dim)])]))

    def get_mid_point(self, a, b, d):
        return self.grids[d].get_mid_point(a, b)

    def setCurrentArea(self, start, end, levelvec):
        self.start = start
        self.end = end
        self.dim = len(start)
        self.levelvec = levelvec
        for d in range(self.dim):
            self.grids[d].set_current_area(self.start[d], self.end[d], self.levelvec[d])
        self.numPoints = self.levelToNumPoints(levelvec)
        self.coordinate_array = []
        self.weights = []
        self.length = np.array(end) - np.array(start)
        # prepare coordinates and weights
        for d in range(self.dim):
            self.grids[d].set_current_area(self.start[d], self.end[d], self.levelvec[d])
            coordsD, weightsD = self.grids[d].get_1d_points_and_weights()
            self.coordinate_array.append(coordsD)
            self.weights.append(weightsD)
        # print(coords)

    # this method returns the number of points in the grid that correspond to the specified levelvector
    def levelToNumPoints(self, levelvec):
        numPoints = np.zeros(len(levelvec), dtype=int)
        for d in range(len(levelvec)):
            numPoints[d] = self.grids[d].level_to_num_points_1d(levelvec[d])
        return numPoints

    def getPoints(self):
        return list(zip(*[g.ravel() for g in np.meshgrid(*self.coordinate_array)]))

    def getWeight(self, indexvector):
        weight = 1
        for d in range(self.dim):
            weight *= self.weights[d][indexvector[d]]
        return weight


from scipy.optimize import fmin
from scipy.special import eval_hermitenorm, eval_sh_legendre


class MixedGrid(Grid):
    def __init__(self, a, b, dim, grids, boundary=True, integrator=None):
        self.a = a
        self.b = b
        self.boundary = boundary
        if integrator is None:
            self.integrator = IntegratorArbitraryGridScalarProduct(self)
        else:
            if integrator == 'old':
                self.integrator = IntegratorArbitraryGrid(self)
            else:
                assert False
        self.dim = dim
        assert (len(grids) == dim)
        self.grids = grids


class Grid1d(object):
    def __init__(self, a=None, b=None, boundary=True):
        self.boundary = boundary
        self.a = a
        self.b = b

    def set_current_area(self, start, end, level):
        self.start = start
        self.end = end
        self.level = level
        self.num_points = self.level_to_num_points_1d(level)
        boundary_save = self.boundary
        self.boundary = True
        self.num_points_with_boundary = self.level_to_num_points_1d(level)
        self.boundary = boundary_save
        self.length = end - start
        # coords, weights = self.get_1d_points_and_weights(level)

        self.lowerBorder = int(0)
        self.upperBorder = self.num_points
        if not self.boundary and self.num_points < self.num_points_with_boundary:
            if start == self.a:
                self.lowerBorder = 1
            if end == self.b:
                self.upperBorder = self.num_points_with_boundary - 1
            else:
                self.upperBorder = self.num_points_with_boundary
        # equidistant spacing; only valid for equidistant grids
        self.spacing = (end - start) / (self.num_points_with_boundary - 1)

    @abc.abstractmethod
    def get_1d_points_and_weights(self):
        pass

    def get_1D_level_weights(self):
        return [self.get_1d_weight(i) for i in range(self.num_points)]

    @abc.abstractmethod
    def get_1d_weight(self, index):
        pass

    def get_mid_point(self, a, b):
        return (a + b) / 2.0

    # the default case is that a grid is nested; overwrite this if not nested!
    def is_nested(self):
        return True


# this class generates a Leja grid which constructs 1D Leja grid structures
# and constructs the tensorized grid according to the levelvector
class LejaGrid(Grid):
    def __init__(self, a, b, dim, boundary=True, integrator=None):
        self.boundary = boundary
        if integrator is None:
            self.integrator = IntegratorArbitraryGridScalarProduct(self)
        else:
            if integrator == 'old':
                self.integrator = IntegratorArbitraryGrid(self)
            else:
                assert False
        self.linear_growth_factor = 2
        self.grids = [LejaGrid1D(a=a[d], b=b[d], boundary=self.boundary) for d in range(dim)]


class LejaGrid1D(Grid1d):
    def __init__(self, a, b, boundary):
        super().__init__(a=a, b=b, boundary=boundary)
        self.linear_growth_factor = 2

    def get_1d_points_and_weights(self):
        coordsD = self.get_1D_level_points(self.level, 0, 1)
        # print(coordsD)
        weightsD = np.array(self.compute_1D_quad_weights(coordsD)) * self.length
        coordsD = np.array(coordsD)
        coordsD *= self.length
        coordsD += self.start
        return coordsD, weightsD

    def level_to_num_points_1d(self, level):
        if level == 0:
            numPoints = 1
        else:
            numPoints = self.linear_growth_factor * (level + 1) - 1
        return numPoints

    def compute_1D_quad_weights(self, grid_1D):
        N = len(grid_1D)
        V = np.zeros((N, N))

        for i in range(N):
            for j in range(N):
                V[i, j] = eval_sh_legendre(j, grid_1D[i]) * np.sqrt(2 * j + 1)

        weights = np.linalg.inv(V)[0, :]

        return weights

    def __minimize_function(self, func, a, b):

        guess = a + (b - a) / 2.0
        f_min = fmin(func, guess, xtol=1e-14, maxiter=10000, disp=False)[-1]

        return f_min

    def __get_lleja_poly(self, x, sorted_points, a, b, weightFunction=lambda x: 1.0 / s):

        if (x < a or x > b):
            return -1

        poly = 1.0
        for i in range(len(sorted_points)):
            poly *= np.abs(x - sorted_points[i])

        poly *= weightFunction(x)

        return poly

    def __get_neg_lleja_poly(self, x, sorted_points, a, b, weightFunction=lambda x: 1.0):

        return (-1.0) * self.__get_lleja_poly(x, sorted_points, a, b, weightFunction)

    def __get_starting_point(self, a, b, weightFunction=lambda x: 1.0):

        neg_weight = lambda x: -weightFunction(x)
        starting_point = self.__minimize_function(neg_weight, a, b)

        return starting_point

    def get_1D_level_points(self, curr_level, left_bound, right_bound, weightFunction=lambda x: 1.0, eps=1e-14):

        sorted_points = []
        unsorted_points = []
        no_points = self.level_to_num_points_1d(curr_level)

        starting_point = self.__get_starting_point(left_bound, right_bound, weightFunction)
        sorted_points.append(starting_point)
        unsorted_points.append(starting_point)

        for point in range(1, no_points):
            x_val = []
            y_val = []

            a = 0.
            b = left_bound
            for i in range(len(sorted_points) + 1):
                sorted_points = sorted(sorted_points)

                a = b
                if i < len(sorted_points):
                    b = sorted_points[i]
                else:
                    b = right_bound

                x_min = (a + b) / 2.0
                y_min = 0.0

                if np.abs(b - a) > eps:
                    wlleja_func = lambda x: self.__get_neg_lleja_poly(x, sorted_points, a, b, weightFunction)
                    x_min = self.__minimize_function(wlleja_func, a, b)

                    x_val.append(x_min)
                    y_min = wlleja_func(x_val[-1])
                    y_val.append(y_min)
                else:
                    x_val.append(x_min)
                    y_val.append(y_min)

            wlleja_point = x_val[y_val.index(np.min(y_val))]
            sorted_points.append(wlleja_point)
            unsorted_points.append(wlleja_point)

        unsorted_points = np.array(unsorted_points, dtype=np.float64)

        return unsorted_points


# this class provides an equdistant mesh and uses the trapezoidal rule compute the quadrature
class TrapezoidalGrid(Grid):
    def __init__(self, a, b, dim, boundary=True, integrator=None):
        self.boundary = boundary
        if integrator is None:
            self.integrator = IntegratorArbitraryGridScalarProduct(self)
        else:
            if integrator == 'old':
                self.integrator = IntegratorArbitraryGrid(self)
            else:
                assert False
        self.grids = [TrapezoidalGrid1D(a=a[d], b=b[d], boundary=self.boundary) for d in range(dim)]


class TrapezoidalGrid1D(Grid1d):

    def level_to_num_points_1d(self, level):
        return 2 ** level + 1 - (1 if not self.boundary else 0) * (
                int(1 if self.start == self.a else 0) + int(1 if self.end == self.b else 0))

    def get_1d_points_and_weights(self):
        coordsD = self.get_1D_level_points()
        weightsD = self.get_1D_level_weights()
        # print(coordsD, weightsD, self.lowerBorder, self.upperBorder, self.a, self.b, self.start, self.end)
        return coordsD, weightsD

    def get_1D_level_points(self):
        return np.linspace(self.start, self.end, self.num_points_with_boundary)[self.lowerBorder:self.upperBorder]

    def get_1d_weight(self, index):
        return self.spacing * (0.5 if index + self.lowerBorder == 0 or index + self.lowerBorder == \
                                      self.num_points_with_boundary - 1 else 1)


# this class generates a grid according to the roots of Chebyshev points and applies a Clenshaw Curtis quadrature
# the formulas are taken from: http://citeseerx.ist.psu.edu/viewdoc/download?doi=10.1.1.33.3141&rep=rep1&type=pdf
class ClenshawCurtisGrid(Grid):
    def __init__(self, a, b, dim, boundary=True, integrator=None):
        self.boundary = boundary
        if integrator is None:
            self.integrator = IntegratorArbitraryGridScalarProduct(self)
        else:
            if integrator == 'old':
                self.integrator = IntegratorArbitraryGrid(self)
            else:
                assert False
        self.grids = [ClenshawCurtisGrid1D(a=a[d], b=b[d], boundary=self.boundary) for d in range(dim)]


class ClenshawCurtisGrid1D(Grid1d):
    def level_to_num_points_1d(self, level):
        return 2 ** level + 1 - int(not self.boundary) * (int(self.start == 0) + int(self.end == 1))

    def get_1d_points_and_weights(self):
        coordsD = self.get_1D_level_points()
        weightsD = self.get_1D_level_weights()
        return coordsD, weightsD

    def get_1D_level_points(self):
        coordinates = np.empty(self.num_points)
        for i in range(self.num_points):
            coordinates[i] = self.start + (
                    1 - math.cos(math.pi * (i + self.lowerBorder) / (self.num_points_with_boundary - 1))) * \
                             self.length / 2
        return coordinates

    def get_1d_weight(self, index):
        weight = self.length / 2.0
        if self.num_points_with_boundary > 2:
            if index == 0 or index == self.num_points_with_boundary - 1:
                weight_factor = 1.0 / ((self.num_points_with_boundary - 2) * self.num_points_with_boundary)
            else:
                weight_factor = 0.0
                for j in range(1, math.floor((self.num_points_with_boundary - 1) / 2.0) + 1):
                    term = 1.0 / (1.0 - 4 * j * j) * math.cos(
                        2 * math.pi * index * j / (self.num_points_with_boundary - 1))
                    if j == math.floor((self.num_points_with_boundary - 1) / 2.0):
                        term *= 0.5
                    weight_factor += term
                weight_factor = 2.0 / (self.num_points_with_boundary - 1) * (1 + 2 * weight_factor)
            weight *= weight_factor
        return weight


# this class generates a grid according to the roots of Chebyshev points and applies a Clenshaw Curtis quadrature
# the formulas are taken from: http://citeseerx.ist.psu.edu/viewdoc/download?doi=10.1.1.33.3141&rep=rep1&type=pdf
class EquidistantGridGlobal(Grid):
    def __init__(self, a, b, boundary=True):
        self.boundary = boundary
        self.integrator = IntegratorArbitraryGrid(self)
        self.a = a
        self.b = b
        self.dim = len(a)
        self.length = np.array(b) - np.array(a)
        if (self.boundary == False):
            self.lowerBorder = np.ones(self.dim, dtype=int)
        else:
            self.lowerBorder = np.zeros(self.dim, dtype=int)

    def isGlobal(self):
        return True

    def setRefinement(self, refinement, levelvec):
        self.refinement = refinement
        self.coords = []
        self.weights = []
        self.numPoints = np.zeros(self.dim, dtype=int)
        for d in range(self.dim):
            refinementDim = refinement.get_refinement_container_for_dim(d)
            coordsD = self.mapPoints(
                refinementDim.getPointsLine()[self.lowerBorder[d]: -1 * int(self.boundary == False)], self.levelvec[d],
                d)
            weightsD = self.compute_1D_quad_weights(coords1D)
            self.coords.append(coordsD)
            self.weights.append(weightsD)
            self.numPoints[d] = len(coordsD)
        self.numPointsWithoutCoarsening = levelToNumPoints(levelvec)

    def compute_1D_quad_weights(self, grid_1D):
        N = len(grid_1D)
        V = np.zeros((N, N))

        for i in range(N):
            for j in range(N):
                V[i, j] = eval_sh_legendre(j, grid_1D[i]) * np.sqrt(2 * j + 1)

        weights = np.linalg.inv(V)[0, :]

        return weights

    def levelToNumPoints(self, levelvec):
        if hasattr(self, 'numPoints'):
            return self.numPoints
        else:
            return [2 ** levelvec[d] + 1 - int(self.boundary == False) * 2 for d in range(self.dim)]

    def getPoints(self):
        return list(zip(*[g.ravel() for g in np.meshgrid(*self.coords)]))

    def getCoordinate(self, indexvector):
        position = np.zeros(self.dim)
        for d in range(self.dim):
            position[d] = self.coords[d][indexvector[d]]
        return position

    def getWeight(self, indexvector):
        weight = 1
        for d in range(self.dim):
            weight *= self.weights[d][indexvector[d]]
        return weight

    def mapPoints(self, equidistantAdaptivePoints, level, d):
        return equidistantAdaptivePoints


# this class generates a grid according to the roots of Chebyshev points and applies a Clenshaw Curtis quadrature
# the formulas are taken from: http://citeseerx.ist.psu.edu/viewdoc/download?doi=10.1.1.33.3141&rep=rep1&type=pdf
class ClenshawCurtisGridGlobal(EquidistantGridGlobal):
    def __init__(self, a, b, boundary=True):
        self.boundary = boundary
        self.integrator = IntegratorArbitraryGrid(self)
        self.a = a
        self.b = b
        self.dim = len(a)
        self.length = np.array(b) - np.array(a)
        if (self.boundary == False):
            self.lowerBorder = np.ones(self.dim, dtype=int)
        else:
            self.lowerBorder = np.zeros(self.dim, dtype=int)

    '''
    def setCurrentArea(self,start,end,levelvec):
        self.start = start
        self.end = end
        self.levelvec = levelvec
        self.dim = len(self.levelvec)
        self.numPoints = self.levelToNumPoints(levelvec)
        self.numPointsWithBoundary = list(self.numPoints)
        self.length = np.array(end) - np.array(start)
        self.lowerBorder = np.zeros(self.dim,dtype=int)
        self.upperBorder = np.array(self.numPoints, dtype=int)
        if(self.boundary == False):
            for i in range(self.dim):
                if start[i]==0 :
                    self.numPointsWithBoundary[i] += 1
                    self.lowerBorder[i] = 1
                if end[i] == 1:
                    self.numPointsWithBoundary[i] += 1
                    self.upperBorder[i] = self.numPoints[i]-1
                else:
                    self.upperBorder[i] = self.numPoints[i]
    '''

    def mapPoints(self, equidistantAdaptivePoints, level, d):
        coords = np.zeros(len(equidistantAdaptivePoints))
        for i, p in enumerate(equidistantAdaptivePoints):
            index = self.getIndexTo1DCoordinate(p, level)
            coords[i] = self.get1DCoordinate(index, d)
        return coords

    def get1DCoordinate(self, index, d):
        return self.a[d] + (
                1 - math.cos(math.pi * (index + self.lowerBorder[d]) / (self.numPointsWithoutCoarsening[d] - 1))) * \
               self.length[d] / 2


import numpy.polynomial.legendre as legendre


# this class generates a grid according to the Gauss-Legendre quadrature
class GaussLegendreGrid(Grid):
    def __init__(self, a, b, dim, integrator=None):
        self.dim = dim
        self.boundary = True  # never points on boundary
        if integrator is None:
            self.integrator = IntegratorArbitraryGridScalarProduct(self)
        else:
            if integrator == 'old':
                self.integrator = IntegratorArbitraryGrid(self)
            else:
                assert False
        self.grids = [GaussLegendreGrid1D(a=a[d], b=b[d], boundary=self.boundary) for d in range(self.dim)]


class GaussLegendreGrid1D(Grid1d):
    def level_to_num_points_1d(self, level):
        return 2 ** level

    def is_nested(self):
        return False

    def get_1d_points_and_weights(self):
        coordsD, weightsD = legendre.leggauss(int(self.num_points))
        coordsD = np.array(coordsD)
        coordsD += np.ones(int(self.num_points))
        coordsD *= self.length / 2.0
        coordsD += self.start
        weightsD = np.array(weightsD) * self.length / 2
        return coordsD, weightsD


from scipy.stats import norm
from scipy.linalg import cholesky
from scipy.linalg import ldl

from scipy.sparse import diags
from scipy.sparse.linalg import lobpcg, LinearOperator
from scipy import integrate
from scipy.stats import truncnorm


# this class generates a grid according to the quadrature rule of a truncated normal distribution
# We basically compute: N * \int_a^b f(x) e^(-(x-mean)^2/(2 stddev)) dx. Where N is a normalization factor.
# The code is based on the work in "The Truncated Normal Distribution" by John Burkhardt
class TruncatedNormalDistributionGrid(Grid):
    def __init__(self, a, b, dim, mean, std_dev, integrator=None):
        # we assume here mean = 0 and std_dev = 1 for every dimension
        self.boundary = True  # never points on boundary
        self.dim = dim

        if integrator is None:
            self.integrator = IntegratorArbitraryGridScalarProduct(self)
        else:
            if integrator == 'old':
                self.integrator = IntegratorArbitraryGrid(self)
            else:
                assert False
        self.grids = [
            TruncatedNormalDistributionGrid1D(a=a[d], b=b[d], mean=mean[d], std_dev=std_dev[d], boundary=self.boundary)
            for d in range(self.dim)]
        # print(self.normalization, global_a, global_b)


class TruncatedNormalDistributionGrid1D(Grid1d):
    def __init__(self, a, b, mean, std_dev, boundary=True):
        self.shift = lambda x: x * std_dev + mean
        self.shift_back = lambda x: (x - mean) / std_dev
        self.a = self.shift_back(a)
        self.b = self.shift_back(b)
        self.normalization = 1.0 / (norm.cdf(self.b) - norm.cdf(self.a))
        self.boundary = boundary

    def get_mid_point(self, a, b):
        middle_cdf = (norm.cdf(b) + norm.cdf(a)) / 2.0
        return norm.ppf(middle_cdf)

    def level_to_num_points_1d(self, level):
        return 1 + 2 ** level

    # This grid is not nested!
    def is_nested(self):
        return False

    # this method implements the moment method for calculation the quadrature points and weights
    # a description can be found in "The Truncated Normal Distribution" from John Burkardt and
    # in "Gene Golub, John Welsch: Calculation of Gaussian Quadrature Rules"
    def get_1d_points_and_weights(self):
        num_points = int(self.num_points)
        self.L_i_dict = {}
        a = self.shift_back(self.start)
        b = self.shift_back(self.end)
        M = self.calculate_moment_matrix(num_points, a, b)

        # the stability can be improved by adding small delta to diagonal -> shifting eigenvalues away from 0
        # currently not needed
        # for i in range(num_points + 1):
        # M[i, i] += 10**-15

        # compute ldl decomposition (a bit more stable than cholesky)
        LU, diag = self.ldl_decomp(M)

        # calculate cholesky factorization based on ldl decomposition -> apply sqrt(diagonal element) to both matrices
        for i in range(num_points + 1):
            for j in range(num_points + 1):
                if (diag[j] < 0):  # in case we encounter a negative diagonal value due to instability / conditioning
                    # fill up with small value > 0
                    LU[i, j] *= 10 ** -15
                else:
                    LU[i, j] *= math.sqrt(diag[j])

        R = LU.T  # we need the upper not the lower triangular part

        # other version using scipy cholesky factorization; tends to crash earlier
        # R = scipy.linalg.cholesky(M)

        alpha_vec = np.empty(num_points)
        alpha_vec[0] = R[0, 1] / R[0, 0]
        for i in range(1, num_points):
            alpha_vec[i] = float(R[i, i + 1]) / R[i, i] - float(R[i - 1, i]) / R[i - 1, i - 1]
        beta_vec = np.empty(num_points - 1)
        for i in range(num_points - 1):
            beta_vec[i] = R[i + 1, i + 1] / R[i, i]

        # fill tridiagonal matrix

        J = np.zeros((num_points, num_points))
        for i in range(num_points):
            J[i, i] = alpha_vec[i]

        for i in range(num_points - 1):
            J[i, i + 1] = beta_vec[i]
            J[i + 1, i] = beta_vec[i]
        evals, evecs = scipy.linalg.eig(J)
        '''
        J = scipy.sparse.diags([alpha_vec, beta_vec, beta_vec], [0,-1,1])

        # get eigenvectors and eigenvalues of J
        X = np.random.rand(num_points, num_points)
        evals, evecs = scipy.sparse.linalg.lobpcg(J, X)
        '''
<<<<<<< HEAD
        points = [ev.real for ev in evals]
        #print(a, b, self.normalization[d])
        mu0 = self.get_moment_normalized(0, a, b, self.normalization[d])
        weights = [mu0 * value.real ** 2 for value in evecs[0]]
        #print("points and weights", num_points, a, b, points, weights)
=======
        points = [self.shift(ev.real) for ev in evals]
        # print(a, b, self.normalization[d])
        mu0 = self.get_moment_normalized(0, a, b)
        weights = [mu0 * value * value for value in evecs[0]]
        # print("points and weights", num_points, a, b, points, weights)
>>>>>>> ab93bfa5
        return points, weights

    def ldl_decomp(self, M):
        diag = np.zeros(len(M))
        L = np.zeros((len(M), len(M)))
        for i in range(len(diag)):
            L[i, i] = 1
            for j in range(i):
                summation = 0
                for k in range(j):
                    summation -= L[i, k] * L[j, k] * diag[k]
                L[i, j] = 1.0 / diag[j] * (M[i, j] + summation)
            summation = 0

            for k in range(i):
                summation -= L[i, k] ** 2 * diag[k]
            diag[i] = M[i, i] + summation
        return L, diag

    def calculate_moment_matrix(self, num_points, a, b):
        M = np.empty((num_points + 1, num_points + 1))
        for i in range(num_points + 1):
            for j in range(num_points + 1):
                M[i, j] = self.get_moment_normalized(i + j, a, b)
        return M

    # Calculation of the moments of the truncated normal distribution according to "The Truncated Normal Distribution" from John Burkardt
    # It is slightly simplified as we assume mean=0 and std_dev=1 here.
    def get_moment(self, index, a, b):
        return self.get_L_i(index, a, b)

    def get_L_i(self, index, a, b):
        if index == 0:
            return 1.0 * (norm.cdf(b) - norm.cdf(a))
        if index == 1:
            return - float((norm.pdf(b) - norm.pdf(a)))
        L_i = self.L_i_dict.get(index, None)
        if L_i is None:
            moment_m2 = self.get_L_i(index - 2, a, b)  # recursive search
            L_i = -(b ** (index - 1) * norm.pdf(b) - a ** (index - 1) * norm.pdf(a)) + (index - 1) * moment_m2
            self.L_i_dict[index] = L_i
        # print(index,L_i)
        return L_i

    # Different version of calculating moments according to: "A Recursive Formula for the Moments of a Truncated
    # Univariate Normal Distribution" by Eric Orjebin
    def get_moment2(self, index, a, b):
        if index == -1:
            return 0.0
        if index == 0:
            return 1.0 * (norm.cdf(b) - norm.cdf(a))
        moment = self.moment_dict.get(index, None)
        if moment is None:
            m_m2 = self.get_moment2(index - 2, a, b)
            moment = (index - 1) * m_m2
            moment -= b ** (index - 1) * norm.pdf(b) - a ** (index - 1) * norm.pdf(a)
            self.moment_dict[index] = moment
        return moment

    # Slight modification of 2nd version by restructuring computation; tends to be less stable
    def get_moment5(self, index, a, b):
        moment = self.moment_dict.get(index, None)
        if moment is None:
            moment = self.get_moment5_fac(index, b) * norm.pdf(b) - self.get_moment5_fac(index, a) * norm.pdf(a)
            if index % 2 == 0:
                moment += (norm.cdf(b) - norm.cdf(a))
            print(moment, index)
            self.moment_dict[index] = moment
        return moment

    def get_moment5_fac(self, index, boundary):
        if index == -1:
            return 0
        if index == 0:
            return 0
        return - (boundary ** (index - 1)) + (index - 1) * self.get_moment5_fac(index - 2, boundary)

    # Calculating moments by numerical quadrature; tends to be inaccurate
    def get_moment3(self, index, a, b):
        moment = self.moment_dict.get(index, None)
        if moment is None:
            def integrant(x):
                return x ** index * norm.pdf(x)

            moment = integrate.quad(func=integrant, a=a, b=b, epsrel=10 ** -15, epsabs=10 ** -15)[0]
            '''
            if alpha < -1 and beta > 1:
                moment = integrate.quad(func=integrant, a=alpha, b=-1, epsrel=10**-15)[0]
                moment += integrate.quad(func=integrant, a=1, b=beta, epsrel=10**-15)[0]
                moment += integrate.quad(func=integrant, a=-1, b=-0, epsrel=10**-15)[0]
                moment += integrate.quad(func=integrant, a=0, b=1, epsrel=10**-15)[0]
            '''
            # self.moment_dict[index] = moment
        return moment

    # Calculating moments using scipy
    def get_moment4(self, index, a, b):
        moment = self.moment_dict.get(index, None)
        if moment is None:
            moment = truncnorm.moment(index, a=a, b=b)
            normalization_local = 1.0 / (norm.cdf(b) - norm.cdf(a))
            moment /= normalization_local  # denormalize
            self.moment_dict[index] = moment
        return moment

    def get_moment_normalized(self, index, a, b):
        # print("Moment:", index, " variants:", self.get_moment(index,alpha,beta,mean,std_dev), self.get_moment2(index,alpha,beta,mean,std_dev), self.get_moment4(index,alpha,beta,mean,std_dev) )
        return self.get_moment(index, a, b) * self.normalization<|MERGE_RESOLUTION|>--- conflicted
+++ resolved
@@ -6,8 +6,10 @@
 # the grid class provides basic functionalities for an abstract grid
 class Grid(object):
 
-    def __init__(self, boundary=True):
-        self.boundary = boundary
+    def __init__(self, a, b, boundary=True):
+        self.boundary = boundary
+        self.a = a
+        self.b = b
 
     # integrates the grid on the specified area for function f
     def integrate(self, f, levelvec, start, end):
@@ -660,19 +662,11 @@
         X = np.random.rand(num_points, num_points)
         evals, evecs = scipy.sparse.linalg.lobpcg(J, X)
         '''
-<<<<<<< HEAD
-        points = [ev.real for ev in evals]
-        #print(a, b, self.normalization[d])
-        mu0 = self.get_moment_normalized(0, a, b, self.normalization[d])
-        weights = [mu0 * value.real ** 2 for value in evecs[0]]
-        #print("points and weights", num_points, a, b, points, weights)
-=======
         points = [self.shift(ev.real) for ev in evals]
         # print(a, b, self.normalization[d])
         mu0 = self.get_moment_normalized(0, a, b)
-        weights = [mu0 * value * value for value in evecs[0]]
+        weights = [mu0 * value.real ** 2 for value in evecs[0]]
         # print("points and weights", num_points, a, b, points, weights)
->>>>>>> ab93bfa5
         return points, weights
 
     def ldl_decomp(self, M):
