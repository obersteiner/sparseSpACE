--- conflicted
+++ resolved
@@ -432,13 +432,9 @@
         #print(grid_points)
         volume = 0.0
         assert right_parent > child > left_parent
-<<<<<<< HEAD
-        # ~ npt.assert_almost_equal(right_parent - child, child - left_parent, decimal=12)
-=======
 
         #npt.assert_almost_equal(right_parent - child, child - left_parent, decimal=12)
 
->>>>>>> 48fd04dd
         for p in grid_points[d]:
             if isclose(p, left_parent):
                 left_parent = p
