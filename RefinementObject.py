--- conflicted
+++ resolved
@@ -215,7 +215,6 @@
             # print("Reduced error")
         self.error = error
 
-<<<<<<< HEAD
     # define two area objects to be twins of each other in the d-th dimension
     def set_twin(self, d, twin):
         self.twins[d] = twin
@@ -229,8 +228,7 @@
     # returns the dimension in which the split shall be performed
     def get_split_dim(self):
         return np.argmax(self.twinErrors)
-
-=======
+    
     def contains(self, point):
         contained = True
         for d in range(self.dim):
@@ -245,7 +243,7 @@
             if self.contains(p):
                 contained_points.append(p)
         return contained_points
->>>>>>> 27ce352b
+
 
 # This class is used in the Extend Split RefinementObject as a container
 # to store various variables used for the error estimates
