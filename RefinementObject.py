--- conflicted
+++ resolved
@@ -443,27 +443,6 @@
         #else:  # otherwise decrease coarsening level
         #    coarsening_value = self.coarsening_level - 1
         # in case we have refined complete scheme (i.e. coarensingLevel was 0) we have to increase level everywhere else
-<<<<<<< HEAD
-        if (self.coarsening_level == 0):  # extend scheme if we are at maximum refinement
-            # increase lmax by 1
-            lmax_increase = [1 if d == self.this_dim or self.dim_adaptive == False else 0 for d in range(self.dim)]
-            update = 1
-            # print("New scheme")
-            # self.scheme = getCombiScheme(self.lmin[0],self.lmax[0],self.this_dim)
-            # self.newScheme = True
-        # add new refined interval to refinement array
-        mid = self.grid.get_mid_point(self.start, self.end, self.this_dim)
-        assert self.start < mid < self.end, "{} < {} < {} does not hold.".format(self.start, mid, self.end)
-        newObjects = []
-        newLevel = max(self.levels) + 1
-        # print("newLevel", newLevel)
-        newObjects.append(RefinementObjectSingleDimension(self.start, mid,
-            self.this_dim, self.dim, (self.levels[0], newLevel), self.grid,
-            coarsening_value, dim_adaptive=self.dim_adaptive))
-        newObjects.append(RefinementObjectSingleDimension(mid, self.end,
-            self.this_dim, self.dim, (newLevel, self.levels[1]), self.grid,
-            coarsening_value, dim_adaptive=self.dim_adaptive))
-=======
         #if (self.coarsening_level == 0):  # extend scheme if we are at maximum refinement
         #    # increase lmax by 1
         #    lmax_increase = [1 if d == self.this_dim or self.dim_adaptive == False else 0 for d in range(self.dim)]
@@ -471,15 +450,16 @@
         #    # print("New scheme")
         #    # self.scheme = getCombiScheme(self.lmin[0],self.lmax[0],self.this_dim)
         #    # self.newScheme = True
-        # add new refined interval to refinement array (it has half of the width)
-        newWidth = (self.end - self.start) / 2.0
+        # add new refined interval to refinement array
+        mid = self.grid.get_mid_point(self.start, self.end, self.this_dim)
+        assert self.start < mid < self.end, "{} < {} < {} does not hold.".format(self.start, mid, self.end)
+
         newObjects = []
         newLevel = max(self.levels) + 1
         # print("newLevel", newLevel)
-        newObjects.append(RefinementObjectSingleDimension(self.start, self.start + newWidth, self.this_dim, self.dim, list((self.levels[0], newLevel)), coarsening_value, dim_adaptive=self.dim_adaptive))
-        newObjects.append(RefinementObjectSingleDimension(self.start + newWidth, self.end, self.this_dim, self.dim, list((newLevel, self.levels[1])), coarsening_value, dim_adaptive=self.dim_adaptive))
+        newObjects.append(RefinementObjectSingleDimension(self.start, mid, self.this_dim, self.dim, list((self.levels[0], newLevel)), coarsening_value, dim_adaptive=self.dim_adaptive))
+        newObjects.append(RefinementObjectSingleDimension(mid, self.end, self.this_dim, self.dim, list((newLevel, self.levels[1])), coarsening_value, dim_adaptive=self.dim_adaptive))
         # self.finestWidth = min(newWidth,self.finestWidth)
->>>>>>> 5c3bdc93
         return newObjects, lmax_increase, update
 
     # in case lmax was changed the coarsening value of other RefinementObjects need to be increased
