--- conflicted
+++ resolved
@@ -128,13 +128,8 @@
         return fig
 
     # prints the sparse grid which results from the combination
-<<<<<<< HEAD
-    def print_resulting_sparsegrid(self, filename=None, show_fig=True, add_refinement=True):
+    def print_resulting_sparsegrid(self, filename=None, show_fig=True, add_refinement=True, markersize=30, linewidth=2.5):
         plt.rcParams.update({'font.size': 60})
-=======
-    def print_resulting_sparsegrid(self, filename=None, show_fig=True, add_refinement=True, markersize=30, linewidth=2.5):
-        plt.rcParams.update({'font.size': 32})
->>>>>>> 723338ac
         scheme = self.scheme
         dim = self.dim
         if dim != 2:
@@ -152,15 +147,9 @@
             points = self.get_points_component_grid(ss[0], numSubDiagonal)
             xArray = [p[0] for p in points]
             yArray = [p[1] for p in points]
-<<<<<<< HEAD
-            plt.plot(xArray, yArray, 'o', markersize=25, color="black")
-        if add_refinement:
-            self.add_refinment_to_figure_axe(ax, linewidth=3)
-=======
             plt.plot(xArray, yArray, 'o', markersize=markersize, color="black")
         if add_refinement:
             self.add_refinment_to_figure_axe(ax, linewidth=linewidth)
->>>>>>> 723338ac
         if filename is not None:
             plt.savefig(filename, bbox_inches='tight')
         if show_fig:
