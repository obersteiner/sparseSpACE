{
 "cells": [
  {
   "cell_type": "code",
   "execution_count": null,
   "outputs": [],
   "source": [
    "import sparseSpACE\n",
    "from sparseSpACE.PerformTestCase import PlotTestCase\n",
    "colormap = {\n",
    "    \"Gauss-Legendre Grid (Standard Combi) lmin=1\": \"tab:gray\",\n",
    "    \"Gauss-Legendre Grid (Standard Combi) lmin=2\": \"silver\",\n",
    "    \"Trapezoidal Grid (Standard Combi) lmin=1\": \"violet\",\n",
    "    \"Trapezoidal Grid (Standard Combi) lmin=2\": \"mediumpurple\",\n",
    "    \"Trapezoidal Grid\": \"red\",\n",
    "    \"Trapezoidal Grid (Rebalancing)\": \"royalblue\",\n",
    "    \"HighOrder Grid\": \"slategrey\",\n",
    "    \"Simpson Grid (Balanced)\": \"lightgreen\",\n",
    "    \"Balanced Extrapolation Grid\": \"blue\",\n",
    "    \"Extrapolation Grid (Unit, Romberg, Default Romberg)\": \"darkorange\",\n",
    "    \"Extrapolation Grid (Unit, Romberg, Default Romberg, Balanced)\": \"lime\",\n",
    "    \"Extrapolation Grid (Grouped, Romberg, Default Romberg)\": \"lightseagreen\",\n",
    "    \"Extrapolation Grid (Grouped, Romberg, Default Romberg, Balanced)\": \"purple\",\n",
    "    \"Extrapolation Grid (Grouped, Trapezoid, Default Romberg)\": \"gold\",\n",
    "    \"Extrapolation Grid (Grouped, Trapezoid, Default Romberg, Balanced)\": \"lightskyblue\",\n",
    "    \"Extrapolation Grid (Grouped Optimized, Romberg, Default Romberg)\": \"deeppink\",\n",
    "    \"Extrapolation Grid (Grouped Optimized, Romberg, Default Romberg, Balanced)\": \"forestgreen\",\n",
    "    \"Extrapolation Grid (Grouped Optimized, Trapezoid, Romberg, Balanced)\": \"tab:gray\",\n",
    "    \"Extrapolation Grid (Grouped Optimized, Romberg, Lagrange Romberg)\": \"indigo\",\n",
    "    \"Extrapolation Grid (Grouped Optimized, Romberg, Lagrange Full Romberg)\": \"darkkhaki\",\n",
    "    \"Extrapolation Grid (Grouped Optimized, Romberg, Simpson Romberg, Balanced)\": \"red\",\n",
    "}\n",
    "\n",
    "line_style_map = {\n",
    "    \"Gauss-Legendre Grid (Standard Combi) lmin=1\": \"--\",\n",
    "    \"Gauss-Legendre Grid (Standard Combi) lmin=2\": \"--\",\n",
    "    \"Trapezoidal Grid (Standard Combi) lmin=1\": \"--\",\n",
    "    \"Trapezoidal Grid (Standard Combi) lmin=2\": \"--\",\n",
    "    \"Trapezoidal Grid\": \"-.\",\n",
    "    \"Trapezoidal Grid (Rebalancing)\": \"-.\",\n",
    "    \"HighOrder Grid\": \":\",\n",
    "    \"Simpson Grid (Balanced)\": \":\",\n",
    "    \"Balanced Extrapolation Grid\": \"-\",\n",
    "    \"Extrapolation Grid (Unit, Romberg, Default Romberg)\": \"-\",\n",
    "    \"Extrapolation Grid (Unit, Romberg, Default Romberg, Balanced)\": \"-\",\n",
    "    \"Extrapolation Grid (Grouped, Romberg, Default Romberg)\": \"-\",\n",
    "    \"Extrapolation Grid (Grouped, Romberg, Default Romberg, Balanced)\": \"-\",\n",
    "    \"Extrapolation Grid (Grouped, Trapezoid, Default Romberg)\": \"-\",\n",
    "    \"Extrapolation Grid (Grouped, Trapezoid, Default Romberg, Balanced)\": \"-\",\n",
    "    \"Extrapolation Grid (Grouped Optimized, Romberg, Default Romberg)\": \"-\",\n",
    "    \"Extrapolation Grid (Grouped Optimized, Romberg, Default Romberg, Balanced)\": \"-\",\n",
    "    \"Extrapolation Grid (Grouped Optimized, Trapezoid, Romberg, Balanced)\": \"-\",\n",
    "    \"Extrapolation Grid (Grouped Optimized, Romberg, Lagrange Romberg)\": \"-\",\n",
    "    \"Extrapolation Grid (Grouped Optimized, Romberg, Lagrange Full Romberg)\": \"-\",\n",
    "    \"Extrapolation Grid (Grouped Optimized, Romberg, Simpson Romberg, Balanced)\": \"-\"\n",
    "}\n",
    "\n",
    "function_names = [\n",
    "    \"FunctionExpVar\",\n",
    "    \"GenzC0\",\n",
    "    \"GenzCornerPeak\",\n",
    "    \"GenzDiscontinious\",\n",
    "    \"GenzGaussian\",\n",
    "    \"GenzOszillatory\",\n",
    "    \"GenzProductPeak\"\n",
    "]\n",
    "\n",
    "dim = 5\n",
    "directory = \"{}d/medium_hard\".format(dim)\n",
    "\n",
    "plot_test_case = PlotTestCase(colormap=colormap, line_style_map=line_style_map,\n",
    "                              import_filepath=\"../{}/\".format(directory),\n",
    "                              export_filepath=\"./{}/\".format(directory))\n"
   ],
   "metadata": {
    "collapsed": false,
    "pycharm": {
     "name": "#%%\n"
    }
   }
  },
  {
   "cell_type": "markdown",
   "source": [
    "# Full comparison"
   ],
   "metadata": {
    "collapsed": false
   }
  },
  {
   "cell_type": "code",
   "execution_count": null,
   "outputs": [],
   "source": [
    "function_names = [\n",
    "    \"FunctionExpVar\",\n",
    "    \"GenzC0\",\n",
    "    \"GenzCornerPeak\",\n",
    "    \"GenzDiscontinious\",\n",
    "    \"GenzGaussian\",\n",
    "    \"GenzOszillatory\",\n",
    "    \"GenzProductPeak\"\n",
    "]\n",
    "\n",
    "compare_algorithms = [\n",
    "    \"Gauss-Legendre Grid (Standard Combi) lmin=1\",\n",
    "    \"Gauss-Legendre Grid (Standard Combi) lmin=2\",\n",
    "    \n",
    "    \"Trapezoidal Grid (Standard Combi) lmin=1\",\n",
    "    \"Trapezoidal Grid (Standard Combi) lmin=2\",\n",
    "    \n",
    "    \"Trapezoidal Grid\",\n",
    "    \"Trapezoidal Grid (Rebalancing)\",\n",
    "\n",
    "    \"HighOrder Grid\",\n",
    "    \"Simpson Grid (Balanced)\",\n",
    "\n",
    "    \"Balanced Extrapolation Grid\",\n",
    "\n",
    "    \"Extrapolation Grid (Unit, Romberg, Default Romberg)\",\n",
    "    \"Extrapolation Grid (Unit, Romberg, Default Romberg, Balanced)\",\n",
    "\n",
    "    \"Extrapolation Grid (Grouped, Romberg, Default Romberg)\",\n",
    "    \"Extrapolation Grid (Grouped, Romberg, Default Romberg, Balanced)\",\n",
    "\n",
    "    # \"Extrapolation Grid (Grouped, Trapezoid, Default Romberg)\",\n",
    "    # \"Extrapolation Grid (Grouped, Trapezoid, Default Romberg, Balanced)\",\n",
    "\n",
    "    \"Extrapolation Grid (Grouped Optimized, Romberg, Default Romberg)\",\n",
    "    \"Extrapolation Grid (Grouped Optimized, Romberg, Default Romberg, Balanced)\",\n",
    "    # \"Extrapolation Grid (Grouped Optimized, Trapezoid, Romberg, Balanced)\",\n",
    "\n",
    "    \"Extrapolation Grid (Grouped Optimized, Romberg, Lagrange Romberg)\",\n",
    "    \"Extrapolation Grid (Grouped Optimized, Romberg, Lagrange Full Romberg)\",\n",
    "\n",
    "    \"Extrapolation Grid (Grouped Optimized, Romberg, Simpson Romberg, Balanced)\"\n",
    "]\n",
    "\n",
    "for function_name in function_names:\n",
    "    import_filename = \"error_comparison_{}_{}d\".format(function_name, dim)\n",
    "\n",
    "    title = \"{} {}D\".format(function_name, dim) \n",
    "    plot_filename = \"error_comparison_{}_{}d\".format(function_name, dim)\n",
    "\n",
<<<<<<< HEAD
    "    plot_test_case.plot_error_approximation(import_filename,\n",
    "                                 algorithm_subset=compare_algorithms,\n",
    "                                 legend_title=None,\n",
    "                                 plot_filename=plot_filename)\n",
=======
    "    print(\"Processing {}.csv ...\".format(import_filename))\n",
    "\n",
    "    plot_csv_data(import_filename,\n",
    "                  import_filepath=\"../{}/\".format(directory),\n",
    "                  export_filepath=\"./{}/\".format(directory),\n",
    "                  algorithm_subset=compare_algorithms,\n",
    "                  legend_title=function_name,\n",
    "                  plot_filename=plot_filename)\n",
>>>>>>> 4bf3b10b
    "\n",
    "plot_test_case.export_legend(compare_algorithms)\n"
   ],
   "metadata": {
    "collapsed": false,
    "pycharm": {
     "name": "#%%\n"
    }
   }
  },
  {
   "cell_type": "markdown",
   "source": [
    "# Refinement tree balancing off/on "
   ],
   "metadata": {
    "collapsed": false
   }
  },
  {
   "cell_type": "code",
   "execution_count": null,
   "outputs": [],
   "source": [
    "algorithms = [\n",
    "    \"Gauss-Legendre Grid (Standard Combi) lmin=1\",\n",
    "    \"Gauss-Legendre Grid (Standard Combi) lmin=2\",\n",
    "    \n",
    "    \"Trapezoidal Grid\",\n",
    "    \"Trapezoidal Grid (Rebalancing)\",\n",
    "    \n",
    "    \"Extrapolation Grid (Unit, Romberg, Default Romberg)\",\n",
    "    \"Extrapolation Grid (Unit, Romberg, Default Romberg, Balanced)\",\n",
    "    \n",
    "    \"Extrapolation Grid (Grouped, Romberg, Default Romberg)\",\n",
    "    \"Extrapolation Grid (Grouped, Romberg, Default Romberg, Balanced)\",\n",
    "    \n",
    "    \"Extrapolation Grid (Grouped Optimized, Romberg, Default Romberg)\",\n",
    "    \"Extrapolation Grid (Grouped Optimized, Romberg, Default Romberg, Balanced)\",\n",
    "]\n",
    "export_path = \"./{}/balancing/\".format(directory)\n",
    "plot_test_case.set_export_filepath(export_path)\n",
    "\n",
    "for function_name in function_names:\n",
    "    plot_test_case.plot_error_approximation(\"error_comparison_{}_{}d\".format(function_name, dim),\n",
    "                                 algorithm_subset=algorithms,\n",
    "                                 legend_title=None,\n",
    "                                 plot_filename=\"balancing_{}_{}d\".format(function_name, dim))\n",
    "\n",
    "plot_test_case.export_legend(algorithms, filename=\"balancing_legend\")"
   ],
   "metadata": {
    "collapsed": false,
    "pycharm": {
     "name": "#%%\n"
    }
   }
  },
  {
   "cell_type": "markdown",
   "source": [
    "# Comparison of slice grouping\n",
    " \n",
    "### Balanced"
   ],
   "metadata": {
    "collapsed": false
   }
  },
  {
   "cell_type": "code",
   "execution_count": null,
   "outputs": [],
   "source": [
    "algorithms = [\n",
    "    \"Gauss-Legendre Grid (Standard Combi) lmin=1\",\n",
    "    \"Gauss-Legendre Grid (Standard Combi) lmin=2\",\n",
    "      \n",
    "    \"Trapezoidal Grid\",\n",
    "    \"Trapezoidal Grid (Rebalancing)\",\n",
    "      \n",
    "    \"Extrapolation Grid (Unit, Romberg, Default Romberg, Balanced)\",\n",
    "    \n",
    "    \"Extrapolation Grid (Grouped, Romberg, Default Romberg, Balanced)\",\n",
    "    \n",
    "    \"Extrapolation Grid (Grouped Optimized, Romberg, Default Romberg, Balanced)\",\n",
    "]\n",
    "export_path = \"./{}/grouping/\".format(directory)\n",
    "plot_test_case.set_export_filepath(export_path)\n",
    "\n",
    "for function_name in function_names:\n",
    "    plot_test_case.plot_error_approximation(\"error_comparison_{}_5d\".format(function_name),\n",
    "                                 algorithm_subset=algorithms,\n",
    "                                 legend_title=None,\n",
    "                                 plot_filename=\"balanced_grouping_{}_5d\".format(function_name))\n",
    "\n",
    "plot_test_case.export_legend(algorithms, filename=\"balanced_grouping_legend\")"
   ],
   "metadata": {
    "collapsed": false,
    "pycharm": {
     "name": "#%%\n"
    }
   }
  },
  {
   "cell_type": "markdown",
   "source": [
    "### Unbalanced "
   ],
   "metadata": {
    "collapsed": false
   }
  },
  {
   "cell_type": "code",
   "execution_count": null,
   "outputs": [],
   "source": [
    "export_path = \"./{}/grouping/\".format(directory)\n",
    "plot_test_case.set_export_filepath(export_path)\n",
    "\n",
    "for function_name in function_names:\n",
    "    plot_test_case.plot_error_approximation(\"error_comparison_{}_5d\".format(function_name),\n",
    "                                 algorithm_subset=[\n",
    "                                   \"Gauss-Legendre Grid (Standard Combi) lmin=1\",\n",
    "                                   \"Gauss-Legendre Grid (Standard Combi) lmin=2\",\n",
    "\n",
    "                                   \"Trapezoidal Grid\",\n",
    "                                   \"Trapezoidal Grid (Rebalancing)\",\n",
    "\n",
    "                                   \"Extrapolation Grid (Unit, Romberg, Default Romberg)\",\n",
    "\n",
    "                                   \"Extrapolation Grid (Grouped, Romberg, Default Romberg)\",\n",
    "\n",
    "                                   \"Extrapolation Grid (Grouped Optimized, Romberg, Default Romberg)\",\n",
    "                                 ],\n",
    "                                 legend_title=\"{} 5D\".format(function_name),\n",
    "                                 plot_filename=\"unbalanced_grouping_{}_5d\".format(function_name))"
   ],
   "metadata": {
    "collapsed": false,
    "pycharm": {
     "name": "#%%\n"
    }
   }
  },
  {
   "cell_type": "markdown",
   "source": [
    "# Interpolation: Full grid vs. adaptive"
   ],
   "metadata": {
    "collapsed": false
   }
  },
  {
   "cell_type": "code",
   "execution_count": null,
   "outputs": [],
   "source": [
    "algorithms = [\n",
    "    \"Gauss-Legendre Grid (Standard Combi) lmin=1\",\n",
    "    \"Gauss-Legendre Grid (Standard Combi) lmin=2\",\n",
    "      \n",
    "    \"Trapezoidal Grid\",\n",
    "    \"Trapezoidal Grid (Rebalancing)\",\n",
    "    \"Extrapolation Grid (Grouped Optimized, Romberg, Lagrange Romberg)\",\n",
    "    \"Extrapolation Grid (Grouped Optimized, Romberg, Lagrange Full Romberg)\",\n",
    "]\n",
    "export_path = \"./{}/interpolation/\".format(directory)\n",
    "plot_test_case.set_export_filepath(export_path)\n",
    "\n",
    "for function_name in function_names:\n",
    "    plot_test_case.plot_error_approximation(\"error_comparison_{}_5d\".format(function_name),\n",
    "                                 algorithm_subset=algorithms,\n",
    "                                 legend_title=None,\n",
    "                                 plot_filename=\"lagrange_{}_5d\".format(function_name))\n",
    "    \n",
    "plot_test_case.export_legend(algorithms, filename=\"lagrange_legend\")"
   ],
   "metadata": {
    "collapsed": false,
    "pycharm": {
     "name": "#%%\n"
    }
   }
  },
  {
   "cell_type": "markdown",
   "source": [
    "# Interpolation vs. other extrapolation variants"
   ],
   "metadata": {
    "collapsed": false
   }
  },
  {
   "cell_type": "code",
   "execution_count": null,
   "outputs": [],
   "source": [
    "algorithms = [\"Gauss-Legendre Grid (Standard Combi) lmin=1\",\n",
    "              \"Gauss-Legendre Grid (Standard Combi) lmin=2\",\n",
    "    \n",
    "              \"Trapezoidal Grid\",\n",
    "              \"Trapezoidal Grid (Rebalancing)\",\n",
    "              \n",
    "              \"Extrapolation Grid (Unit, Romberg, Default Romberg, Balanced)\",\n",
    "              \"Extrapolation Grid (Grouped, Romberg, Default Romberg, Balanced)\",\n",
    "              \"Extrapolation Grid (Grouped Optimized, Romberg, Default Romberg, Balanced)\",\n",
    "                      \n",
    "              \"Extrapolation Grid (Grouped Optimized, Romberg, Lagrange Romberg)\",\n",
    "              \"Extrapolation Grid (Grouped Optimized, Romberg, Lagrange Full Romberg)\"]\n",
    "\n",
    "export_path = \"./{}/interpolation/\".format(directory)\n",
    "plot_test_case.set_export_filepath(export_path)\n",
    "\n",
    "for function_name in function_names:\n",
    "    plot_test_case.plot_error_approximation(\"error_comparison_{}_5d\".format(function_name),\n",
    "                  algorithm_subset=algorithms,\n",
    "                  legend_title=None,\n",
    "                  plot_filename=\"comparison_{}_5d\".format(function_name))\n",
    "    \n",
    "plot_test_case.export_legend(algorithms, filename=\"comparison_legend\")"
   ],
   "metadata": {
    "collapsed": false,
    "pycharm": {
     "name": "#%%\n"
    }
   }
  },
  {
   "cell_type": "markdown",
   "source": [
    "# Impact of unit slice extrapolation"
   ],
   "metadata": {
    "collapsed": false
   }
  },
  {
   "cell_type": "code",
   "execution_count": null,
   "outputs": [],
   "source": [
    "algorithms = [\n",
    "    \"Gauss-Legendre Grid (Standard Combi) lmin=1\",\n",
    "    \"Gauss-Legendre Grid (Standard Combi) lmin=2\",\n",
    "      \n",
    "    \"Trapezoidal Grid\",\n",
    "    \"Trapezoidal Grid (Rebalancing)\",\n",
    "    \"Extrapolation Grid (Grouped Optimized, Romberg, Default Romberg, Balanced)\",\n",
    "    \"Extrapolation Grid (Grouped Optimized, Trapezoid, Romberg, Balanced)\"\n",
    "]\n",
    "export_path = \"./{}/slices/\".format(directory)\n",
    "plot_test_case.set_export_filepath(export_path)\n",
    "\n",
    "for function_name in function_names:\n",
    "    plot_test_case.plot_error_approximation(\"error_comparison_{}_5d\".format(function_name),\n",
    "                                 algorithm_subset=algorithms,\n",
    "                                 legend_title=None,\n",
    "                                 plot_filename=\"slice_version_{}_5d\".format(function_name))\n",
    "\n",
    "plot_test_case.export_legend(algorithms, filename=\"slice_version_legend\")"
   ],
   "metadata": {
    "collapsed": false,
    "pycharm": {
     "name": "#%%\n"
    }
   }
  },
  {
   "cell_type": "markdown",
   "source": [
    "# Comparison with other high order methods"
   ],
   "metadata": {
    "collapsed": false
   }
  },
  {
   "cell_type": "code",
   "execution_count": null,
   "outputs": [],
   "source": [
    "algorithms = [\n",
    "    \"Gauss-Legendre Grid (Standard Combi) lmin=1\",\n",
    "    \"Gauss-Legendre Grid (Standard Combi) lmin=2\",\n",
    "      \n",
    "    \"HighOrder Grid\",\n",
    "    \"Balanced Extrapolation Grid\",\n",
    "    \n",
    "    \"Extrapolation Grid (Unit, Romberg, Default Romberg, Balanced)\",\n",
    "    \"Extrapolation Grid (Grouped Optimized, Romberg, Default Romberg, Balanced)\",\n",
    "]\n",
    "export_path = \"./{}/high_order/\".format(directory)\n",
    "plot_test_case.set_export_filepath(export_path)\n",
    "\n",
    "for function_name in function_names:\n",
    "    plot_test_case.plot_error_approximation(\"error_comparison_{}_5d\".format(function_name),\n",
    "                                 algorithm_subset=algorithms,\n",
    "                                 legend_title=None,\n",
    "                                 plot_filename=\"high_order_{}_5d\".format(function_name))\n",
    "\n",
    "plot_test_case.export_legend(algorithms, filename=\"high_order_legend\")\n"
   ],
   "metadata": {
    "collapsed": false,
    "pycharm": {
     "name": "#%%\n"
    }
   }
  },
  {
   "cell_type": "markdown",
   "source": [
    "# Influence of the dimensionality"
   ],
   "metadata": {
    "collapsed": false
   }
  },
  {
   "cell_type": "code",
   "execution_count": null,
   "outputs": [],
   "source": [
    "function_names = [\n",
    "    # \"FunctionExpVar\",\n",
    "    \"GenzC0\",\n",
    "    # \"GenzCornerPeak\",\n",
    "    # \"GenzDiscontinious\",\n",
    "    \"GenzGaussian\",\n",
    "    \"GenzOszillatory\",\n",
    "    \"GenzProductPeak\"\n",
    "]\n",
    "\n",
    "algorithms = [\n",
    "    \"Gauss-Legendre Grid (Standard Combi) lmin=1\",\n",
    "    \"Gauss-Legendre Grid (Standard Combi) lmin=2\",\n",
    "      \n",
    "    \"Trapezoidal Grid\",\n",
    "    \"Trapezoidal Grid (Rebalancing)\",\n",
    "    \n",
    "    \"Extrapolation Grid (Unit, Romberg, Default Romberg, Balanced)\",\n",
    "    \n",
    "    \"Extrapolation Grid (Grouped, Romberg, Default Romberg, Balanced)\",\n",
    "    \n",
    "    \"Extrapolation Grid (Grouped Optimized, Romberg, Default Romberg, Balanced)\",\n",
    "    \n",
    "    \"Extrapolation Grid (Grouped Optimized, Romberg, Lagrange Romberg)\",\n",
    "    \"Extrapolation Grid (Grouped Optimized, Romberg, Lagrange Full Romberg)\"\n",
    "]\n",
    "export_path = \"./2d/medium_hard/\"\n",
    "plot_test_case.set_import_filepath(\"../2d/medium_hard/\")\n",
    "plot_test_case.set_export_filepath(export_path)\n",
    "\n",
    "for function_name in function_names:\n",
    "    plot_test_case.plot_error_approximation(\"error_comparison_{}_2d\".format(function_name),\n",
    "                  algorithm_subset=algorithms,\n",
    "                  legend_title=None,\n",
    "                  plot_filename=\"dimensionality_{}_2d\".format(function_name))\n",
    "\n",
    "plot_test_case.export_legend(algorithms, filename=\"dimensionality_legend\")\n",
    "\n",
    "\n",
    "plot_test_case.set_import_filepath(\"../\")"
   ],
   "metadata": {
    "collapsed": false,
    "pycharm": {
     "name": "#%%\n"
    }
   }
  }
 ],
 "metadata": {
  "kernelspec": {
   "name": "pycharm-fcc6cfaa",
   "language": "python",
   "display_name": "PyCharm (bachelorarbeit)"
  },
  "language_info": {
   "codemirror_mode": {
    "name": "ipython",
    "version": 2
   },
   "file_extension": ".py",
   "mimetype": "text/x-python",
   "name": "python",
   "nbconvert_exporter": "python",
   "pygments_lexer": "ipython2",
   "version": "2.7.6"
  }
 },
 "nbformat": 4,
 "nbformat_minor": 0
}<|MERGE_RESOLUTION|>--- conflicted
+++ resolved
@@ -143,21 +143,10 @@
     "    title = \"{} {}D\".format(function_name, dim) \n",
     "    plot_filename = \"error_comparison_{}_{}d\".format(function_name, dim)\n",
     "\n",
-<<<<<<< HEAD
     "    plot_test_case.plot_error_approximation(import_filename,\n",
     "                                 algorithm_subset=compare_algorithms,\n",
     "                                 legend_title=None,\n",
     "                                 plot_filename=plot_filename)\n",
-=======
-    "    print(\"Processing {}.csv ...\".format(import_filename))\n",
-    "\n",
-    "    plot_csv_data(import_filename,\n",
-    "                  import_filepath=\"../{}/\".format(directory),\n",
-    "                  export_filepath=\"./{}/\".format(directory),\n",
-    "                  algorithm_subset=compare_algorithms,\n",
-    "                  legend_title=function_name,\n",
-    "                  plot_filename=plot_filename)\n",
->>>>>>> 4bf3b10b
     "\n",
     "plot_test_case.export_legend(compare_algorithms)\n"
    ],
