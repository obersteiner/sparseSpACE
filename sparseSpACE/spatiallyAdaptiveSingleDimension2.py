--- conflicted
+++ resolved
@@ -1360,13 +1360,8 @@
                 values[right_parents_in_grid] -= (factors_right_parents * point_values_right_parents.T).T
         widths = np.asarray([(
             self.operation.get_surplus_width(d, right_parent, left_parent)) for (left_parent, right_parent) in zip(left_parents, right_parents)]).reshape((len(children),1)) ** exponent
-<<<<<<< HEAD
-        if self.use_relative_surplus:
-            values /= point_values
-=======
         if self.use_relative_surplus and not np.all(point_values == 0): # uses a relative surplus calculation with a limiter at a factor of 10**-1 of max value -> this avoids too extreme blow ups of regions close to 0
             values /= np.abs(point_values) + np.max(np.abs(point_values)) * 10**-1
->>>>>>> 613d36c3
         volumes = np.sum(factors * abs(values), axis=1) * widths
         if self.version == 0 or self.version == 2:
             evaluations = size_slize * len(children)  # * (1 + int(left_parent_in_grid) + int(right_parent_in_grid))
