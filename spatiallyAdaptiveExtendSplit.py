from spatiallyAdaptiveBase import *
from GridOperation import *

class SpatiallyAdaptiveExtendScheme(SpatiallyAdaptivBase):
    def __init__(self, a, b, number_of_refinements_before_extend=1, grid=None, no_initial_splitting=False,
                 version=0, dim_adaptive=False, automatic_extend_split=False, split_single_dim=True, operation=None, norm=np.inf):
        # there are three different version that coarsen grids slightly different
        # version 0 coarsen as much as possible while extending and adding only new points in regions where it is supposed to
        # version 1 coarsens less and also adds moderately many points in non refined regions which might result in a more balanced configuration
        # version 2 coarsen fewest and adds a bit more points in non refinded regions but very similar to version 1
        assert 2 >= version >= 0
        self.version = version
        SpatiallyAdaptivBase.__init__(self, a=a, b=b, grid=grid, operation=operation, norm=norm)
        self.noInitialSplitting = no_initial_splitting
        self.numberOfRefinementsBeforeExtend = number_of_refinements_before_extend
        self.refinements_for_recalculate = 100
        self.dim_adaptive = dim_adaptive
        self.automatic_extend_split = automatic_extend_split
<<<<<<< HEAD
        self.split_single_dim = split_single_dim
=======
        self.margin = 0.9
>>>>>>> d86ec6b5

    def interpolate_points(self, interpolation_points, component_grid):
        point_assignements = self.get_points_assignement_to_areas(interpolation_points)
        dict_point_interpolation_values = {}
        f_value_array_length = len(self.f([0.5]*self.dim))
        for area, contained_points in point_assignements:
            num_sub_diagonal = (self.lmax[0] + self.dim - 1) - np.sum(component_grid.levelvector)
            coarsened_levelvector, do_compute  = self.coarsen_grid(component_grid.levelvector, area, num_sub_diagonal)
            if do_compute:
                #print(coarsened_levelvector, contained_points, area.start, area.end)
                self.grid.setCurrentArea(start=area.start, end=area.end, levelvec=coarsened_levelvector)
                interpolated_values = Interpolation.interpolate_points(self.f, self.dim, self.grid, self.grid.coordinate_array, contained_points)
                for p, value in zip(contained_points, interpolated_values):
                    dict_point_interpolation_values[tuple(p)] = value
            else:
                for p in contained_points:
                    dict_point_interpolation_values[tuple(p)] = np.zeros(f_value_array_length)

        final_integrals = np.zeros((len(interpolation_points),f_value_array_length))
        for i, p in enumerate(interpolation_points):
            final_integrals[i] = dict_point_interpolation_values[tuple(p)]
        return final_integrals

    def get_points_assignement_to_areas(self, points):
        #print(points)
        return self.get_points_in_areas_recursive(self.root_cell, points)

    def get_points_in_areas_recursive(self, area, points):
        if area.children != []:
            point_assignements = []
            for sub_area in area.children:
                contained_points = sub_area.subset_of_contained_points(points)
                point_assignements.extend(self.get_points_in_areas_recursive(sub_area, contained_points))
                points = set(points) - set(contained_points)
                if len(points) == 0:
                    break
            return point_assignements
        else:
            return [(area, points)]



    # draw a visual representation of refinement tree
    def draw_refinement(self, filename=None):
        plt.rcParams.update({'font.size': 32})
        dim = self.dim
        if dim > 2:
            print("Refinement can only be printed in 2D")
            return
        fig, ax = plt.subplots(figsize=(20, 20))

        self.add_refinment_to_figure_axe(ax)

        if filename is not None:
            plt.savefig(filename, bbox_inches='tight')
        plt.show()
        return fig

    def add_refinment_to_figure_axe(self, ax, linewidth=1):
        for i in self.refinement.get_objects():
            startx = i.start[0]
            starty = i.start[1]
            endx = i.end[0]
            endy = i.end[1]
            ax.add_patch(
                patches.Rectangle(
                    (startx, starty),
                    endx - startx,
                    endy - starty,
                    fill=False,  # remove background,
                    alpha=1,
                    linewidth=linewidth, visible=True
                )
            )

    # returns the points of a single component grid with refinement
    def get_points_component_grid(self, levelvec, numSubDiagonal):
        assert (numSubDiagonal < self.dim)
        points_array = []
        for area in self.refinement.get_objects():
            start = area.start
            end = area.end
            level_interval, do_compute = self.coarsen_grid(levelvec, area, numSubDiagonal)
            self.grid.setCurrentArea(start, end, level_interval)
            points = self.grid.getPoints()
            points_array.extend(points)
        return points_array

    def get_points_and_weights_component_grid(self, levelvec, numSubDiagonal):
        assert (numSubDiagonal < self.dim)
        points_array = []
        weights_array = []
        for area in self.refinement.get_objects():
            start = area.start
            end = area.end
            level_interval, do_compute = self.coarsen_grid(levelvec, area, numSubDiagonal)
            self.grid.setCurrentArea(start, end, level_interval)
            points, weights = self.grid.get_points_and_weights()
            points_array.extend(points)
            weights_array.extend(weights)
        return points_array, weights_array

    # returns the points of a single component grid with refinement
    def get_points_component_grid_not_null(self, levelvec, numSubDiagonal):
        assert (numSubDiagonal < self.dim)
        array2 = []
        for area in self.refinement.get_objects():
            start = area.start
            end = area.end
            level_interval, do_compute = self.coarsen_grid(levelvec, area, numSubDiagonal)
            if do_compute:
                self.grid.setCurrentArea(start, end, level_interval)
                points = self.grid.getPoints()
                array2.extend(points)
                # print("considered", levelvec, level_interval, area.start, area.end, area.coarseningValue)
            # else:
            # print("not considered", levelvec, level_interval, area.start, area.end, area.coarseningValue)
        return array2

    # optimized adaptive refinement refine multiple cells in close range around max variance (here set to 10%)
    def coarsen_grid(self, levelvector, area, num_sub_diagonal):
        start = area.start
        end = area.end
        coarsening = area.coarseningValue
        temp = list(levelvector)
        coarsening_save = coarsening
        area_is_null = False
        if self.version == 0:

            maxLevel = max(temp)
            temp2 = list(reversed(sorted(list(temp))))
            if temp2[0] - temp2[1] < coarsening:
                while coarsening > 0:
                    maxLevel = max(temp)
                    if maxLevel == self.lmin[0]:  # we assume here that lmin is equal everywhere
                        break
                    for d in range(self.dim):
                        if temp[d] == maxLevel:
                            temp[d] -= 1
                            coarsening -= 1
                            break
                area_is_null = True
            else:
                for d in range(self.dim):
                    if temp[d] == maxLevel:
                        temp[d] -= coarsening
                        break
                if area.is_already_calculated(tuple(temp), tuple(levelvector)):
                    area_is_null = True
                else:
                    area.add_level(tuple(temp), tuple(levelvector))
        else:
            while coarsening > 0:
                maxLevel = max(temp)
                if maxLevel == self.lmin[0]:  # we assume here that lmin is equal everywhere
                    break
                occurences_of_max = 0
                for i in temp:
                    if i == maxLevel:
                        occurences_of_max += 1
                is_top_diag = num_sub_diagonal == 0
                if self.version == 1:
                    no_forward_problem = coarsening_save >= self.lmax[0] + self.dim - 1 - maxLevel - (
                            self.dim - 2) - maxLevel + 1
                    do_coarsen = no_forward_problem and coarsening >= occurences_of_max - is_top_diag
                else:
                    no_forward_problem = coarsening_save >= self.lmax[0] + self.dim - 1 - maxLevel - (
                            self.dim - 2) - maxLevel + 2
                    do_coarsen = no_forward_problem and coarsening >= occurences_of_max
                if do_coarsen:
                    for d in range(self.dim):
                        if temp[d] == maxLevel:
                            temp[d] -= 1
                            coarsening -= 1
                else:
                    break
        level_coarse = [temp[d] - self.lmin[d] + int(self.noInitialSplitting) for d in range(len(temp))]
        return level_coarse, not area_is_null

    def initialize_refinement(self):
        if self.dim_adaptive:
            self.combischeme.init_adaptive_combi_scheme(self.lmax, self.lmin)
        if self.noInitialSplitting:
            assert False
            new_refinement_object = RefinementObjectExtendSplit(np.array(self.a), np.array(self.b), self.grid,
                                                                self.numberOfRefinementsBeforeExtend, 0, 0,
                                                                automatic_extend_split=self.automatic_extend_split,
                                                                splitSingleDim=self.split_single_dim)
            self.refinement = RefinementContainer([new_refinement_object], self.dim, self.errorEstimator)
        else:
            self.root_cell = RefinementObjectExtendSplit(np.array(self.a), np.array(self.b), self.grid,
                                                 self.numberOfRefinementsBeforeExtend, None, 0,
                                                 0, automatic_extend_split=self.automatic_extend_split,
                                                 splitSingleDim=self.split_single_dim)
            if self.split_single_dim:
                new_refinement_objects = [self.root_cell]
                for d in range(self.dim):
                    temp = []
                    for area in new_refinement_objects:
                        temp.extend(area.split_area_single_dim(d))
                    new_refinement_objects = temp
                    for area in new_refinement_objects:
                        integral = 0
                        for component_grid in self.scheme:
                            integral_area, a, b = self.evaluate_area(self.f, area, component_grid)
                            integral += integral_area * component_grid.coefficient
                        area.integral = integral
                print("Initial integrals:")#TODO
                for area in new_refinement_objects:#TODO
                    print(area.integral)#TODO
                for i in range(2**self.dim):
                    area = new_refinement_objects[i]
                    #print("Area ", i)#TODO
                    for d in range(self.dim-1):
                        twin = new_refinement_objects[(i+2**(self.dim-1)) % 2**(self.dim-d)]
                        #print("Twin index in dim", d, ": ", (i+2**(self.dim-1)) % 2**(self.dim-d))#TODO
                        area.set_twin(d, twin)
                        if area.twinErrors[d] is None:
                            area.set_twin_error(d, abs(area.integral - twin.integral))
                    if area.twinErrors[self.dim-1] is None:
                        area.set_twin_error(self.dim-1, abs(area.integral - area.twins[self.dim-1].integral))
                    area.parent_info.parent = self.root_cell
            else:
                new_refinement_objects = self.root_cell.split_area_arbitrary_dim()
            self.refinement = RefinementContainer(new_refinement_objects, self.dim, self.errorEstimator)
            if self.operation is not None:
                #self.operation.area_preprocessing(parent)
                #self.compute_solutions([parent],[0])
                #self.operation.initialize_global_value(self.refinement)
                pass
                #self.operation.area_preprocessing(parent)
                #self.operation.evaluate_area(parent, np.zeros(self.dim, dtype=int), ComponentGridInfo(np.zeros(self.dim, dtype=int), 1), None, None)
                #self.operation.area_postprocessing(parent)
            else:
                parent_integral = self.grid.integrate(self.f, np.zeros(self.dim, dtype=int), self.a, self.b)
                self.root_cell.set_integral(parent_integral)
                self.refinement.integral = 0.0
        if self.errorEstimator is None:
            self.errorEstimator = ErrorCalculatorExtendSplit()

    def evaluate_area(self, f, area, component_grid, filter_area=None, interpolate=False):
        num_sub_diagonal = (self.lmax[0] + self.dim - 1) - np.sum(component_grid.levelvector)
        level_for_evaluation, do_compute = self.coarsen_grid(component_grid.levelvector, area, num_sub_diagonal)
        # print(level_for_evaluation, area.coarseningValue)
        if not do_compute:
            return None, None, 0
        else:
            if filter_area is None:
                return self.grid.integrate(f, level_for_evaluation, area.start, area.end), None, np.prod(
                    self.grid.levelToNumPoints(level_for_evaluation))
            else:
                if not interpolate:  # use filtering approach
                    self.grid.setCurrentArea(area.start, area.end, level_for_evaluation)
                    points, weights = self.grid.get_points_and_weights()
                    integral = 0.0
                    num_points = 0
                    for i, p in enumerate(points):
                        if self.point_in_area(p, filter_area):
                            integral += self.f(p) * weights[i] * self.get_point_factor(p, filter_area, area)
                            num_points += 1
                    return integral, None, num_points
                else:  # use bilinear interpolation to get function values in filter_area
                    integral = 0.0
                    num_points = 0
                    # create grid with boundaries; if 0 boudnary condition we will fill boundary points with 0's
                    boundary_save = self.grid.get_boundaries()
                    self.grid.set_boundaries([True] * self.dim)
                    self.grid.setCurrentArea(area.start, area.end, level_for_evaluation)
                    self.grid.set_boundaries(boundary_save)

                    # build grid consisting of corner points of area
                    corner_points = list(
                        zip(*[g.ravel() for g in
                              np.meshgrid(*[self.grid.coordinate_array[d] for d in range(self.dim)])]))

                    # calculate function values at corner points and transform  correct data structure for scipy
                    values = np.array([self.f(p) if self.grid.point_not_zero(p) else 0.0 for p in corner_points])
                    values = values.reshape(*[self.grid.numPointsWithBoundary[d] for d in reversed(range(self.dim))])
                    values = np.transpose(values)

                    # get corner grid in scipy data structure
                    corner_points_grid = [self.grid.coordinate_array[d] for d in range(self.dim)]

                    # get points of filter area for which we want interpolated values
                    self.grid.setCurrentArea(filter_area.start, filter_area.end, level_for_evaluation)
                    points, weights = self.grid.get_points_and_weights()

                    # bilinear interpolation
                    interpolated_values = Interpolation.interpolate_points(self.f, self.dim, self.grid, corner_points_grid, points)

                    integral += sum(
                        [interpolated_values[i] * weights[i] for i in range(len(interpolated_values))])
                    # print(corner_points)
                    for p in corner_points:
                        if self.point_in_area(p, filter_area) and self.grid.point_not_zero(p):
                            num_points += 1  # * self.get_point_factor(p,area,area_parent)
                    return integral, None, num_points

    def do_refinement(self, area, position):
        if self.automatic_extend_split:
            self.compute_benefits_for_operations(area)
        if self.split_single_dim:
            for d in range(area.dim):
                if area.twinErrors[d] is None:
                    twinError = self.operation.get_twin_error(d, area)
                    area.set_twin_error(d, twinError)
        lmax_change = self.refinement.refine(position)
        if lmax_change != None:
            self.lmax = [self.lmax[d] + lmax_change[d] for d in range(self.dim)]
            if self.print_output:
                print("New scheme")
            self.scheme = self.combischeme.getCombiScheme(self.lmin[0], self.lmax[0],do_print=self.print_output)
            return True
        return False

    def compute_benefits_for_operations(self, area):
        # get integral values for the area for a potential parent that generated this area with an Extend and for
        # a potential parent that generated this area with a Split if necessary
        # in addition a reference is computed which is a Split + an Extend before the current refinement of area
        if self.operation is None:
            if area.parent_info.extend_parent_integral is None:
                area.parent_info.extend_parent_integral = self.get_parent_extend_integral(area)
            if area.parent_info.split_parent_integral is None and area.parent_info.benefit_extend is None:
                area.parent_info.split_parent_integral = self.get_parent_split_integral(area)
                self.get_reference_integral(area)
            self.set_extend_benefit(area)
            self.set_split_benefit(area)
            self.set_extend_error_correction(area)
        else:
            self.operation.initialize_error_estimates(area)
            if area.parent_info.benefit_split is None:
                self.get_parent_extend_operation(area)
            if area.parent_info.benefit_extend is None:
                self.get_parent_split_operation(area)
                self.get_reference_operation(area)
            self.operation.set_extend_benefit(area, self.norm)
            self.operation.set_split_benefit(area, self.norm)
            self.operation.set_extend_error_correction(area, self.norm)

    def set_extend_benefit(self, area):
        if area.parent_info.benefit_extend is not None:
            return
        if area.switch_to_parent_estimation:
            comparison = area.sum_siblings
            num_comparison = area.evaluations * 2 ** self.dim
        else:
            comparison = area.integral
            num_comparison = area.evaluations
        assert num_comparison > area.parent_info.num_points_extend_parent
        error_extend = LA.norm(abs((area.parent_info.split_parent_integral - comparison) / (abs(comparison) + 10 ** -100)), self.norm)
        if not self.grid.is_high_order_grid():
            area.parent_info.benefit_extend = error_extend * (area.parent_info.num_points_split_parent - area.parent_info.num_points_reference)
        else:
            area.parent_info.benefit_extend = error_extend * area.parent_info.num_points_split_parent

    def set_split_benefit(self, area):
        if area.parent_info.benefit_split is not None:
            return
        if area.switch_to_parent_estimation:
            num_comparison = area.evaluations * 2 ** self.dim
        else:
            num_comparison = area.evaluations
        assert num_comparison > area.parent_info.num_points_split_parent or area.switch_to_parent_estimation
        if self.grid.boundary:
            assert area.parent_info.num_points_split_parent > 0
        error_split = LA.norm(abs((area.parent_info.extend_parent_integral - area.integral) / (abs(area.integral) + 10 ** -100)), self.norm)
        if not self.grid.is_high_order_grid():
            area.parent_info.benefit_split = error_split * (area.parent_info.num_points_extend_parent - area.parent_info.num_points_reference)
        else:
            area.parent_info.benefit_split = error_split * area.parent_info.num_points_extend_parent

    def set_extend_error_correction(self, area):
        if area.switch_to_parent_estimation:
            area.parent_info.extend_error_correction = LA.norm(area.parent_info.extend_error_correction, self.norm) * area.parent_info.num_points_split_parent

    def calc_error(self, objectID, f):
        area = self.refinement.get_object(objectID)
        if area.parent_info.previous_value is None:
            if self.operation is None:
                integral2 = self.get_parent_split_integral(area, True)
                area.parent_info.previous_value = integral2
                area.parent_info.level_parent = self.lmax[0] - area.coarseningValue
                if area.switch_to_parent_estimation:
                    area.sum_siblings = 0.0
                    i = 0
                    for child in area.parent_info.parent.children:
                        if child.integral is not None:
                            area.sum_siblings += child.integral
                            i += 1
                    assert i == 2 ** self.dim or (i == 2 and self.split_single_dim)  # we always have 2**dim children
            else:
                self.operation.initialize_error_estimates(area)
                self.get_parent_split_operation(area, True)
                self.operation.get_previous_value_from_split_parent(area)
                assert area.parent_info.previous_value is not None
                area.parent_info.level_parent = self.lmax[0] - area.coarseningValue
                if area.switch_to_parent_estimation:
                    self.operation.get_sum_sibling_value(area)
        else:
            area.sum_siblings = area.value if self.operation is not None else area.integral
        self.refinement.calc_error(objectID, f, self.norm)

    def get_parent_split_integral2(self, area, only_one_extend=False):
        area_parent = area.parent_info.parent

        if not area.switch_to_parent_estimation:

            coarsening = area.coarseningValue
            while True:

                parent_integral, num_points_split = self.evaluate_area_complete_flexibel(area_parent, coarsening,
                                                                                         filter_area=area,
                                                                                         filter_integral=True,
                                                                                         filter_points=True,
                                                                                         interpolate=False)
                area.parent_info.num_points_split_parent = num_points_split
                if only_one_extend or 3 * area.parent_info.num_points_split_parent > area.parent_info.num_points_extend_parent:
                    break
                else:
                    coarsening -= 1
        else:
            coarsening = area.coarseningValue

            while True:

                parent_integral, num_points_split = self.evaluate_area_complete_flexibel(area_parent, coarsening,
                                                                                         filter_area=area,
                                                                                         filter_integral=False,
                                                                                         filter_points=True,
                                                                                         interpolate=False)
                area.parent_info.num_points_split_parent = num_points_split
                if only_one_extend or 2 * area.parent_info.num_points_split_parent > area.parent_info.num_points_extend_parent:
                    break
                else:
                    coarsening -= 1

        return parent_integral

    def get_parent_split_integral(self, area, only_one_extend=False):
        area_parent = area.parent_info.parent
        if area.switch_to_parent_estimation:
            return self.get_parent_split_integral2(area, only_one_extend)
        else:
            coarsening = area.coarseningValue
            while True:
                parent_integral, num_points_split = self.evaluate_area_complete_flexibel(area_parent, coarsening,
                                                                                         filter_area=area,
                                                                                         filter_integral=True,
                                                                                         filter_points=True,
                                                                                         interpolate=True)

                area.parent_info.num_points_split_parent = num_points_split
                if only_one_extend or 3 * area.parent_info.num_points_split_parent > area.parent_info.num_points_extend_parent:
                    break
                else:
                    coarsening -= 1

        parent_integral2 = self.get_parent_split_integral2(area, only_one_extend)
        if abs(area.integral - parent_integral) < abs(area.integral - parent_integral2):
            return parent_integral
        else:
            return parent_integral2

    def get_parent_split_operation(self, area, only_one_extend=False):
        area_parent = area.parent_info.parent
        if not area.switch_to_parent_estimation:
            coarsening = area.coarseningValue
            while True:
                num_points_split = self.evaluate_operation_area_complete_flexibel(area_parent, coarsening,
                                                                                         filter_area=area,
                                                                                         filter_integral=True,
                                                                                         filter_points=True,
                                                                                         interpolate=True,
                                                                                  error_name="split_parent")

                area.parent_info.num_points_split_parent = num_points_split
                if only_one_extend or 3 * area.parent_info.num_points_split_parent > area.parent_info.num_points_extend_parent:
                    break
                else:
                    coarsening -= 1
        self.get_parent_split_operation2(area, only_one_extend)

    def get_parent_split_operation2(self, area, only_one_extend=False):
        area_parent = area.parent_info.parent

        if not area.switch_to_parent_estimation:

            coarsening = area.coarseningValue
            while True:

                num_points_split = self.evaluate_operation_area_complete_flexibel(area_parent, coarsening,
                                                                                         filter_area=area,
                                                                                         filter_integral=True,
                                                                                         filter_points=True,
                                                                                         interpolate=False,
                                                                                         error_name="split_parent2")
                area.parent_info.num_points_split_parent = num_points_split
                if only_one_extend or 3 * area.parent_info.num_points_split_parent > area.parent_info.num_points_extend_parent:
                    break
                else:
                    coarsening -= 1
        else:
            coarsening = area.coarseningValue

            while True:

                num_points_split = self.evaluate_operation_area_complete_flexibel(area_parent, coarsening,
                                                                                         filter_area=area,
                                                                                         filter_integral=False,
                                                                                         filter_points=True,
                                                                                         interpolate=False,
                                                                                  error_name="split_parent")
                area.parent_info.num_points_split_parent = num_points_split
                if only_one_extend or 2 * area.parent_info.num_points_split_parent > area.parent_info.num_points_extend_parent:
                    break
                else:
                    coarsening -= 1
        self.operation.get_best_fit(area, self.norm)

    def get_reference_integral(self, area):
        area_parent = area.parent_info.parent
        if area.switch_to_parent_estimation:
            reference_integral, num_points_reference = self.evaluate_area_complete_flexibel(area_parent,
                                                                                            area.coarseningValue + 1,
                                                                                            filter_area=area,
                                                                                            filter_integral=False,
                                                                                            filter_points=True,
                                                                                            interpolate=False)

        else:
            reference_integral, num_points_reference = self.evaluate_area_complete_flexibel(area_parent,
                                                                                            area.coarseningValue + 1,
                                                                                            filter_area=area,
                                                                                            filter_integral=True,
                                                                                            filter_points=True,
                                                                                            interpolate=False)
        area.parent_info.num_points_reference = num_points_reference
        return reference_integral

    def get_reference_operation(self, area):
        area_parent = area.parent_info.parent
        if area.switch_to_parent_estimation:
            num_points_reference = self.evaluate_operation_area_complete_flexibel(area_parent,
                                                                                            area.coarseningValue + 1,
                                                                                            filter_area=area,
                                                                                            filter_integral=False,
                                                                                            filter_points=True,
                                                                                            interpolate=False,
                                                                                  error_name="reference")

        else:
            num_points_reference = self.evaluate_operation_area_complete_flexibel(area_parent,
                                                                                            area.coarseningValue + 1,
                                                                                            filter_area=area,
                                                                                            filter_integral=True,
                                                                                            filter_points=True,
                                                                                            interpolate=False,
                                                                                  error_name="reference")
        area.parent_info.num_points_reference = num_points_reference

    def point_in_area(self, point, area):
        for d in range(self.dim):
            if point[d] < area.start[d] or point[d] > area.end[d]:
                return False
        return True

    def get_point_factor(self, point, area, area_parent):
        factor = 1.0
        for d in range(self.dim):
            if (point[d] == area.start[d] or point[d] == area.end[d]) and not (
                    point[d] == area_parent.start[d] or point[d] == area_parent.end[d]):
                factor /= 2.0
        return factor

    def get_parent_extend_integral(self, area):

        if area.switch_to_parent_estimation:
            coarsening = self.lmax[0] - area.parent_info.level_parent if area.parent_info.level_parent != -1 else area.coarseningValue
            integral, num_points = self.evaluate_area_complete_flexibel(area, coarsening)
            area.parent_info.extend_error_correction = abs(area.integral - integral)

            extend_parent_integral, extend_num_points = self.evaluate_area_complete_flexibel(area, coarsening + 1)
            area.parent_info.num_points_extend_parent = extend_num_points

        else:
            extend_parent_integral, extend_num_points = self.evaluate_area_complete_flexibel(area,
                                                                                             area.coarseningValue + 1)
            area.parent_info.num_points_extend_parent = extend_num_points
        return extend_parent_integral

    def get_parent_extend_operation(self, area):

        if area.switch_to_parent_estimation:
            coarsening = self.lmax[0] - area.parent_info.level_parent if area.parent_info.level_parent != -1 else area.coarseningValue
            self.evaluate_operation_area_complete_flexibel(area, coarsening, error_name="extend_error_correction")
            #area.parent_info.extend_error_correction = abs(area.integral - integral)

            extend_num_points = self.evaluate_operation_area_complete_flexibel(area, coarsening + 1, error_name="extend_parent")
            area.parent_info.num_points_extend_parent = extend_num_points

        else:
            extend_num_points = self.evaluate_operation_area_complete_flexibel(area, area.coarseningValue + 1, error_name="extend_parent")
            area.parent_info.num_points_extend_parent = extend_num_points

    '''
    def get_parent_extend_integral2(self, area):
        lmax = self.lmax[0] - 1
        area.num_points_extend_parent = 0
        print(area.num_points_split_parent, area.split_parent_integral)
        while area.num_points_extend_parent <= area.num_points_split_parent:
            lmax += 1
            scheme = self.combischeme.getCombiScheme(self.lmin[0], lmax, do_print=False)
            if False: #area.switch_to_parent_estimation:
                area.num_points_extend_parent = 0.0
                extend_parent_integral = 0.0
                i = 0
                for area_eval in area.parent.children:
                    area_eval.levelvec_dict = {}
                    area_eval.coarseningValue += 1
                    i += 1
                    for ss in scheme:
                        if self.grid.isNested():
                            factor = ss[1]
                        else:
                            factor = 1
                        area_integral, partial_integrals, evaluations = self.evaluate_area(self.f, area_eval, ss[0])
                        #print(area_integral, partial_integrals, evaluations, area_eval.start, area_eval.end, ss[0])
                        area.num_points_extend_parent += evaluations * factor
                        extend_parent_integral += area_integral * ss[1]
                    area_eval.coarseningValue -= 1
                assert i == 2**self.dim
            else:
                area_eval = area
                extend_parent_integral = 0.0
                area_eval.levelvec_dict = {}
                area_eval.coarseningValue += 1
                area_eval.num_points_extend_parent = 0.0
                for ss in scheme:
                    if self.grid.isNested():
                        factor = ss[1]
                    else:
                        factor = 1
                    area_integral, partial_integrals, evaluations = self.evaluate_area(self.f, area_eval, ss[0])
                    #print(area_integral, partial_integrals, evaluations, area_eval.start, area_eval.end, ss[0])
                    area.num_points_extend_parent += evaluations * factor
                    extend_parent_integral += area_integral * ss[1]
                area_eval.coarseningValue -= 1
                print("Extend integral:", extend_parent_integral)
        return extend_parent_integral
    '''

    # This method computes the integral value for the combination technique with a specified coarsening
    # The level is calculated by lmax - coarsening.
    # It is possible to specify a filter area which defines a region for which we want an integral approximation based on the integral
    # for the area (the filtering area is smaller than the area)
    # In case we wilter we can specify
    def evaluate_area_complete_flexibel(self, area, coarsening, filter_area=None, filter_integral=False,
                                        filter_points=False, interpolate=False):
        integral = 0.0
        area.levelvec_dict = {}
        coarsening_save = area.coarseningValue
        area.coarseningValue = max(coarsening, 0)
        num_points = 0.0
        assert filter_integral == False or filter_points == True

        if coarsening >= 0:
            scheme = self.scheme
        else:
            lmax = self.lmax[0] + abs(coarsening)
            lmin = self.lmin[0]
            scheme = self.combischeme.getCombiScheme(lmin, lmax, do_print=False)

        for component_grid in scheme:
            if self.grid.isNested():
                factor = component_grid.coefficient
            else:
                factor = 1

            area_integral, partial_integrals, evaluations = self.evaluate_area(self.f, area, component_grid, filter_area,
                                                                               interpolate)
            if area_integral is not None:
                num_points += evaluations * factor
                integral += area_integral * component_grid.coefficient

        if not filter_integral and filter_points:
            integral = 0.0
            area.levelvec_dict = {}
            for component_grid in scheme:
                area_integral, partial_integrals, evaluations = self.evaluate_area(self.f, area, component_grid, None, None)
                if area_integral is not None:
                    integral += area_integral * component_grid.coefficient

        area.coarseningValue = coarsening_save
        return integral, num_points


    # This method computes the integral value for the combination technique with a specified coarsening
    # The level is calculated by lmax - coarsening.
    # It is possible to specify a filter area which defines a region for which we want an integral approximation based on the integral
    # for the area (the filtering area is smaller than the area)
    # In case we wilter we can specify
    def evaluate_operation_area_complete_flexibel(self, area, coarsening, filter_area=None, filter_integral=False,
                                        filter_points=False, interpolate=False, error_name=None):
        area.levelvec_dict = {}
        coarsening_save = area.coarseningValue
        area.coarseningValue = max(coarsening, 0)
        num_points = 0.0
        assert filter_integral == False or filter_points == True

        if coarsening >= 0:
            scheme = self.scheme
        else:
            lmax = self.lmax[0] + abs(coarsening)
            lmin = self.lmin[0]
            scheme = self.combischeme.getCombiScheme(lmin, lmax, do_print=False)

        self.operation.initialize_error(filter_area if filter_area is not None else area, error_name)
        self.operation.initialize_point_numbers(area, error_name)

        additional_info = Operation_info(filter_area=filter_area, interpolate=interpolate, error_name=error_name)
        for component_grid in scheme:
            if self.grid.isNested() and self.operation.count_unique_points():
                factor = component_grid.coefficient
            else:
                factor = 1

            evaluations = self.evaluate_operation_area(component_grid, area, additional_info)
            num_points += evaluations * factor

        if not filter_integral and filter_points and error_name != "reference":
            area.levelvec_dict = {}
            self.operation.initialize_error(filter_area, error_name)
            for component_grid in scheme:
                additional_info = Operation_info(target_area=filter_area, error_name="split_no_filter")
                evaluations = self.evaluate_operation_area(component_grid, area, additional_info)
        area.coarseningValue = coarsening_save
        return num_points

    def evaluate_operation_area(self, component_grid, area, additional_info=None):
        if additional_info is None:
            return super().evaluate_operation_area(component_grid, area)
        else:
            num_sub_diagonal = (self.lmax[0] + self.dim - 1) - np.sum(component_grid.levelvector)
            modified_levelvec, do_compute = self.coarsen_grid(component_grid.levelvector, area, num_sub_diagonal)
            if do_compute:
                evaluations = self.operation.evaluate_area_for_error_estimates(area, modified_levelvec, component_grid, self.refinement, additional_info)
                return evaluations
            else:
                return 0

class Operation_info(object):
    def __init__(self, filter_area=None, interpolate=False, error_name=None, target_area=None):
        self.filter_area = filter_area
        self.interpolate = interpolate
        self.error_name = error_name
        self.target_area = target_area<|MERGE_RESOLUTION|>--- conflicted
+++ resolved
@@ -16,11 +16,8 @@
         self.refinements_for_recalculate = 100
         self.dim_adaptive = dim_adaptive
         self.automatic_extend_split = automatic_extend_split
-<<<<<<< HEAD
         self.split_single_dim = split_single_dim
-=======
         self.margin = 0.9
->>>>>>> d86ec6b5
 
     def interpolate_points(self, interpolation_points, component_grid):
         point_assignements = self.get_points_assignement_to_areas(interpolation_points)
