--- conflicted
+++ resolved
@@ -3,14 +3,14 @@
 
 class SpatiallyAdaptiveExtendScheme(SpatiallyAdaptivBase):
     def __init__(self, a, b, number_of_refinements_before_extend=1, grid=None, no_initial_splitting=False,
-                 version=0, dim_adaptive=False, automatic_extend_split=False, operation=None):
+                 version=0, dim_adaptive=False, automatic_extend_split=False):
         # there are three different version that coarsen grids slightly different
         # version 0 coarsen as much as possible while extending and adding only new points in regions where it is supposed to
         # version 1 coarsens less and also adds moderately many points in non refined regions which might result in a more balanced configuration
         # version 2 coarsen fewest and adds a bit more points in non refinded regions but very similar to version 1
         assert 2 >= version >= 0
         self.version = version
-        SpatiallyAdaptivBase.__init__(self, a, b, grid, operation)
+        SpatiallyAdaptivBase.__init__(self, a, b, grid)
         self.noInitialSplitting = no_initial_splitting
         self.numberOfRefinementsBeforeExtend = number_of_refinements_before_extend
         self.refinements_for_recalculate = 100
@@ -57,7 +57,7 @@
         for area in self.refinement.get_objects():
             start = area.start
             end = area.end
-            level_interval, do_compute = self.coarsen_grid(levelvec, area, numSubDiagonal)
+            level_interval, is_null = self.coarsen_grid(levelvec, area, numSubDiagonal)
             self.grid.setCurrentArea(start, end, level_interval)
             points = self.grid.getPoints()
             points_array.extend(points)
@@ -70,7 +70,7 @@
         for area in self.refinement.get_objects():
             start = area.start
             end = area.end
-            level_interval, do_compute = self.coarsen_grid(levelvec, area, numSubDiagonal)
+            level_interval, is_null = self.coarsen_grid(levelvec, area, numSubDiagonal)
             self.grid.setCurrentArea(start, end, level_interval)
             points, weights = self.grid.get_points_and_weights()
             points_array.extend(points)
@@ -84,8 +84,8 @@
         for area in self.refinement.get_objects():
             start = area.start
             end = area.end
-            level_interval, do_compute = self.coarsen_grid(levelvec, area, numSubDiagonal)
-            if do_compute:
+            level_interval, is_null = self.coarsen_grid(levelvec, area, numSubDiagonal)
+            if not is_null:
                 self.grid.setCurrentArea(start, end, level_interval)
                 points = self.grid.getPoints()
                 array2.extend(points)
@@ -95,7 +95,7 @@
         return array2
 
     # optimized adaptive refinement refine multiple cells in close range around max variance (here set to 10%)
-    def coarsen_grid(self, levelvector, area, num_sub_diagonal):
+    def coarsen_grid(self, levelvector, area, num_sub_diagonal, print_point=None):
         start = area.start
         end = area.end
         coarsening = area.coarseningValue
@@ -152,7 +152,10 @@
                 else:
                     break
         level_coarse = [temp[d] - self.lmin[d] + int(self.noInitialSplitting) for d in range(len(temp))]
-        return level_coarse, not area_is_null
+        if print_point is not None:
+            if all([start[d] <= print_point[d] and end[d] >= print_point[d] for d in range(self.dim)]):
+                print("Level: ", levelvector, "Coarsened level:", level_coarse, coarsening_save, start, end)
+        return level_coarse, area_is_null
 
     def initialize_refinement(self):
         if self.dim_adaptive:
@@ -164,10 +167,10 @@
                                                                 automatic_extend_split=self.automatic_extend_split)
             self.refinement = RefinementContainer([new_refinement_object], self.dim, self.errorEstimator)
         else:
+            parent_integral = self.grid.integrate(self.f, np.zeros(self.dim, dtype=int), self.a, self.b)
             parent = RefinementObjectExtendSplit(np.array(self.a), np.array(self.b), self.grid,
-<<<<<<< HEAD
-                                                                 self.numberOfRefinementsBeforeExtend, None, 0,
-                                                                 0)
+                                                 self.numberOfRefinementsBeforeExtend, None, 0,
+                                                 0, automatic_extend_split=self.automatic_extend_split)
             parent.set_integral(parent_integral)
             new_refinement_objects = [parent]
             for d in range(self.dim):
@@ -177,38 +180,21 @@
                 new_refinement_objects = temp
                 for area in new_refinement_objects:
                     integral = 0
-                    for ss in self.scheme:
-                        integral_area, a, b = self.evaluate_area(self.f, area, ss[0])
-                        integral += integral_area * ss[1]
+                    for component_grid in self.scheme:
+                        integral_area, a, b = self.evaluate_area(self.f, area, component_grid.levelvector)
+                        integral += integral_area * component_grid.coefficient
                     area.integral = integral
                     if not area.twins[d].integral is None: #TODO Not strictly needed for the computations
                         area.set_twin_error(d, abs(area.integral - area.twins[d].integral))
-=======
-                                                 self.numberOfRefinementsBeforeExtend, None, 0,
-                                                 0, automatic_extend_split=self.automatic_extend_split)
-            new_refinement_objects = parent.split_area_arbitrary_dim()
->>>>>>> 5be2488a
             self.refinement = RefinementContainer(new_refinement_objects, self.dim, self.errorEstimator)
-            if self.operation is not None:
-                #self.operation.area_preprocessing(parent)
-                #self.compute_solutions([parent],[0])
-                #self.operation.initialize_global_value(self.refinement)
-                pass
-                #self.operation.area_preprocessing(parent)
-                #self.operation.evaluate_area(parent, np.zeros(self.dim, dtype=int), ComponentGridInfo(np.zeros(self.dim, dtype=int), 1), None, None)
-                #self.operation.area_postprocessing(parent)
-            else:
-                parent_integral = self.grid.integrate(self.f, np.zeros(self.dim, dtype=int), self.a, self.b)
-                parent.set_integral(parent_integral)
-                self.refinement.integral = 0.0
         if self.errorEstimator is None:
             self.errorEstimator = ErrorCalculatorExtendSplit()
 
     def evaluate_area(self, f, area, levelvec, filter_area=None, interpolate=False):
         num_sub_diagonal = (self.lmax[0] + self.dim - 1) - np.sum(levelvec)
-        level_for_evaluation, do_compute = self.coarsen_grid(levelvec, area, num_sub_diagonal)
+        level_for_evaluation, is_null = self.coarsen_grid(levelvec, area, num_sub_diagonal)
         # print(level_for_evaluation, area.coarseningValue)
-        if not do_compute:
+        if is_null:
             return 0, None, 0
         else:
             if filter_area is None:
@@ -264,7 +250,14 @@
 
     def do_refinement(self, area, position):
         if self.automatic_extend_split:
-            self.compute_benefits_for_operations(area)
+            # get integral values for the area for a potential parent that generated this area with an Extend and for
+            # a potential parent that generated this area with a Split if necessary
+            # in addition a reference is computed which is a Split + an Extend before the current refinement of area
+            if area.parent_info.extend_parent_integral is None:
+                area.parent_info.extend_parent_integral = self.get_parent_extend_integral(area)
+            if area.parent_info.split_parent_integral is None and area.parent_info.benefit_extend is None:
+                area.parent_info.split_parent_integral = self.get_parent_split_integral(area)
+                self.get_reference_integral(area)
 
         lmax_change = self.refinement.refine(position)
         if lmax_change != None:
@@ -274,90 +267,22 @@
             return True
         return False
 
-    def compute_benefits_for_operations(self, area):
-        # get integral values for the area for a potential parent that generated this area with an Extend and for
-        # a potential parent that generated this area with a Split if necessary
-        # in addition a reference is computed which is a Split + an Extend before the current refinement of area
-        if self.operation is None:
-            if area.parent_info.extend_parent_integral is None:
-                area.parent_info.extend_parent_integral = self.get_parent_extend_integral(area)
-            if area.parent_info.split_parent_integral is None and area.parent_info.benefit_extend is None:
-                area.parent_info.split_parent_integral = self.get_parent_split_integral(area)
-                self.get_reference_integral(area)
-            self.set_extend_benefit(area)
-            self.set_split_benefit(area)
-            self.set_extend_error_correction(area)
-        else:
-            self.operation.initialize_error_estimates(area)
-            if area.parent_info.benefit_split is None:
-                self.get_parent_extend_operation(area)
-            if area.parent_info.benefit_extend is None:
-                self.get_parent_split_operation(area)
-                self.get_reference_operation(area)
-            self.operation.set_extend_benefit(area)
-            self.operation.set_split_benefit(area)
-            self.operation.set_extend_error_correction(area)
-
-    def set_extend_benefit(self, area):
-        if area.parent_info.benefit_extend is not None:
-            return
-        if area.switch_to_parent_estimation:
-            comparison = area.sum_siblings
-            num_comparison = area.evaluations * 2 ** self.dim
-        else:
-            comparison = area.integral
-            num_comparison = area.evaluations
-        assert num_comparison > area.parent_info.num_points_extend_parent
-        error_extend = abs((area.parent_info.split_parent_integral - comparison) / (abs(comparison) + 10 ** -100))
-        if not self.grid.is_high_order_grid():
-            area.parent_info.benefit_extend = error_extend * (area.parent_info.num_points_split_parent - area.parent_info.num_points_reference)
-        else:
-            area.parent_info.benefit_extend = error_extend * area.parent_info.num_points_split_parent
-
-    def set_split_benefit(self, area):
-        if area.parent_info.benefit_split is not None:
-            return
-        if area.switch_to_parent_estimation:
-            num_comparison = area.evaluations * 2 ** self.dim
-        else:
-            num_comparison = area.evaluations
-        assert num_comparison > area.parent_info.num_points_split_parent or area.switch_to_parent_estimation
-        if self.grid.boundary:
-            assert area.parent_info.num_points_split_parent > 0
-        error_split = abs((area.parent_info.extend_parent_integral - area.integral) / (abs(area.integral) + 10 ** -100))
-        if not self.grid.is_high_order_grid():
-            area.parent_info.benefit_split = error_split * (area.parent_info.num_points_extend_parent - area.parent_info.num_points_reference)
-        else:
-            area.parent_info.benefit_split = error_split * area.parent_info.num_points_extend_parent
-
-    def set_extend_error_correction(self, area):
-        area.parent_info.extend_error_correction *= area.parent_info.num_points_split_parent
-
     def calc_error(self, objectID, f):
         area = self.refinement.getObject(objectID)
-        if area.parent_info.previous_value is None:
-            if self.operation is None:
-                integral2 = self.get_parent_split_integral(area, True)
-                area.parent_info.previous_value = integral2
-                area.parent_info.level_parent = self.lmax[0] - area.coarseningValue
-                if area.switch_to_parent_estimation:
-                    area.sum_siblings = 0.0
-                    i = 0
-                    for child in area.parent_info.parent.children:
-                        if child.integral is not None:
-                            area.sum_siblings += child.integral
-                            i += 1
-                    assert i == 2 ** self.dim  # we always have 2**dim children
-            else:
-                self.operation.initialize_error_estimates(area)
-                self.get_parent_split_operation(area, True)
-                self.operation.get_previous_value_from_split_parent(area)
-                assert area.parent_info.previous_value is not None
-                area.parent_info.level_parent = self.lmax[0] - area.coarseningValue
-                if area.switch_to_parent_estimation:
-                    self.operation.get_sum_sibling_value(area)
-        else:
-            area.sum_siblings = area.value if self.operation is not None else area.integral
+        if area.parent_info.previous_integral is None:
+            integral2 = self.get_parent_split_integral(area, True)
+            area.parent_info.previous_integral = integral2
+            area.parent_info.level_parent = self.lmax[0] - area.coarseningValue
+            if area.switch_to_parent_estimation:
+                area.sum_siblings = 0.0
+                i = 0
+                for child in area.parent_info.parent.children:
+                    if child.integral is not None:
+                        area.sum_siblings += child.integral
+                        i += 1
+                assert i == 2 ** self.dim  # we always have 2**dim children
+        else:
+            area.sum_siblings = area.integral
         self.refinement.calc_error(objectID, f)
 
     def get_parent_split_integral2(self, area, only_one_extend=False):
@@ -420,63 +345,6 @@
             return parent_integral
         else:
             return parent_integral2
-
-    def get_parent_split_operation(self, area, only_one_extend=False):
-        area_parent = area.parent_info.parent
-        if area.switch_to_parent_estimation:
-            self.get_parent_split_integral2(area, only_one_extend)
-        else:
-            coarsening = area.coarseningValue
-            while True:
-                num_points_split = self.evaluate_operation_area_complete_flexibel(area_parent, coarsening,
-                                                                                         filter_area=area,
-                                                                                         filter_integral=True,
-                                                                                         filter_points=True,
-                                                                                         interpolate=True,
-                                                                                  error_name="split_parent")
-
-                area.parent_info.num_points_split_parent = num_points_split
-                if only_one_extend or 3 * area.parent_info.num_points_split_parent > area.parent_info.num_points_extend_parent:
-                    break
-                else:
-                    coarsening -= 1
-        self.get_parent_split_operation2(area, only_one_extend)
-
-    def get_parent_split_operation2(self, area, only_one_extend=False):
-        area_parent = area.parent_info.parent
-
-        if not area.switch_to_parent_estimation:
-
-            coarsening = area.coarseningValue
-            while True:
-
-                num_points_split = self.evaluate_operation_area_complete_flexibel(area_parent, coarsening,
-                                                                                         filter_area=area,
-                                                                                         filter_integral=True,
-                                                                                         filter_points=True,
-                                                                                         interpolate=False,
-                                                                                         error_name="split_parent2")
-                area.parent_info.num_points_split_parent = num_points_split
-                if only_one_extend or 3 * area.parent_info.num_points_split_parent > area.parent_info.num_points_extend_parent:
-                    break
-                else:
-                    coarsening -= 1
-        else:
-            coarsening = area.coarseningValue
-
-            while True:
-
-                num_points_split = self.evaluate_operation_area_complete_flexibel(area_parent, coarsening,
-                                                                                         filter_area=area,
-                                                                                         filter_integral=False,
-                                                                                         filter_points=True,
-                                                                                         interpolate=False,
-                                                                                  error_name="split_parent")
-                area.parent_info.num_points_split_parent = num_points_split
-                if only_one_extend or 2 * area.parent_info.num_points_split_parent > area.parent_info.num_points_extend_parent:
-                    break
-                else:
-                    coarsening -= 1
 
     def get_reference_integral(self, area):
         area_parent = area.parent_info.parent
@@ -498,27 +366,6 @@
         area.parent_info.num_points_reference = num_points_reference
         return reference_integral
 
-    def get_reference_operation(self, area):
-        area_parent = area.parent_info.parent
-        if area.switch_to_parent_estimation:
-            num_points_reference = self.evaluate_operation_area_complete_flexibel(area_parent,
-                                                                                            area.coarseningValue + 1,
-                                                                                            filter_area=area,
-                                                                                            filter_integral=False,
-                                                                                            filter_points=True,
-                                                                                            interpolate=False,
-                                                                                  error_name="reference")
-
-        else:
-            num_points_reference = self.evaluate_operation_area_complete_flexibel(area_parent,
-                                                                                            area.coarseningValue + 1,
-                                                                                            filter_area=area,
-                                                                                            filter_integral=True,
-                                                                                            filter_points=True,
-                                                                                            interpolate=False,
-                                                                                  error_name="reference")
-        area.parent_info.num_points_reference = num_points_reference
-
     def point_in_area(self, point, area):
         for d in range(self.dim):
             if point[d] < area.start[d] or point[d] > area.end[d]:
@@ -548,20 +395,6 @@
                                                                                              area.coarseningValue + 1)
             area.parent_info.num_points_extend_parent = extend_num_points
         return extend_parent_integral
-
-    def get_parent_extend_operation(self, area):
-
-        if area.switch_to_parent_estimation:
-            coarsening = self.lmax[0] - area.parent_info.level_parent if area.parent_info.level_parent != -1 else area.coarseningValue
-            self.evaluate_operation_area_complete_flexibel(area, coarsening, error_name="extend_error_correction")
-            #area.parent_info.extend_error_correction = abs(area.integral - integral)
-
-            extend_num_points = self.evaluate_operation_area_complete_flexibel(area, coarsening + 1, error_name="extend_parent")
-            area.parent_info.num_points_extend_parent = extend_num_points
-
-        else:
-            extend_num_points = self.evaluate_operation_area_complete_flexibel(area, area.coarseningValue + 1, error_name="extend_parent")
-            area.parent_info.num_points_extend_parent = extend_num_points
 
     '''
     def get_parent_extend_integral2(self, area):
@@ -650,63 +483,4 @@
                 integral += area_integral * component_grid.coefficient
 
         area.coarseningValue = coarsening_save
-        return integral, num_points
-
-
-    # This method computes the integral value for the combination technique with a specified coarsening
-    # The level is calculated by lmax - coarsening.
-    # It is possible to specify a filter area which defines a region for which we want an integral approximation based on the integral
-    # for the area (the filtering area is smaller than the area)
-    # In case we wilter we can specify
-    def evaluate_operation_area_complete_flexibel(self, area, coarsening, filter_area=None, filter_integral=False,
-                                        filter_points=False, interpolate=False, error_name=None):
-        area.levelvec_dict = {}
-        coarsening_save = area.coarseningValue
-        area.coarseningValue = max(coarsening, 0)
-        num_points = 0.0
-        assert filter_integral == False or filter_points == True
-
-        if coarsening >= 0:
-            scheme = self.scheme
-        else:
-            lmax = self.lmax[0] + abs(coarsening)
-            lmin = self.lmin[0]
-            scheme = self.combischeme.getCombiScheme(lmin, lmax, do_print=False)
-
-        additional_info = Operation_info(filter_area=filter_area, interpolate=interpolate, error_name=error_name)
-        for component_grid in scheme:
-            if self.grid.isNested() and self.operation.count_unique_points():
-                factor = component_grid.coefficient
-            else:
-                factor = 1
-
-            evaluations = self.evaluate_operation_area(component_grid, area, additional_info)
-            num_points += evaluations * factor
-
-        if not filter_integral and filter_points and error_name != "reference":
-            area.levelvec_dict = {}
-            self.operation.initialize_split_error(filter_area)
-            for component_grid in scheme:
-                additional_info = Operation_info(target_area=filter_area, error_name="split_no_filter")
-                evaluations = self.evaluate_operation_area(component_grid, area, additional_info)
-        area.coarseningValue = coarsening_save
-        return num_points
-
-    def evaluate_operation_area(self, component_grid, area, additional_info=None):
-        if additional_info is None:
-            return super().evaluate_operation_area(component_grid, area)
-        else:
-            num_sub_diagonal = (self.lmax[0] + self.dim - 1) - np.sum(component_grid.levelvector)
-            modified_levelvec, do_compute = self.coarsen_grid(component_grid.levelvector, area, num_sub_diagonal)
-            if do_compute:
-                evaluations = self.operation.evaluate_area_for_error_estimates(area, modified_levelvec, component_grid, self.refinement, additional_info)
-                return evaluations
-            else:
-                return 0
-
-class Operation_info(object):
-    def __init__(self, filter_area=None, interpolate=False, error_name=None, target_area=None):
-        self.filter_area = filter_area
-        self.interpolate = interpolate
-        self.error_name = error_name
-        self.target_area = target_area+        return integral, num_points