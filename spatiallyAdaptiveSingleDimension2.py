from spatiallyAdaptiveBase import *
from Grid import *
import numpy.testing as npt
from GridOperation import *

def sortToRefinePosition(elem):
    # sort by depth
    return elem[1]


class SpatiallyAdaptiveSingleDimensions2(SpatiallyAdaptivBase):
    def __init__(self, a, b, norm=np.inf, dim_adaptive=True, version=2, do_high_order=False, max_degree=1000, split_up=True, do_nnls=False, boundary = True, modified_basis=False, operation=None, margin=None, rebalancing=True, grid=None):
        self.do_high_order = do_high_order
        self.grid = grid
        if isinstance(operation, UncertaintyQuantification):
            assert not modified_basis, "modified_basis not yet available for UQ"
            if self.do_high_order:
                if grid is None:
                    self.grid = GlobalHighOrderGridWeighted(a, b, operation, boundary=boundary, max_degree=max_degree, split_up=split_up, do_nnls=do_nnls, modified_basis=False)
                self.grid_surplusses = GlobalTrapezoidalGridWeighted(a, b, operation, boundary=boundary) # GlobalHighOrderGrid(a, b, boundary=True, max_degree=max_degree, split_up=split_up, do_nnls=do_nnls) #GlobalTrapezoidalGrid(a, b, boundary=True)
            else:
                if grid is None:
                    self.grid = GlobalTrapezoidalGridWeighted(a, b, operation, boundary=boundary)
                self.grid_surplusses = GlobalTrapezoidalGridWeighted(a, b, operation, boundary=boundary)
        else:
            if self.do_high_order:
                if grid is None:
                    self.grid = GlobalHighOrderGrid(a, b, boundary=boundary, max_degree=max_degree, split_up=split_up, do_nnls=do_nnls, modified_basis=False)
                self.grid_surplusses = GlobalTrapezoidalGrid(a, b, boundary=boundary, modified_basis=modified_basis) # GlobalHighOrderGrid(a, b, boundary=True, max_degree=max_degree, split_up=split_up, do_nnls=do_nnls) #GlobalTrapezoidalGrid(a, b, boundary=True)
            else:
                if grid is None:
                    self.grid = GlobalTrapezoidalGrid(a, b, boundary=boundary, modified_basis=modified_basis)
                self.grid_surplusses = GlobalTrapezoidalGrid(a, b, boundary=boundary, modified_basis=modified_basis)
<<<<<<< HEAD

=======
        else:
            self.grid = grid
            self.grid_surplusses = grid #GlobalTrapezoidalGrid(a, b, boundary=boundary, modified_basis=modified_basis)
>>>>>>> 523cb1a3
        SpatiallyAdaptivBase.__init__(self, a, b, self.grid, norm=norm)
        self.dim_adaptive = dim_adaptive
        #self.evaluationCounts = None
        self.version = version
        self.dict_integral = {}
        self.dict_points = {}
        self.no_previous_integrals = True
        self.use_local_children = True #self.version == 2 or self.version == 3
        if margin is None:
            self.margin = 0.9#1-10**-12 if self.use_local_children else 0.9
        else:
            self.margin = margin
        self.operation = operation
        self.equidistant = not isinstance(operation, UncertaintyQuantification)
        self.rebalancing = rebalancing

    def interpolate_points(self, interpolation_points, component_grid):
<<<<<<< HEAD
        gridPointCoordsAsStripes, _ = self.get_point_coord_for_each_dim(component_grid.levelvector)
=======
        gridPointCoordsAsStripes, grid_point_levels, children_indices = self.get_point_coord_for_each_dim(component_grid.levelvector)
>>>>>>> 523cb1a3
        return Interpolation.interpolate_points(self.f, self.dim, self.grid, gridPointCoordsAsStripes, interpolation_points)

    def coarsen_grid(self, area, levelvec):
        pass

    # returns the points coordinates of a single component grid with refinement
    def get_points_all_dim(self, levelvec, numSubDiagonal):
<<<<<<< HEAD
        indicesList, _ = self.get_point_coord_for_each_dim(levelvec)
=======
        indicesList, grid_point_levels, children_indices = self.get_point_coord_for_each_dim(levelvec)
>>>>>>> 523cb1a3
        if not self.grid.boundary:
            indicesList = [indices[1:-1] for indices in indicesList]
        # this command creates tuples of size this_dim of all combinations of indices (e.g. this_dim = 2 indices = ([0,1],[0,1,2,3]) -> areas = [(0,0),(0,1),(0,2),(0,3),(1,0),(1,1),(1,2),(1,3)] )
        allPoints = list(set(zip(*[g.ravel() for g in np.meshgrid(*indicesList)])))
        return allPoints

    # returns the points of a single component grid with refinement
    def get_points_component_grid(self, levelvec, numSubDiagonal):
        return self.get_points_all_dim(levelvec, numSubDiagonal)

<<<<<<< HEAD
    def get_points_and_weights_component_grid(self, levelvec, _numSubDiagonal):
        point_coords, _ = self.get_point_coord_for_each_dim(levelvec)
        self.grid.set_grid(point_coords)
=======
    def get_points_and_weights_component_grid(self, levelvec, numSubDiagonal):
        point_coords, point_levels, _ =self.get_point_coord_for_each_dim(levelvec)
        self.grid.set_grid(point_coords, point_levels)
>>>>>>> 523cb1a3
        points, weights = self.grid.get_points_and_weights()
        return points, weights

    def get_num_points_each_dim(self):
        num_points = np.zeros(self.dim, dtype=int)
        for component_grid in self.scheme:
            point_coords, _ = self.get_point_coord_for_each_dim(component_grid.levelvector)
            self.grid.set_grid(point_coords)
            num_points_component_grid = self.grid.levelToNumPoints(component_grid.levelvector)
            for i, v in enumerate(num_points_component_grid):
                if num_points[i] < v:
                    num_points[i] = v
        assert all([v > 0 for v in num_points])
        return num_points

    # returns list of coordinates for each dimension (basically refinement stripes) + all points that are associated
    # with a child in the global refinement structure. There might be now such points that correspond to a global child.
    def get_point_coord_for_each_dim(self, levelvec):
        refinement = self.refinement
        # get a list of all coordinates for every this_dim (so (0, 1), (0, 0.5, 1) for example)
        indicesList = []
        children_indices = []
        indices_level = []
        for d in range(0, self.dim):
            refineContainer = refinement.get_refinement_container_for_dim(d)
            refine_container_objects = refineContainer.get_objects()
            indicesDim = []
            indices_levelDim = []

            children_indices_dim = []
            indicesDim.append(refine_container_objects[0].start)
            indices_levelDim.append(refine_container_objects[0].levels[0])
            for i in range(len(refine_container_objects)):
                refineObj = refine_container_objects[i]
                if i + 1 < len(refine_container_objects):
                    next_refineObj = refine_container_objects[i + 1]
                else:
                    next_refineObj = None
                if self.version == 2 or self.version == 3:
                    refineObj_temp = refineObj
                    max_level = refineObj_temp.levels[1]
                    k = 0
                    while(i - k > 0):
                        refineObj_temp = refine_container_objects[i - k]
                        max_level = max(max_level, refineObj_temp.levels[0])
                        if refineObj_temp.levels[0] <= refineObj.levels[1]:
                            break
                        k += 1
                    k = 1
                    while(i + k < len(refine_container_objects)):
                        refineObj_temp = refine_container_objects[i + k]
                        max_level = max(max_level, refineObj_temp.levels[1])
                        if refineObj_temp.levels[1] <= refineObj.levels[1]:
                            break
                        k += 1
                    subtraction_value = (self.lmax[d] - max_level)
                    if False:#self.version == 2 and d != 0:
                        #if levelvec[d] > self.lmax[d] - subtraction_value:
                        #    subtraction_value = self.lmax[d]
                        subtraction_value = 0
                    if self.version == 4:
                        subtraction_value = 0
                    if self.version == 3:
                        subtraction_value /= self.dim
                        if subtraction_value - int(subtraction_value) > d/self.dim:
                            subtraction_value = int(math.ceil(subtraction_value))
                        else:
                            subtraction_value = int(subtraction_value)
                    #subtraction_value = max(refineObj.coarsening_level, next_refineObj.coarsening_level) if next_refineObj is not None else refineObj.coarsening_level

                else:
                    subtraction_value = 0
                if (refineObj.levels[1] <= max(levelvec[d] - subtraction_value, 1)):
                    indicesDim.append(refineObj.end)
                    if not self.use_local_children:
                        if next_refineObj is not None and self.is_child(refineObj.levels[0], refineObj.levels[1], next_refineObj.levels[0]):
                            children_indices_dim.append(self.get_node_info(refineObj.end, refineObj.levels[1], refineObj.start, refineObj.levels[0], next_refineObj.end, next_refineObj.levels[1], d))
                    else:
                        indices_levelDim.append(refineObj.levels[1])
                        #print(d, refineObj.end)

            if self.use_local_children:
                for i in range(1,len(indices_levelDim)-1):
                    if self.is_child(indices_levelDim[i-1], indices_levelDim[i], indices_levelDim[i+1]):
                        #print(d, indicesDim[i])
                        children_indices_dim.append((self.get_node_info(i, indicesDim, indices_levelDim, d)))
                        #print(children_indices_dim, d)
            indicesList.append(indicesDim)
            children_indices.append(children_indices_dim)
<<<<<<< HEAD

            # Test if children_indices is valid
            for c in children_indices_dim:
                indicesDim.index(c.left_parent)
                indicesDim.index(c.right_parent)
            # Test if indices are valid
            assert all(indicesDim[i] <= indicesDim[i + 1] for i in range(len(indicesDim) - 1))

        return indicesList, children_indices
=======
            indices_level.append(indices_levelDim)
        return indicesList, indices_level, children_indices
>>>>>>> 523cb1a3

    # returns if the coordinate refineObj.levels[1] is a child in the global refinement structure
    def is_child(self, level_left_point, level_point, level_right_point):
        return (level_left_point < level_point and level_right_point < level_point) and level_point > 1
        #return True
        if level_left_point < level_point or level_right_point < level_point:
            return True
        else:
            return False

    # This method calculates the left and right parent of a child. It might happen that a child has already a child
    # in one direction but it may not have one in both as it would not be considered to be a child anymore.
    def get_node_info(self, position, coords_dim, level_dim, d):
        child = coords_dim[position]
        level_child = level_dim[position]
        if self.equidistant:
            width = (self.b[d] - self.a[d]) / 2**level_child
            right_parent_of_right_parent = child + 2* width if level_child > 1 else None
            left_parent_of_left_parent = child - 2 * width if level_child > 1 else None
            return NodeInfo(child, child - width, child + width, left_parent_of_left_parent , right_parent_of_right_parent ,True, True, None,None, level_child)
        else:
            left_parent = None
            level_parent = None
            left_of_left_parent = None
            for i in reversed(range(position)):
                if level_dim[i] < level_child and left_parent is None:
                    left_parent = coords_dim[i]
                    level_parent = level_dim[i]
                if left_parent is not None and level_dim[i] < level_parent:
                    left_of_left_parent = coords_dim[i]
                    break

            assert left_parent is not None
            right_parent = None
            level_parent = None
            right_of_right_parent = None
            for i in (range(position+1, len(coords_dim))):
                if level_dim[i] < level_child and right_parent is None:
                    right_parent = coords_dim[i]
                    level_parent = level_dim[i]
                if right_parent is not None and level_dim[i] < level_parent:
                    right_of_right_parent = coords_dim[i]
                    break
            assert right_parent is not None
            return NodeInfo(child, left_parent, right_parent, left_of_left_parent, right_of_right_parent, True, True, None,None, level_child)

    # this method draws the 1D refinement of each dimension individually
    def draw_refinement(self, filename=None, markersize=10):  # update with meta container
        plt.rcParams.update({'font.size': 32})
        refinement = self.refinement
        dim = self.dim
        fig, ax = plt.subplots(ncols=1, nrows=dim, figsize=(20, 10))
        for d in range(dim):
            starts = [refinementObject.start for refinementObject in refinement.refinementContainers[d].get_objects()]
            ends = [refinementObject.end for refinementObject in refinement.refinementContainers[d].get_objects()]
            for i in range(len(starts)):
                ax[d].add_patch(
                    patches.Rectangle(
                        (starts[i], -0.1),
                        ends[i] - starts[i],
                        0.2,
                        fill=False  # remove background
                    )
                )
            xValues = starts + ends
            yValues = np.zeros(len(xValues))
            ax[d].plot(xValues, yValues, 'bo', markersize=markersize, color="black")
            ax[d].set_xlim([self.a[d], self.b[d]])
            ax[d].set_ylim([-0.1, 0.1])
            ax[d].set_yticks([])
        if filename is not None:
            plt.savefig(filename, bbox_inches='tight')
        plt.show()
        return fig

    def init_evaluation_operation(self, areas):
        self.operation.initialize_refinement_container_dimension_wise(areas[0])

    def evaluate_operation_area(self, component_grid, area, additional_info=None):
        if self.grid.is_global():
            # get 1d coordinates of the grid points that define the grid; they are calculated based on the levelvector
            gridPointCoordsAsStripes, grid_point_levels, children_indices = self.get_point_coord_for_each_dim(component_grid.levelvector)

            # calculate the operation on the grid
            integral = self.operation.calculate_operation_dimension_wise(gridPointCoordsAsStripes, grid_point_levels, component_grid, self.a, self.b, False)#self.refinements != 0 and not self.do_high_order and not self.grid.modified_basis)

            # compute the error estimates for further refining the Refinementobjects and therefore the future grid
            self.operation.compute_error_estimates_dimension_wise(gridPointCoordsAsStripes, grid_point_levels, children_indices, component_grid)

            # save the number of evaluations used per d-1 dimensional slice
            #for d in range(self.dim):
            #    factor = component_grid.coefficient if self.grid.isNested() else 1
            #    self.evaluationCounts[d][component_grid.levelvector[d] - 1] += factor * np.prod([self.grid.numPoints[d2] if d2 != d else 1 for d2 in range(self.dim)])
            return np.prod(self.grid.numPoints)
        else:
            pass

    # This method computes additional values after the compution of the integrals for the current
    # refinement step is finished. This method is executed before the refinement process.
    def finalize_evaluation_operation(self, areas, evaluation_array):
        super().finalize_evaluation_operation(areas, evaluation_array)

        #if self.version == 1:
        #    for d in range(self.dim):
        #        container_d = self.refinement.get_refinement_container_for_dim(d)
        #        for area in container_d.get_objects():
        #            level = max(area.levels)
        #            area.set_evaluations(np.sum(self.evaluationCounts[d][level-1:]))

    def _initialize_points(self, points, func_mid, d, i1, i2):
        if i1+1 >= i2:
            return
        i = (i1 + i2) // 2
        points[i] = func_mid(points[i1], points[i2], d)
        self._initialize_points(points, func_mid, d, i1, i)
        self._initialize_points(points, func_mid, d, i, i2)

    def _initialize_levels(self, levels, i1, i2, level):
        if i1+1 >= i2:
            return
        i = (i1 + i2) // 2
        level = level+1
        levels[i] = level
        self._initialize_levels(levels, i1, i, level)
        self._initialize_levels(levels, i, i2, level)

    def initialize_refinement(self):
        initial_points = []

        maxv = self.lmax[0]
        assert all([l == maxv for l in self.lmax])
        num_points = 2 ** maxv + 1
        levels = [0 for _ in range(num_points)]
        self._initialize_levels(levels, 0, num_points-1, 0)
        func_mid = self.grid.get_mid_point
        for d in range(self.dim):
            points = [None for _ in range(num_points)]
            points[0] = self.a[d]
            points[num_points-1] = self.b[d]
            self._initialize_points(points, func_mid, d, 0, num_points-1)
            initial_points.append(np.array(points))

        self.refinement = MetaRefinementContainer([RefinementContainer
                                                   ([RefinementObjectSingleDimension(initial_points[d][i],
                                                                                     initial_points[d][i + 1], d, self.dim, list((levels[i], levels[i+1])), self.grid,
                                                                                     coarsening_level=self.lmax[d] - 2, dim_adaptive=self.dim_adaptive) for i in
                                                     range(num_points-1)], d, self.errorEstimator) for d in
                                                   range(self.dim)])
        if self.dim_adaptive:
            self.combischeme.init_adaptive_combi_scheme(self.lmax[0], self.lmin[0])
        #self.evaluationCounts = [np.zeros(self.lmax[d]) for d in range(self.dim)]
        if self.operation is not None:
            self.operation.init_dimension_wise(self.grid, self.grid_surplusses, self.f, self.refinement, self.lmin, self.lmax, self.a, self.b, self.version)


    def get_areas(self):
        if (self.grid.is_global() == True):
            return [self.refinement]
        # get a list of lists which contains range(refinements[d]) for each dimension d where the refinements[d] are the number of subintervals in this dimension
        indices = [list(range(len(refineDim))) for refineDim in self.refinement.get_new_objects()]
        # this command creates tuples of size this_dim of all combinations of indices (e.g. this_dim = 2 indices = ([0,1],[0,1,2,3]) -> areas = [(0,0),(0,1),(0,2),(0,3),(1,0),(1,1),(1,2),(1,3)] )
        return list(zip(*[g.ravel() for g in np.meshgrid(*indices)]))

    def get_new_areas(self):
        return self.get_areas()

    def do_refinement(self, area, position):
        # print("-------------------\nREFINING", position)
        lmaxChange = self.refinement.refine(position)
        # the following is currently solved by initializing all data structures anew before each evalute_integral()
        refinement_dim = position[0]
        #max_level = self.rebalance(refinement_dim)
        #if lmaxChange is not None and max_level <= self.lmax[refinement_dim]:
        #    lmaxChange = None
        #if lmaxChange is not None:
        #    for d in range(self.dim):
        #        if lmaxChange[d] != 0:
        #            self.raise_lmax(d, lmaxChange[d])
        #    #print("New scheme:")
        #    self.scheme = self.combischeme.getCombiScheme(self.lmin[0], self.lmax[0], do_print=False)
        #    return False
        return False

    def raise_lmax(self, d, value):
        self.lmax[d] += value
        if self.dim_adaptive:
            if self.print_output:
                print("New lmax:", self.lmax)
            while (True):
                refinements = 0
                active_indices = set(self.combischeme.get_active_indices())
                for index in active_indices:
                    if max(self.lmax) + self.dim - 1 > sum(index) and all(
                            [self.lmax[d] > index[d] for d in range(self.dim)]):
                        self.combischeme.update_adaptive_combi(index)
                        refinements += 1
                if refinements == 0:
                    break

    def rebalance(self, d):
        refinement_container = self.refinement.get_refinement_container_for_dim(d)
        self.rebalance_interval(0, refinement_container.size(), 1, refinement_container)
        #refinement_container.printContainer()

    def rebalance_interval(self, start, end, level, refinement_container):
        if end - start <= 2:
            return
        refineContainer = refinement_container
        position_level = None
        position_level_1_left = None
        position_level_1_right = None
        for i, refinement_object in enumerate(refineContainer.get_objects()[start:end]):
            if refinement_object.levels[1] == level:
                position_level = i
            if refinement_object.levels[1] == level + 1:
                if position_level_1_left is None:
                    position_level_1_left = i
                else:
                    assert position_level_1_right is None
                    position_level_1_right = i
                    break

        #refineContainer.printContainer()
        #print(refinement_object.this_dim, position_level, position_level_1_left, position_level_1_right, start, end, level )
        safetyfactor = 10**-1#0#0.1
        assert position_level is not None
        assert position_level_1_right is not None
        assert position_level_1_left is not None
        new_leaf_reached = False
        #print(i+2, end - start + 1, (i + 2) / (end - start + 1), i, start, end, level)
        if position_level_1_right is not None and abs((position_level) / (end-start - 2) - 0.5) > abs((position_level_1_right) / (end-start - 2) - 0.5) + safetyfactor:
            position_new_leaf = None

            print("Rebalancing!")
            for j, refinement_object in enumerate(refineContainer.get_objects()[start:end]):
                if j < end - start - 1:
                    next_refinement_object = refineContainer.get_object(j+1+start)
                    if j <= position_level:
                        refinement_object.levels[1] += 1
                        next_refinement_object.levels[0] += 1
                    elif j == position_level:
                        refinement_object.levels[1] += 1
                        next_refinement_object.levels[0] += 1

                    else:
                        if refinement_object.levels[1] == level + 1:
                            new_leaf_reached = True
                            position_new_leaf = start + j
                        if j > position_level and new_leaf_reached:
                            refinement_object.levels[1] -= 1
                            next_refinement_object.levels[0] -= 1
            assert position_new_leaf is not None
            self.rebalance_interval(start,position_new_leaf + 1, level + 1, refinement_container)
            self.rebalance_interval(position_new_leaf + 1, end, level + 1, refinement_container)
            return
            #refineContainer.printContainer()

        new_leaf_reached = True
        if position_level_1_left is not None and abs((position_level) / (end-start - 2) - 0.5) > abs((position_level_1_left) / (end-start - 2) - 0.5) + safetyfactor:
            position_new_leaf = None

            print("Rebalancing!")
            for j, refinement_object in enumerate(refineContainer.get_objects()[start:end]):
                if j < end - start - 1:
                    next_refinement_object = refineContainer.get_object(j+1+start)

                    if j >= position_level:
                        refinement_object.levels[1] += 1
                        next_refinement_object.levels[0] += 1

                    elif j == position_level:
                        refinement_object.levels[1] += 1
                        next_refinement_object.levels[0] += 1

                    else:
                        if j < position_level and new_leaf_reached:
                            refinement_object.levels[1] -= 1
                            next_refinement_object.levels[0] -= 1
                        if refinement_object.levels[1] == level:
                            new_leaf_reached = False
                            position_new_leaf = start + j
            assert position_new_leaf is not None
            self.rebalance_interval(start, position_new_leaf + 1, level + 1, refinement_container)
            self.rebalance_interval(position_new_leaf + 1, end, level + 1, refinement_container)
            return

        self.rebalance_interval(start, start + position_level + 1, level + 1, refinement_container)
        self.rebalance_interval(start + position_level + 1, end, level + 1, refinement_container)

            #refineContainer.printContainer()

    def update_coarsening_values(self, refinement_container_d, d):
        update_dimension = 0
        for refinement_object in refinement_container_d.get_objects():
            refinement_object.coarsening_level = self.lmax[d] - max(refinement_object.levels)
            if refinement_object.coarsening_level < update_dimension :
                update_dimension = refinement_object.coarsening_level
            #assert refinement_object.coarsening_level >= -1
        return update_dimension * -1

    def refinement_postprocessing(self):
        self.refinement.apply_remove(sort=True)
        self.refinement.refinement_postprocessing()
        self.refinement.reinit_new_objects()
        #self.evaluationCounts = [np.zeros(self.lmax[d]) for d in range(self.dim)]
        if self.rebalancing:
            for d in range(self.dim):
                self.rebalance(d)
        for d in range(self.dim):
            refinement_container_d = self.refinement.get_refinement_container_for_dim(d)
            update_d = self.update_coarsening_values(refinement_container_d, d)
            if update_d > 0:
                self.raise_lmax(d, update_d)
                refinement_container_d.update_values(update_d)
        self.scheme = self.combischeme.getCombiScheme(do_print=False)


class NodeInfo(object):
    def __init__(self, child, left_parent, right_parent, left_parent_of_left_parent, right_parent_of_right_parent, has_left_child, has_right_child, left_refinement_object, right_refinement_object, level_child):
        self.child = child
        self.left_parent = left_parent
        self.right_parent = right_parent
        self.left_parent_of_left_parent = left_parent_of_left_parent
        self.right_parent_of_right_parent = right_parent_of_right_parent
        self.has_left_child = has_left_child
        self.has_right_child = has_right_child
        self.left_refinement_object = left_refinement_object
        self.right_refinement_object = right_refinement_object
        self.level_child = level_child
<|MERGE_RESOLUTION|>--- conflicted
+++ resolved
@@ -12,32 +12,27 @@
     def __init__(self, a, b, norm=np.inf, dim_adaptive=True, version=2, do_high_order=False, max_degree=1000, split_up=True, do_nnls=False, boundary = True, modified_basis=False, operation=None, margin=None, rebalancing=True, grid=None):
         self.do_high_order = do_high_order
         self.grid = grid
+        self.grid_surplusses = grid #GlobalTrapezoidalGrid(a, b, boundary=boundary, modified_basis=modified_basis)
         if isinstance(operation, UncertaintyQuantification):
             assert not modified_basis, "modified_basis not yet available for UQ"
             if self.do_high_order:
                 if grid is None:
                     self.grid = GlobalHighOrderGridWeighted(a, b, operation, boundary=boundary, max_degree=max_degree, split_up=split_up, do_nnls=do_nnls, modified_basis=False)
-                self.grid_surplusses = GlobalTrapezoidalGridWeighted(a, b, operation, boundary=boundary) # GlobalHighOrderGrid(a, b, boundary=True, max_degree=max_degree, split_up=split_up, do_nnls=do_nnls) #GlobalTrapezoidalGrid(a, b, boundary=True)
+                    self.grid_surplusses = GlobalTrapezoidalGridWeighted(a, b, operation, boundary=boundary) # GlobalHighOrderGrid(a, b, boundary=True, max_degree=max_degree, split_up=split_up, do_nnls=do_nnls) #GlobalTrapezoidalGrid(a, b, boundary=True)
             else:
                 if grid is None:
                     self.grid = GlobalTrapezoidalGridWeighted(a, b, operation, boundary=boundary)
-                self.grid_surplusses = GlobalTrapezoidalGridWeighted(a, b, operation, boundary=boundary)
+                    self.grid_surplusses = GlobalTrapezoidalGridWeighted(a, b, operation, boundary=boundary)
         else:
             if self.do_high_order:
                 if grid is None:
                     self.grid = GlobalHighOrderGrid(a, b, boundary=boundary, max_degree=max_degree, split_up=split_up, do_nnls=do_nnls, modified_basis=False)
-                self.grid_surplusses = GlobalTrapezoidalGrid(a, b, boundary=boundary, modified_basis=modified_basis) # GlobalHighOrderGrid(a, b, boundary=True, max_degree=max_degree, split_up=split_up, do_nnls=do_nnls) #GlobalTrapezoidalGrid(a, b, boundary=True)
+                    self.grid_surplusses = GlobalTrapezoidalGrid(a, b, boundary=boundary, modified_basis=modified_basis) # GlobalHighOrderGrid(a, b, boundary=True, max_degree=max_degree, split_up=split_up, do_nnls=do_nnls) #GlobalTrapezoidalGrid(a, b, boundary=True)
             else:
                 if grid is None:
                     self.grid = GlobalTrapezoidalGrid(a, b, boundary=boundary, modified_basis=modified_basis)
-                self.grid_surplusses = GlobalTrapezoidalGrid(a, b, boundary=boundary, modified_basis=modified_basis)
-<<<<<<< HEAD
-
-=======
-        else:
-            self.grid = grid
-            self.grid_surplusses = grid #GlobalTrapezoidalGrid(a, b, boundary=boundary, modified_basis=modified_basis)
->>>>>>> 523cb1a3
+                    self.grid_surplusses = GlobalTrapezoidalGrid(a, b, boundary=boundary, modified_basis=modified_basis)
+
         SpatiallyAdaptivBase.__init__(self, a, b, self.grid, norm=norm)
         self.dim_adaptive = dim_adaptive
         #self.evaluationCounts = None
@@ -55,11 +50,7 @@
         self.rebalancing = rebalancing
 
     def interpolate_points(self, interpolation_points, component_grid):
-<<<<<<< HEAD
-        gridPointCoordsAsStripes, _ = self.get_point_coord_for_each_dim(component_grid.levelvector)
-=======
         gridPointCoordsAsStripes, grid_point_levels, children_indices = self.get_point_coord_for_each_dim(component_grid.levelvector)
->>>>>>> 523cb1a3
         return Interpolation.interpolate_points(self.f, self.dim, self.grid, gridPointCoordsAsStripes, interpolation_points)
 
     def coarsen_grid(self, area, levelvec):
@@ -67,11 +58,7 @@
 
     # returns the points coordinates of a single component grid with refinement
     def get_points_all_dim(self, levelvec, numSubDiagonal):
-<<<<<<< HEAD
-        indicesList, _ = self.get_point_coord_for_each_dim(levelvec)
-=======
         indicesList, grid_point_levels, children_indices = self.get_point_coord_for_each_dim(levelvec)
->>>>>>> 523cb1a3
         if not self.grid.boundary:
             indicesList = [indices[1:-1] for indices in indicesList]
         # this command creates tuples of size this_dim of all combinations of indices (e.g. this_dim = 2 indices = ([0,1],[0,1,2,3]) -> areas = [(0,0),(0,1),(0,2),(0,3),(1,0),(1,1),(1,2),(1,3)] )
@@ -82,23 +69,17 @@
     def get_points_component_grid(self, levelvec, numSubDiagonal):
         return self.get_points_all_dim(levelvec, numSubDiagonal)
 
-<<<<<<< HEAD
-    def get_points_and_weights_component_grid(self, levelvec, _numSubDiagonal):
-        point_coords, _ = self.get_point_coord_for_each_dim(levelvec)
-        self.grid.set_grid(point_coords)
-=======
     def get_points_and_weights_component_grid(self, levelvec, numSubDiagonal):
         point_coords, point_levels, _ =self.get_point_coord_for_each_dim(levelvec)
         self.grid.set_grid(point_coords, point_levels)
->>>>>>> 523cb1a3
         points, weights = self.grid.get_points_and_weights()
         return points, weights
 
     def get_num_points_each_dim(self):
         num_points = np.zeros(self.dim, dtype=int)
         for component_grid in self.scheme:
-            point_coords, _ = self.get_point_coord_for_each_dim(component_grid.levelvector)
-            self.grid.set_grid(point_coords)
+            point_coords, point_levels, _ = self.get_point_coord_for_each_dim(component_grid.levelvector)
+            self.grid.set_grid(point_coords, point_levels)
             num_points_component_grid = self.grid.levelToNumPoints(component_grid.levelvector)
             for i, v in enumerate(num_points_component_grid):
                 if num_points[i] < v:
@@ -180,7 +161,7 @@
                         #print(children_indices_dim, d)
             indicesList.append(indicesDim)
             children_indices.append(children_indices_dim)
-<<<<<<< HEAD
+            indices_level.append(indices_levelDim)
 
             # Test if children_indices is valid
             for c in children_indices_dim:
@@ -189,11 +170,7 @@
             # Test if indices are valid
             assert all(indicesDim[i] <= indicesDim[i + 1] for i in range(len(indicesDim) - 1))
 
-        return indicesList, children_indices
-=======
-            indices_level.append(indices_levelDim)
         return indicesList, indices_level, children_indices
->>>>>>> 523cb1a3
 
     # returns if the coordinate refineObj.levels[1] is a child in the global refinement structure
     def is_child(self, level_left_point, level_point, level_right_point):
