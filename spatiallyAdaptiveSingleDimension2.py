from spatiallyAdaptiveBase import *
from Grid import *
import numpy.testing as npt
from GridOperation import *

def sortToRefinePosition(elem):
    # sort by depth
    return elem[1]


class SpatiallyAdaptiveSingleDimensions2(SpatiallyAdaptivBase):
    def __init__(self, a: Sequence[float], b: Sequence[float], norm: int=np.inf, dim_adaptive: bool=True, version: int=2, do_high_order: bool=False, operation: GridOperation=None, margin: float=None, rebalancing: bool=True, grid: Grid=None):
        self.do_high_order = do_high_order
<<<<<<< HEAD
        self.grid = grid
        self.grid_surplusses = grid #GlobalTrapezoidalGrid(a, b, boundary=boundary, modified_basis=modified_basis)
        if isinstance(operation, UncertaintyQuantification):
            assert not modified_basis, "modified_basis not yet available for UQ"
            if self.do_high_order:
                if grid is None:
                    self.grid = GlobalHighOrderGridWeighted(a, b, operation, boundary=boundary, max_degree=max_degree, split_up=split_up, do_nnls=do_nnls, modified_basis=False)
                    self.grid_surplusses = GlobalTrapezoidalGridWeighted(a, b, operation, boundary=boundary) # GlobalHighOrderGrid(a, b, boundary=True, max_degree=max_degree, split_up=split_up, do_nnls=do_nnls) #GlobalTrapezoidalGrid(a, b, boundary=True)
            else:
                if grid is None:
                    self.grid = GlobalTrapezoidalGridWeighted(a, b, operation, boundary=boundary)
                    self.grid_surplusses = GlobalTrapezoidalGridWeighted(a, b, operation, boundary=boundary)
        else:
            if self.do_high_order:
                if grid is None:
                    self.grid = GlobalHighOrderGrid(a, b, boundary=boundary, max_degree=max_degree, split_up=split_up, do_nnls=do_nnls, modified_basis=False)
                    self.grid_surplusses = GlobalTrapezoidalGrid(a, b, boundary=boundary, modified_basis=modified_basis) # GlobalHighOrderGrid(a, b, boundary=True, max_degree=max_degree, split_up=split_up, do_nnls=do_nnls) #GlobalTrapezoidalGrid(a, b, boundary=True)
            else:
                if grid is None:
                    self.grid = GlobalTrapezoidalGrid(a, b, boundary=boundary, modified_basis=modified_basis)
                    self.grid_surplusses = GlobalTrapezoidalGrid(a, b, boundary=boundary, modified_basis=modified_basis)

=======
        assert grid is not None
        self.grid = grid
        self.grid_surplusses = grid #GlobalTrapezoidalGrid(a, b, boundary=boundary, modified_basis=modified_basis)
>>>>>>> 28fdfc69
        SpatiallyAdaptivBase.__init__(self, a, b, self.grid, norm=norm)
        self.dim_adaptive = dim_adaptive
        #self.evaluationCounts = None
        self.version = version
        self.dict_integral = {}
        self.dict_points = {}
        self.no_previous_integrals = True
        self.use_local_children = True #self.version == 2 or self.version == 3
        if margin is None:
            self.margin = 0.9#1-10**-12 if self.use_local_children else 0.9
        else:
            self.margin = margin
        self.operation = operation
        self.equidistant = not isinstance(operation, UncertaintyQuantification)
        self.rebalancing = rebalancing

    def interpolate_points(self, interpolation_points: Sequence[Tuple[float, ...]], component_grid: ComponentGridInfo) -> Sequence[Sequence[float]]:
        # check if dedicated interpolation routine is present in grid
        interpolation_op = getattr(self.grid, "interpolate", None)
        if callable(interpolation_op):
            gridPointCoordsAsStripes, grid_point_levels, children_indices = self.get_point_coord_for_each_dim(component_grid.levelvector)
            self.grid.set_grid(gridPointCoordsAsStripes, grid_point_levels)
            return self.grid.interpolate(interpolation_points, component_grid)
        else:
            # call default d-linear interpolation based on points in grid
            # Attention: This only works if we interpolate in between the grid points -> extrapolation not supported
            gridPointCoordsAsStripes, grid_point_levels, children_indices = self.get_point_coord_for_each_dim(component_grid.levelvector)
            return Interpolation.interpolate_points(self.f, self.dim, self.grid, gridPointCoordsAsStripes, interpolation_points)

    def interpolate_grid_component(self, grid: Sequence[Sequence[float]], component_grid: ComponentGridInfo) -> Sequence[Sequence[float]]:
        # check if dedicatged interpolation routine is present in grid
        interpolation_op = getattr(self.grid, "interpolate_grid", None)
        if callable(interpolation_op):
            gridPointCoordsAsStripes, grid_point_levels, children_indices = self.get_point_coord_for_each_dim(component_grid.levelvector)
            self.grid.set_grid(gridPointCoordsAsStripes, grid_point_levels)
            return self.grid.interpolate_grid(grid, component_grid)
        else:
            # call default d-linear interpolation based on points in grid
            # Attention: This only works if we interpolate in between the grid points -> extrapolation not supported
            super().interpolate_grid_component(grid, component_grid)

    def coarsen_grid(self, area, levelvec: Sequence[int]):
        pass

    # returns the points coordinates of a single component grid with refinement
    def get_points_all_dim(self, levelvec: Sequence[int], numSubDiagonal: int) -> List[Tuple[float, ...]]:
        indicesList, grid_point_levels, children_indices = self.get_point_coord_for_each_dim(levelvec)
        if not self.grid.boundary:
            indicesList = [indices[1:-1] for indices in indicesList]
        # this command creates tuples of size this_dim of all combinations of indices (e.g. this_dim = 2 indices = ([0,1],[0,1,2,3]) -> areas = [(0,0),(0,1),(0,2),(0,3),(1,0),(1,1),(1,2),(1,3)] )
        allPoints = list(set(zip(*[g.ravel() for g in np.meshgrid(*indicesList)])))
        return allPoints

    # returns the points of a single component grid with refinement
    def get_points_component_grid(self, levelvec: Sequence[int], numSubDiagonal: int) -> List[Tuple[float, ...]]:
        return self.get_points_all_dim(levelvec, numSubDiagonal)

    def get_points_and_weights_component_grid(self, levelvec: Sequence[int], numSubDiagonal: int) -> Tuple[Sequence[Tuple[float, ...]], Sequence[float]]:
        point_coords, point_levels, _ =self.get_point_coord_for_each_dim(levelvec)
        self.grid.set_grid(point_coords, point_levels)
        points, weights = self.grid.get_points_and_weights()
        return points, weights

    def get_num_points_each_dim(self):
        num_points = np.zeros(self.dim, dtype=int)
        for component_grid in self.scheme:
            point_coords, point_levels, _ = self.get_point_coord_for_each_dim(component_grid.levelvector)
            self.grid.set_grid(point_coords, point_levels)
            num_points_component_grid = self.grid.levelToNumPoints(component_grid.levelvector)
            for i, v in enumerate(num_points_component_grid):
                if num_points[i] < v:
                    num_points[i] = v
        assert all([v > 0 for v in num_points])
        return num_points

    # returns list of coordinates for each dimension (basically refinement stripes) + all points that are associated
    # with a child in the global refinement structure. There might be now such points that correspond to a global child.
    def get_point_coord_for_each_dim(self, levelvec: Sequence[int]):
        refinement = self.refinement
        # get a list of all coordinates for every this_dim (so (0, 1), (0, 0.5, 1) for example)
        indicesList = []
        children_indices = []
        indices_level = []
        for d in range(0, self.dim):
            refineContainer = refinement.get_refinement_container_for_dim(d)
            refine_container_objects = refineContainer.get_objects()
            indicesDim = []
            indices_levelDim = []

            children_indices_dim = []
            indicesDim.append(refine_container_objects[0].start)
            indices_levelDim.append(refine_container_objects[0].levels[0])
            for i in range(len(refine_container_objects)):
                refineObj = refine_container_objects[i]
                if i + 1 < len(refine_container_objects):
                    next_refineObj = refine_container_objects[i + 1]
                else:
                    next_refineObj = None
                if self.version == 2 or self.version == 3:
                    refineObj_temp = refineObj
                    max_level = refineObj_temp.levels[1]
                    k = 0
                    while(i - k > 0):
                        refineObj_temp = refine_container_objects[i - k]
                        max_level = max(max_level, refineObj_temp.levels[0])
                        if refineObj_temp.levels[0] <= refineObj.levels[1]:
                            break
                        k += 1
                    k = 1
                    while(i + k < len(refine_container_objects)):
                        refineObj_temp = refine_container_objects[i + k]
                        max_level = max(max_level, refineObj_temp.levels[1])
                        if refineObj_temp.levels[1] <= refineObj.levels[1]:
                            break
                        k += 1
                    subtraction_value = (self.lmax[d] - max_level)
                    if False:#self.version == 2 and d != 0:
                        #if levelvec[d] > self.lmax[d] - subtraction_value:
                        #    subtraction_value = self.lmax[d]
                        subtraction_value = 0
                    if self.version == 3:
                        subtraction_value /= self.dim
                        if subtraction_value - int(subtraction_value) > d/self.dim:
                            subtraction_value = int(math.ceil(subtraction_value))
                        else:
                            subtraction_value = int(subtraction_value)
                    #subtraction_value = max(refineObj.coarsening_level, next_refineObj.coarsening_level) if next_refineObj is not None else refineObj.coarsening_level

                else:
                    subtraction_value = 0
                if (refineObj.levels[1] <= max(levelvec[d] - subtraction_value, 1)):
                    indicesDim.append(refineObj.end)
                    if not self.use_local_children:
                        if next_refineObj is not None and self.is_child(refineObj.levels[0], refineObj.levels[1], next_refineObj.levels[0]):
                            children_indices_dim.append(self.get_node_info(refineObj.end, refineObj.levels[1], refineObj.start, refineObj.levels[0], next_refineObj.end, next_refineObj.levels[1], d))
                    else:
                        indices_levelDim.append(refineObj.levels[1])
                        #print(d, refineObj.end)

            if self.use_local_children:
                for i in range(1,len(indices_levelDim)-1):
                    if self.is_child(indices_levelDim[i-1], indices_levelDim[i], indices_levelDim[i+1]):
                        #print(d, indicesDim[i])
                        children_indices_dim.append((self.get_node_info(i, indicesDim, indices_levelDim, d)))
                        #print(children_indices_dim, d)
            indicesList.append(indicesDim)
            children_indices.append(children_indices_dim)
            indices_level.append(indices_levelDim)

            # Test if children_indices is valid
            for c in children_indices_dim:
                indicesDim.index(c.left_parent)
                indicesDim.index(c.right_parent)
            # Test if indices are valid
            assert all(indicesDim[i] <= indicesDim[i + 1] for i in range(len(indicesDim) - 1))

        return indicesList, indices_level, children_indices

    # returns if the coordinate refineObj.levels[1] is a child in the global refinement structure
    def is_child(self, level_left_point: int, level_point: int, level_right_point: int) -> bool:
        return (level_left_point < level_point and level_right_point < level_point) and level_point > 1
        #return True
        if level_left_point < level_point or level_right_point < level_point:
            return True
        else:
            return False

    # This method calculates the left and right parent of a child. It might happen that a child has already a child
    # in one direction but it may not have one in both as it would not be considered to be a child anymore.
    def get_node_info(self, position, coords_dim, level_dim, d):
        child = coords_dim[position]
        level_child = level_dim[position]
        if self.equidistant:
            width = (self.b[d] - self.a[d]) / 2**level_child
            right_parent_of_right_parent = child + 2* width if level_child > 1 else None
            left_parent_of_left_parent = child - 2 * width if level_child > 1 else None
            return NodeInfo(child, child - width, child + width, left_parent_of_left_parent , right_parent_of_right_parent ,True, True, None,None, level_child)
        else:
            left_parent = None
            level_parent = None
            left_of_left_parent = None
            for i in reversed(range(position)):
                if level_dim[i] < level_child and left_parent is None:
                    left_parent = coords_dim[i]
                    level_parent = level_dim[i]
                if left_parent is not None and level_dim[i] < level_parent:
                    left_of_left_parent = coords_dim[i]
                    break

            assert left_parent is not None
            right_parent = None
            level_parent = None
            right_of_right_parent = None
            for i in (range(position+1, len(coords_dim))):
                if level_dim[i] < level_child and right_parent is None:
                    right_parent = coords_dim[i]
                    level_parent = level_dim[i]
                if right_parent is not None and level_dim[i] < level_parent:
                    right_of_right_parent = coords_dim[i]
                    break
            assert right_parent is not None
            return NodeInfo(child, left_parent, right_parent, left_of_left_parent, right_of_right_parent, True, True, None,None, level_child)

    # this method draws the 1D refinement of each dimension individually
    def draw_refinement(self, filename: str=None, markersize:int =10):  # update with meta container
        plt.rcParams.update({'font.size': 32})
        refinement = self.refinement
        dim = self.dim
        fig, ax = plt.subplots(ncols=1, nrows=dim, figsize=(20, 10))
        for d in range(dim):
            starts = [refinementObject.start for refinementObject in refinement.refinementContainers[d].get_objects()]
            ends = [refinementObject.end for refinementObject in refinement.refinementContainers[d].get_objects()]
            for i in range(len(starts)):
                ax[d].add_patch(
                    patches.Rectangle(
                        (starts[i], -0.1),
                        ends[i] - starts[i],
                        0.2,
                        fill=False  # remove background
                    )
                )
            xValues = starts + ends
            yValues = np.zeros(len(xValues))
            ax[d].plot(xValues, yValues, 'bo', markersize=markersize, color="black")
            ax[d].set_xlim([self.a[d], self.b[d]])
            ax[d].set_ylim([-0.1, 0.1])
            ax[d].set_yticks([])
        if filename is not None:
            plt.savefig(filename, bbox_inches='tight')
        plt.show()
        return fig

    def init_evaluation_operation(self, areas):
        self.operation.initialize_refinement_container_dimension_wise(areas[0])

    def evaluate_operation_area(self, component_grid:ComponentGridInfo, area, additional_info=None):
        if self.grid.is_global():
            # get 1d coordinates of the grid points that define the grid; they are calculated based on the levelvector
            gridPointCoordsAsStripes, grid_point_levels, children_indices = self.get_point_coord_for_each_dim(component_grid.levelvector)

            # calculate the operation on the grid
            integral = self.operation.calculate_operation_dimension_wise(gridPointCoordsAsStripes, grid_point_levels, component_grid, self.a, self.b, False)#self.refinements != 0 and not self.do_high_order and not self.grid.modified_basis)

            # compute the error estimates for further refining the Refinementobjects and therefore the future grid
            self.operation.compute_error_estimates_dimension_wise(gridPointCoordsAsStripes, grid_point_levels, children_indices, component_grid)

            # save the number of evaluations used per d-1 dimensional slice
            #for d in range(self.dim):
            #    factor = component_grid.coefficient if self.grid.isNested() else 1
            #    self.evaluationCounts[d][component_grid.levelvector[d] - 1] += factor * np.prod([self.grid.numPoints[d2] if d2 != d else 1 for d2 in range(self.dim)])
            return np.prod(self.grid.numPoints)
        else:
            pass

    # This method computes additional values after the compution of the integrals for the current
    # refinement step is finished. This method is executed before the refinement process.
    def finalize_evaluation_operation(self, areas, evaluation_array):
        super().finalize_evaluation_operation(areas, evaluation_array)

        #if self.version == 1:
        #    for d in range(self.dim):
        #        container_d = self.refinement.get_refinement_container_for_dim(d)
        #        for area in container_d.get_objects():
        #            level = max(area.levels)
        #            area.set_evaluations(np.sum(self.evaluationCounts[d][level-1:]))

    def _initialize_points(self, points, func_mid, d, i1, i2):
        if i1+1 >= i2:
            return
        i = (i1 + i2) // 2
        points[i] = func_mid(points[i1], points[i2], d)
        self._initialize_points(points, func_mid, d, i1, i)
        self._initialize_points(points, func_mid, d, i, i2)

    def _initialize_levels(self, levels, i1, i2, level):
        if i1+1 >= i2:
            return
        i = (i1 + i2) // 2
        level = level+1
        levels[i] = level
        self._initialize_levels(levels, i1, i, level)
        self._initialize_levels(levels, i, i2, level)

    def initialize_refinement(self):
        initial_points = []
<<<<<<< HEAD

=======
>>>>>>> 28fdfc69
        maxv = self.lmax[0]
        assert all([l == maxv for l in self.lmax])
        num_points = 2 ** maxv + 1
        levels = [0 for _ in range(num_points)]
        self._initialize_levels(levels, 0, num_points-1, 0)
        func_mid = self.grid.get_mid_point
        for d in range(self.dim):
            points = [None for _ in range(num_points)]
            points[0] = self.a[d]
            points[num_points-1] = self.b[d]
            self._initialize_points(points, func_mid, d, 0, num_points-1)
            initial_points.append(np.array(points))
<<<<<<< HEAD

        self.refinement = MetaRefinementContainer([RefinementContainer
                                                   ([RefinementObjectSingleDimension(initial_points[d][i],
                                                                                     initial_points[d][i + 1], d, self.dim, list((levels[i], levels[i+1])), self.grid,
                                                                                     coarsening_level=self.lmax[d] - 2, dim_adaptive=self.dim_adaptive) for i in
                                                     range(num_points-1)], d, self.errorEstimator) for d in
=======
        self.refinement = MetaRefinementContainer([RefinementContainer
                                                   ([RefinementObjectSingleDimension(initial_points[d][i],
                                                                                     initial_points[d][i + 1], d, self.dim, list((levels[i], levels[i+1])),
                                                                                     coarsening_level=0, dim_adaptive=self.dim_adaptive) for i in
                                                     range(2 ** maxv)], d, self.errorEstimator) for d in
>>>>>>> 28fdfc69
                                                   range(self.dim)])
        if self.dim_adaptive:
            self.combischeme.init_adaptive_combi_scheme(self.lmax[0], self.lmin[0])
        #self.evaluationCounts = [np.zeros(self.lmax[d]) for d in range(self.dim)]
        if self.operation is not None:
            self.operation.init_dimension_wise(self.grid, self.grid_surplusses, self.f, self.refinement, self.lmin, self.lmax, self.a, self.b, self.version)


    def get_areas(self):
        if (self.grid.is_global() == True):
            return [self.refinement]
        # get a list of lists which contains range(refinements[d]) for each dimension d where the refinements[d] are the number of subintervals in this dimension
        indices = [list(range(len(refineDim))) for refineDim in self.refinement.get_new_objects()]
        # this command creates tuples of size this_dim of all combinations of indices (e.g. this_dim = 2 indices = ([0,1],[0,1,2,3]) -> areas = [(0,0),(0,1),(0,2),(0,3),(1,0),(1,1),(1,2),(1,3)] )
        return list(zip(*[g.ravel() for g in np.meshgrid(*indices)]))

    def get_new_areas(self):
        return self.get_areas()

    def do_refinement(self, area, position):
        # print("-------------------\nREFINING", position)
        lmaxChange = self.refinement.refine(position)
        # the following is currently solved by initializing all data structures anew before each evalute_integral()
        refinement_dim = position[0]
        #max_level = self.rebalance(refinement_dim)
        #if lmaxChange is not None and max_level <= self.lmax[refinement_dim]:
        #    lmaxChange = None
        #if lmaxChange is not None:
        #    for d in range(self.dim):
        #        if lmaxChange[d] != 0:
        #            self.raise_lmax(d, lmaxChange[d])
        #    #print("New scheme:")
        #    self.scheme = self.combischeme.getCombiScheme(self.lmin[0], self.lmax[0], do_print=False)
        #    return False
        return False

    def raise_lmax(self, d: int, value: int):
        self.lmax[d] += value
        if self.dim_adaptive:
            if self.print_output:
                print("New lmax:", self.lmax)
            while (True):
                refinements = 0
                active_indices = set(self.combischeme.get_active_indices())
                for index in active_indices:
                    if max(self.lmax) + self.dim - 1 > sum(index) and all(
                            [self.lmax[d] > index[d] for d in range(self.dim)]):
                        self.combischeme.update_adaptive_combi(index)
                        refinements += 1
                if refinements == 0:
                    break

    def rebalance(self, d):
        refinement_container = self.refinement.get_refinement_container_for_dim(d)
        self.rebalance_interval(0, refinement_container.size(), 1, refinement_container)
        #refinement_container.printContainer()

    def rebalance_interval(self, start, end, level, refinement_container):
        if end - start <= 2:
            return
        refineContainer = refinement_container
        position_level = None
        position_level_1_left = None
        position_level_1_right = None
        for i, refinement_object in enumerate(refineContainer.get_objects()[start:end]):
            if refinement_object.levels[1] == level:
                position_level = i
            if refinement_object.levels[1] == level + 1:
                if position_level_1_left is None:
                    position_level_1_left = i
                else:
                    assert position_level_1_right is None
                    position_level_1_right = i
                    break

        #refineContainer.printContainer()
        #print(refinement_object.this_dim, position_level, position_level_1_left, position_level_1_right, start, end, level )
        safetyfactor = 10**-1#0#0.1
        assert position_level is not None
        assert position_level_1_right is not None
        assert position_level_1_left is not None
        new_leaf_reached = False
        #print(i+2, end - start + 1, (i + 2) / (end - start + 1), i, start, end, level)
        if position_level_1_right is not None and abs((position_level) / (end-start - 2) - 0.5) > abs((position_level_1_right) / (end-start - 2) - 0.5) + safetyfactor:
            position_new_leaf = None

            print("Rebalancing!")
            for j, refinement_object in enumerate(refineContainer.get_objects()[start:end]):
                if j < end - start - 1:
                    next_refinement_object = refineContainer.get_object(j+1+start)
                    if j <= position_level:
                        refinement_object.levels[1] += 1
                        next_refinement_object.levels[0] += 1
                    elif j == position_level:
                        refinement_object.levels[1] += 1
                        next_refinement_object.levels[0] += 1

                    else:
                        if refinement_object.levels[1] == level + 1:
                            new_leaf_reached = True
                            position_new_leaf = start + j
                        if j > position_level and new_leaf_reached:
                            refinement_object.levels[1] -= 1
                            next_refinement_object.levels[0] -= 1
            assert position_new_leaf is not None
            self.rebalance_interval(start,position_new_leaf + 1, level + 1, refinement_container)
            self.rebalance_interval(position_new_leaf + 1, end, level + 1, refinement_container)
            return
            #refineContainer.printContainer()

        new_leaf_reached = True
        if position_level_1_left is not None and abs((position_level) / (end-start - 2) - 0.5) > abs((position_level_1_left) / (end-start - 2) - 0.5) + safetyfactor:
            position_new_leaf = None

            print("Rebalancing!")
            for j, refinement_object in enumerate(refineContainer.get_objects()[start:end]):
                if j < end - start - 1:
                    next_refinement_object = refineContainer.get_object(j+1+start)

                    if j >= position_level:
                        refinement_object.levels[1] += 1
                        next_refinement_object.levels[0] += 1

                    elif j == position_level:
                        refinement_object.levels[1] += 1
                        next_refinement_object.levels[0] += 1

                    else:
                        if j < position_level and new_leaf_reached:
                            refinement_object.levels[1] -= 1
                            next_refinement_object.levels[0] -= 1
                        if refinement_object.levels[1] == level:
                            new_leaf_reached = False
                            position_new_leaf = start + j
            assert position_new_leaf is not None
            self.rebalance_interval(start, position_new_leaf + 1, level + 1, refinement_container)
            self.rebalance_interval(position_new_leaf + 1, end, level + 1, refinement_container)
            return

        self.rebalance_interval(start, start + position_level + 1, level + 1, refinement_container)
        self.rebalance_interval(start + position_level + 1, end, level + 1, refinement_container)

            #refineContainer.printContainer()

    def update_coarsening_values(self, refinement_container_d, d):
        update_dimension = 0
        for refinement_object in refinement_container_d.get_objects():
            refinement_object.coarsening_level = self.lmax[d] - max(refinement_object.levels)
            if refinement_object.coarsening_level < update_dimension :
                update_dimension = refinement_object.coarsening_level
            #assert refinement_object.coarsening_level >= -1
        return update_dimension * -1

    def refinement_postprocessing(self):
        self.refinement.apply_remove(sort=True)
        self.refinement.refinement_postprocessing()
        self.refinement.reinit_new_objects()
        #self.evaluationCounts = [np.zeros(self.lmax[d]) for d in range(self.dim)]
        if self.rebalancing:
            for d in range(self.dim):
                self.rebalance(d)
        for d in range(self.dim):
            refinement_container_d = self.refinement.get_refinement_container_for_dim(d)
            update_d = self.update_coarsening_values(refinement_container_d, d)
            if update_d > 0:
                self.raise_lmax(d, update_d)
                refinement_container_d.update_values(update_d)
        self.scheme = self.combischeme.getCombiScheme(do_print=False)


class NodeInfo(object):
    def __init__(self, child, left_parent, right_parent, left_parent_of_left_parent, right_parent_of_right_parent, has_left_child, has_right_child, left_refinement_object, right_refinement_object, level_child):
        self.child = child
        self.left_parent = left_parent
        self.right_parent = right_parent
        self.left_parent_of_left_parent = left_parent_of_left_parent
        self.right_parent_of_right_parent = right_parent_of_right_parent
        self.has_left_child = has_left_child
        self.has_right_child = has_right_child
        self.left_refinement_object = left_refinement_object
        self.right_refinement_object = right_refinement_object
        self.level_child = level_child
<|MERGE_RESOLUTION|>--- conflicted
+++ resolved
@@ -11,34 +11,9 @@
 class SpatiallyAdaptiveSingleDimensions2(SpatiallyAdaptivBase):
     def __init__(self, a: Sequence[float], b: Sequence[float], norm: int=np.inf, dim_adaptive: bool=True, version: int=2, do_high_order: bool=False, operation: GridOperation=None, margin: float=None, rebalancing: bool=True, grid: Grid=None):
         self.do_high_order = do_high_order
-<<<<<<< HEAD
-        self.grid = grid
-        self.grid_surplusses = grid #GlobalTrapezoidalGrid(a, b, boundary=boundary, modified_basis=modified_basis)
-        if isinstance(operation, UncertaintyQuantification):
-            assert not modified_basis, "modified_basis not yet available for UQ"
-            if self.do_high_order:
-                if grid is None:
-                    self.grid = GlobalHighOrderGridWeighted(a, b, operation, boundary=boundary, max_degree=max_degree, split_up=split_up, do_nnls=do_nnls, modified_basis=False)
-                    self.grid_surplusses = GlobalTrapezoidalGridWeighted(a, b, operation, boundary=boundary) # GlobalHighOrderGrid(a, b, boundary=True, max_degree=max_degree, split_up=split_up, do_nnls=do_nnls) #GlobalTrapezoidalGrid(a, b, boundary=True)
-            else:
-                if grid is None:
-                    self.grid = GlobalTrapezoidalGridWeighted(a, b, operation, boundary=boundary)
-                    self.grid_surplusses = GlobalTrapezoidalGridWeighted(a, b, operation, boundary=boundary)
-        else:
-            if self.do_high_order:
-                if grid is None:
-                    self.grid = GlobalHighOrderGrid(a, b, boundary=boundary, max_degree=max_degree, split_up=split_up, do_nnls=do_nnls, modified_basis=False)
-                    self.grid_surplusses = GlobalTrapezoidalGrid(a, b, boundary=boundary, modified_basis=modified_basis) # GlobalHighOrderGrid(a, b, boundary=True, max_degree=max_degree, split_up=split_up, do_nnls=do_nnls) #GlobalTrapezoidalGrid(a, b, boundary=True)
-            else:
-                if grid is None:
-                    self.grid = GlobalTrapezoidalGrid(a, b, boundary=boundary, modified_basis=modified_basis)
-                    self.grid_surplusses = GlobalTrapezoidalGrid(a, b, boundary=boundary, modified_basis=modified_basis)
-
-=======
         assert grid is not None
         self.grid = grid
         self.grid_surplusses = grid #GlobalTrapezoidalGrid(a, b, boundary=boundary, modified_basis=modified_basis)
->>>>>>> 28fdfc69
         SpatiallyAdaptivBase.__init__(self, a, b, self.grid, norm=norm)
         self.dim_adaptive = dim_adaptive
         #self.evaluationCounts = None
@@ -324,10 +299,6 @@
 
     def initialize_refinement(self):
         initial_points = []
-<<<<<<< HEAD
-
-=======
->>>>>>> 28fdfc69
         maxv = self.lmax[0]
         assert all([l == maxv for l in self.lmax])
         num_points = 2 ** maxv + 1
@@ -340,20 +311,11 @@
             points[num_points-1] = self.b[d]
             self._initialize_points(points, func_mid, d, 0, num_points-1)
             initial_points.append(np.array(points))
-<<<<<<< HEAD
-
         self.refinement = MetaRefinementContainer([RefinementContainer
                                                    ([RefinementObjectSingleDimension(initial_points[d][i],
                                                                                      initial_points[d][i + 1], d, self.dim, list((levels[i], levels[i+1])), self.grid,
-                                                                                     coarsening_level=self.lmax[d] - 2, dim_adaptive=self.dim_adaptive) for i in
-                                                     range(num_points-1)], d, self.errorEstimator) for d in
-=======
-        self.refinement = MetaRefinementContainer([RefinementContainer
-                                                   ([RefinementObjectSingleDimension(initial_points[d][i],
-                                                                                     initial_points[d][i + 1], d, self.dim, list((levels[i], levels[i+1])),
                                                                                      coarsening_level=0, dim_adaptive=self.dim_adaptive) for i in
                                                      range(2 ** maxv)], d, self.errorEstimator) for d in
->>>>>>> 28fdfc69
                                                    range(self.dim)])
         if self.dim_adaptive:
             self.combischeme.init_adaptive_combi_scheme(self.lmax[0], self.lmin[0])
