--- conflicted
+++ resolved
@@ -24,11 +24,7 @@
     Unknown labels are labelled with -1.
     """
 
-<<<<<<< HEAD
-    def __init__(self, raw_data: Union[Tuple[np.ndarray, ...], np.ndarray, str], /, name: str = 'unknown', label: str = 'class'):
-=======
-    def __init__(self, raw_data: Union[Tuple[np.ndarray, ...], np.ndarray, str], name: str = 'unknown'):
->>>>>>> d43476d2
+    def __init__(self, raw_data: Union[Tuple[np.ndarray, ...], np.ndarray, str], name: str = 'unknown', label: str = 'class'):
         """Constructor of DataSet.
 
         Takes raw data and optionally a name as parameter and initializes raw data to the form of a tuple with length 2.
@@ -502,9 +498,6 @@
             combi_object.print_resulting_sparsegrid(markersize=20)
         return combi_object, de_object
 
-<<<<<<< HEAD
-    def plot(self, /, plot_labels: bool = True) -> plt.Figure:
-=======
     def density_estimation_dimension_wise(self,
                                           masslumping: bool = True,
                                           lambd: float = 0.0,
@@ -562,8 +555,7 @@
             combi_object.print_resulting_sparsegrid(markersize=20)
         return combi_object, de_object
 
-    def plot(self, plot_classes: bool = True) -> plt.Figure:
->>>>>>> d43476d2
+    def plot(self, plot_labels: bool = True) -> plt.Figure:
         """Plot DataSet.
 
         Plotting is only available for dimensions 2 and 3.
@@ -868,17 +860,10 @@
         :param data_to_classificate: DataSet whose samples are to be classified
         :return: List of computed classes in the same order as their corresponding samples
         """
-<<<<<<< HEAD
         density_data = list(zip(*[x(data_to_classificate[0]) for x in self.__classificators]))
         self.__densities_testset += density_data
         max_density_per_point = np.amax(density_data, axis=1)
         return [j for i, a in enumerate(density_data) for j, b in enumerate(a) if b == max_density_per_point[i]]  # TODO dynamic classes
-=======
-        density_data = np.array([x(data_to_classificate[0]) for x in self.__classificators])
-        return np.argmax(density_data, axis=0)
-        #max_density_per_point = np.amax(density_data, axis=1)
-        #return [j for i, a in enumerate(density_data) for j, b in enumerate(a) if b == max_density_per_point[i]]
->>>>>>> d43476d2
 
     def __internal_scaling(self, data_to_check: 'DataSet', print_removed: bool = False) -> 'DataSet':
         """Scale data with the same factors as the original data (self.__data) was scaled.
@@ -912,14 +897,11 @@
                     print(removed_samples[1][i])
         return data_to_check
 
-<<<<<<< HEAD
     @staticmethod
-    def __print_evaluation(testing_data: 'DataSet', calculated_classes: List[int], density_testdata: List[np.ndarray]) -> None:
-=======
-    def __print_evaluation(self, testing_data: 'DataSet',
+    def __print_evaluation(testing_data: 'DataSet',
                            calculated_classes: List[int],
+                           density_testdata: List[np.ndarray],
                            print_incorrect_points: bool = False) -> None:
->>>>>>> d43476d2
         """Print the results of some specified testing data to stdout.
 
         Only prints evaluation if input is valid.
@@ -936,10 +918,6 @@
             return
         if testing_data.get_length() != len(calculated_classes):
             raise ValueError("Samples of testing DataSet and its calculated classes have to be the same amount.")
-<<<<<<< HEAD
-=======
-        #density_testdata = [x(testing_data[0]) for x in self.__classificators]
->>>>>>> d43476d2
         number_wrong = sum([0 if (x == y) else 1 for x, y in zip(testing_data[1], calculated_classes)])
         indices_wrong = [i for i, c in enumerate(testing_data[1]) if c != calculated_classes[i]]
         print("Evaluation:")
@@ -949,7 +927,6 @@
         print(len(calculated_classes))
         print("Percentage of correct mappings:", end=" ")
         print("%2.2f%%" % ((1.0 - (number_wrong / len(calculated_classes))) * 100))
-        log_info("Percentage of correct mappings: " + ("%2.2f%%" % ((1.0 - (number_wrong / len(calculated_classes))) * 100)))
         if number_wrong != 0 and print_incorrect_points:
             print("- - - - - - - - - - - - - - - - - - - - - - - - - - - - - - - - - - - - - - - - - - - - - - - - - - - - - - - - - - - - - - - - -")
             print("Points mapped incorrectly:")
@@ -1044,13 +1021,9 @@
             warnings.formatwarning = lambda msg, ctg, fname, lineno, file=None, line=None: "%s:%s: %s: %s\n" % (fname, lineno, ctg.__name__, msg)
             warnings.warn("Nothing to print; test dataset of this object is empty.", stacklevel=3)
             return
-<<<<<<< HEAD
         print("Printing evaluation of all current testing data...")
         print("- - - - - - - - - - - - - - - - - - - - - - - - - - - - - - - - - - - - - - - - - - - - - - - - - - - - - - - - - - - - - - - - -")
-        self.__print_evaluation(self.__testing_data, self.__calculated_classes_testset, self.__densities_testset)
-=======
-        self.__print_evaluation(self.__testing_data, self.__calculated_classes_testset, print_incorrect_points)
->>>>>>> d43476d2
+        self.__print_evaluation(self.__testing_data, self.__calculated_classes_testset, self.__densities_testset, print_incorrect_points)
         print("_________________________________________________________________________________________________________________________________")
         print("---------------------------------------------------------------------------------------------------------------------------------")
 
