import numpy as np
import matplotlib.pyplot as plt
import csv
import warnings
import random as rnd
from StandardCombi import StandardCombi
from GridOperation import DensityEstimation
from sklearn import datasets, preprocessing
from sklearn.utils import shuffle
from typing import List, Tuple, Union, Iterable

<<<<<<< HEAD
from src.ErrorCalculator import *
from src.Grid import GlobalTrapezoidalGrid
from src.spatiallyAdaptiveSingleDimension2 import SpatiallyAdaptiveSingleDimensions2
=======
from ErrorCalculator import ErrorCalculatorSingleDimVolumeGuided
from Grid import GlobalTrapezoidalGrid
from spatiallyAdaptiveSingleDimension2 import SpatiallyAdaptiveSingleDimensions2
>>>>>>> d43476d2

from Utils import *


class DataSet:
    """Type of datasets on which to perform DensityEstimation, Classification and Clustering.

    All DataSets have data in form of a tuple of length 2 with one ndarray each:
    The samples in arbitrary dimension, then the corresponding classes in dimension 1.
    Unknown classes are labelled with -1.
    """

    def __init__(self, raw_data: Union[Tuple[np.ndarray, ...], np.ndarray, str], name: str = 'unknown'):
        """Constructor of DataSet.

        Takes raw data and optionally a name as parameter and initializes raw data to the form of a tuple with length 2.
        Scaling attributes are unassigned until scaling occurs.

        :param raw_data: Samples (and corresponding classes) of this DataSet. Can be a tuple of samples and classes, only classless samples, CSV file.
        :param name: Optional. Name of this DataSet
        """
        self.__name = name
        self.__data = None
        self.__dim = None
        self.__shape = None
        self.__shuffled = False
        self.__scaled = False
        self.__scaling_range = None
        self.__scaling_factor = None
        self.__original_min = None
        self.__original_max = None
        self.__initialize(raw_data)
        assert((self.__data is not None) and (self.__dim is not None) and (self.__shape is not None))
        assert(isinstance(self.__data, tuple) and len(self.__data) == 2 and
               isinstance(self.__data[0], np.ndarray) and isinstance(self.__data[1], np.ndarray))

    def __getitem__(self, item: int) -> np.ndarray:
        return self.__data[item]

    def __str__(self) -> str:
        return str(self.__data)

    def copy(self) -> 'DataSet':
        copied = DataSet(self.__data)
        copied.__dict__.update(self.__dict__)
        copied.set_name("%s_copy" % self.get_name())
        return copied

    def set_name(self, name: str) -> None:
        self.__name = name

    def get_name(self) -> str:
        return self.__name

    def get_data(self) -> Tuple[np.ndarray, ...]:
        return self.__data

    def get_min_data(self) -> Union[np.ndarray, None]:
        if not self.is_empty():
            return np.amin(self.__data[0], axis=0)
        else:
            return None

    def get_max_data(self) -> Union[np.ndarray, None]:
        if not self.is_empty():
            return np.amax(self.__data[0], axis=0)
        else:
            return None

    def get_original_min(self) -> Union[np.ndarray, None]:
        return self.__original_min

    def get_original_max(self) -> Union[np.ndarray, None]:
        return self.__original_max

    def get_length(self) -> int:
        length = round(self.__data[0].size / self.__dim) if (self.__dim != 0) else 0
        assert((length * self.__dim) == self.__data[0].size)
        return length

    def get_dim(self) -> int:
        return self.__dim

    def get_number_classes(self) -> int:
        return len([x for x in set(self.__data[1]) if x >= 0])

    def get_classes(self) -> List[int]:
        return list(set(self.__data[1]))

    def has_classless_samples(self) -> bool:
        return -1 in self.__data[1]

    def is_empty(self) -> bool:
        return self.__data[0].size == 0

    def is_shuffled(self) -> bool:
        return self.__shuffled

    def is_scaled(self) -> bool:
        return self.__scaled

    def get_scaling_range(self) -> Tuple[float, float]:
        return self.__scaling_range

    def get_scaling_factor(self) -> float:
        return self.__scaling_factor

    def __initialize(self, raw_data: Union[Tuple[np.ndarray, np.ndarray], np.ndarray, str]) -> None:
        """Private initialization method for DataSet.

        Provides several checks of the input parameter raw_data of the constructor and raises an error if raw_data can't be converted to
        appropriate form.

        :param raw_data: Samples (and corresponding classes) of this DataSet. Can be a tuple of samples and classes, only classless samples, CSV file.
        :return: None
        """
        if isinstance(raw_data, str):
            # raw_data = read_csv_file()
            pass  # TODO implement DataSet csv reader
        if isinstance(raw_data, np.ndarray):
            if raw_data.size == 0:
                self.__dim = 0
                self.__shape = 0
                raw_data = np.reshape(raw_data, 0)
            else:
                self.__dim = round(raw_data.size / len(raw_data))
                self.__shape = (len(raw_data), self.__dim)
                assert ((len(raw_data) * self.__dim) == raw_data.size)
                raw_data = np.reshape(raw_data, self.__shape)
            self.__data = raw_data, np.array(([-1] * len(raw_data)), dtype=np.int64)
        elif isinstance(raw_data, tuple) and (len(raw_data) == 2):
            if raw_data[0].size == 0:
                self.__dim = 0
                self.__shape = 0
                self.__data = tuple([np.reshape(raw_data[0], 0), raw_data[1]])
            elif raw_data[1].ndim == 1 and not any([x < -1 for x in list(set(raw_data[1]))]) and (len(raw_data[0]) == len(raw_data[1])):
                self.__dim = round(raw_data[0].size / len(raw_data[0]))
                self.__shape = (len(raw_data[0]), self.__dim)
                assert((len(raw_data[0]) * self.__dim) == raw_data[0].size)
                self.__data = tuple([np.reshape(raw_data[0], self.__shape), raw_data[1]])
            else:
                raise ValueError("Invalid raw_data parameter in DataSet Constructor.")
        else:
            raise ValueError("Invalid raw_data parameter in DataSet Constructor.")

    def __update_internal(self, to_update: 'DataSet') -> 'DataSet':
        """Update all internal attributes which can normally only be changed through DataSet methods.

        Mainly used to keep scaling of DataSets after methods that change the internal data.

        :param to_update: DataSet whose internal attributes need to updated
        :return: Input DataSet with updated internal attributes
        """
        to_update.__shuffled = self.__shuffled
        to_update.__scaled = self.__scaled
        to_update.__scaling_range = self.__scaling_range
        to_update.__scaling_factor = self.__scaling_factor
        if self.__scaled:
            to_update.__original_min = self.__original_min.copy()
            to_update.__original_max = self.__original_max.copy()
        else:
            to_update.__original_min = self.__original_min
            to_update.__original_max = self.__original_max
        return to_update

    def same_scaling(self, to_check: 'DataSet') -> bool:
        """Check whether self and to_check have the same scaling.

        Compares the scaling range and factor of self and to_check and returns False if anything doesn't match.

        :param to_check: DataSet whose internal scaling should be compared to self's internal scaling
        :return: Boolean value which indicates whether the internal scaling of input DataSet and self are completely equal
        """
        if not self.__scaled == to_check.__scaled:
            return False
        if not self.__scaled and not to_check.__scaled:
            return True
        assert(self.__scaled == to_check.__scaled)
        if not (isinstance(self.__scaling_range[0], Iterable) != isinstance(to_check.__scaling_range[0], Iterable)):
            if isinstance(self.__scaling_range[0], Iterable):
                scaling_range = all([(x[0] == y[0]) and (x[1] == y[1]) for x, y in zip(self.__scaling_range, to_check.__scaling_range)])
            else:
                scaling_range = all([x == y for x, y in zip(self.__scaling_range, to_check.__scaling_range)])
        else:
            return False
        if not (isinstance(self.__scaling_factor, Iterable) != isinstance(to_check.__scaling_factor, Iterable)):
            if isinstance(self.__scaling_factor, Iterable):
                scaling_factor = all([x == y for x, y in zip(self.__scaling_factor, to_check.__scaling_factor)])
            else:
                scaling_factor = self.__scaling_factor == to_check.__scaling_factor
        else:
            return False
        return scaling_range and scaling_factor

    def remove_samples(self, indices: List[int]) -> 'DataSet':
        """Remove samples of DataSet at specified indices.

        If the list of indices is empty, no samples are removed.

        :param indices: List of indices at which to remove samples
        :return: New DataSet in which samples are removed
        """
        if any([(i < 0) or (i > self.get_length()) for i in indices]):
            raise ValueError("Can't remove samples out of bounds of DataSet.")
        removed_samples = [self.__update_internal(DataSet((np.array([self.__data[0][i]]), np.array([self.__data[1][i]])))) for i in indices]
        self.__data = DataSet(tuple([np.delete(self.__data[0], indices, axis=0), np.delete(self.__data[1], indices, axis=0)]))
        return DataSet.list_concatenate(removed_samples)

    def scale_range(self, scaling_range: Tuple[float, float], override_scaling: bool = False) -> None:
        """Scale DataSet to a specified range.

        If override_scaling is set, current scaling (if available) is turned into the original scaling of this DataSet and the new scaling
        specified by the input parameter is applied.

        :param scaling_range: Range to which all samples should be scaled
        :param override_scaling: Optional. Conditional parameter which indicates whether old scaling (if available) should be overridden
        :return: None
        """
        if not self.__scaled or override_scaling:
            scaler = preprocessing.MinMaxScaler(feature_range=scaling_range)
            scaler.fit(self.__data[0])
            self.__data = tuple([scaler.transform(self.__data[0]), np.array([c for c in self.__data[1]])])
            self.__scaled = True
            self.__scaling_range = scaling_range
            self.__scaling_factor = scaler.scale_
            self.__original_min = scaler.data_min_
            self.__original_max = scaler.data_max_
        else:
            scaler = preprocessing.MinMaxScaler(feature_range=scaling_range)
            scaler.fit(self.__data[0])
            self.__data = tuple([scaler.transform(self.__data[0]), np.array([c for c in self.__data[1]])])
            self.__scaling_range = scaling_range
            self.__scaling_factor *= scaler.scale_

    def scale_factor(self, scaling_factor: Union[float, np.ndarray], override_scaling: bool = False) -> None:
        """Scale DataSet by a specified factor.

        If override_scaling is set, current scaling (if available) is turned into the original scaling of this DataSet and the new scaling
        specified by the input parameter is applied.

        :param scaling_factor: Factor by which all samples should be scaled. Can either be a float value for general scaling or np.ndarray with
        dimension self.__dim to scale each dimension individually
        :param override_scaling: Optional. Conditional parameter which indicates whether old scaling (if available) should be overridden
        :return: None
        """
        if not self.__scaled or override_scaling:
            self.__original_min = self.get_min_data()
            self.__original_max = self.get_max_data()
            self.__data = tuple([np.array(list(map(lambda x: x * scaling_factor, self.__data[0]))), self.__data[1]])
            self.__scaling_range = (np.amin(self.__data[0], axis=0), np.amax(self.__data[0], axis=0))
            self.__scaling_factor = scaling_factor
            self.__scaled = True
        else:
            if isinstance(scaling_factor, np.ndarray) and len(scaling_factor) != self.__dim:
                raise ValueError("Multidimensional scaling factor needs to have the same dimension as DataSet it is applied to.")
            self.__data = tuple([np.array(list(map(lambda x: x * scaling_factor, self.__data[0]))), self.__data[1]])
            self.__scaling_range = (np.amin(self.__data[0], axis=0), np.amax(self.__data[0], axis=0))
            self.__scaling_factor *= scaling_factor

    def shift_value(self, shift_val: Union[float, np.ndarray], override_scaling: bool = False) -> None:
        """Shift DataSet by a specified value.

        If override_scaling is set, current scaling (if available) is turned into the original scaling of this DataSet and the new scaling
        specified by the input parameter is applied.

        :param shift_val: Value by which all samples should be shifted. Can either be a float value for general shifting or np.ndarray with
        dimension self.__dim to shift each dimension individually
        :param override_scaling: Optional. Conditional parameter which indicates whether old scaling (if available) should be overridden
        :return: None
        """
        if not self.__scaled or override_scaling:
            self.__original_min = self.get_min_data()
            self.__original_max = self.get_max_data()
            self.__data = tuple([np.array(list(map(lambda x: (x + shift_val), self.__data[0]))), self.__data[1]])
            self.__scaling_range = (np.amin(self.__data[0], axis=0), np.amax(self.__data[0], axis=0))
            self.__scaling_factor = 1.0
            self.__scaled = True
        else:
            if isinstance(shift_val, np.ndarray) and len(shift_val) != self.__dim:
                raise ValueError("Multidimensional shifting value needs to have the same dimension as DataSet it is applied to.")
            self.__data = tuple([np.array(list(map(lambda x: (x + shift_val), self.__data[0]))), self.__data[1]])
            self.__scaling_range = (np.amin(self.__data[0], axis=0), np.amax(self.__data[0], axis=0))

    def shuffle(self) -> None:
        """Shuffle DataSet randomly.

        :return: None
        """
        shuffled = shuffle(tuple(zip(self.__data[0], self.__data[1])))
        self.__data = tuple([np.array([[v for v in x[0]] for x in shuffled]), np.array([y[1] for y in shuffled])])
        self.__shuffled = True

    def concatenate(self, other_dataset: 'DataSet') -> 'DataSet':
        """Concatenate this DataSet's data with the data of specified DataSet.

        If either this or the specified DataSet are empty, the other one is returned.
        Only data of DataSets with equal dimension can be concatenated.

        :param other_dataset: DataSet whose data should be concatenated with data of this DataSet
        :return: New DataSet with concatenated data
        """
        if not (self.__dim == other_dataset.get_dim()):
            if other_dataset.is_empty():
                return self
            elif self.is_empty():
                return other_dataset
            else:
                raise ValueError("DataSets must have the same dimensions for concatenation.")
        values = np.concatenate((self.__data[0], other_dataset[0]), axis=0)
        classes = np.concatenate((self.__data[1], other_dataset[1]))
        concatenated_set = DataSet((values, classes))
        self.__update_internal(concatenated_set)
        equal_scaling = self.same_scaling(concatenated_set)
        if not equal_scaling:
            raise ValueError("Can't concatenate DataSets with different scaling")
        return concatenated_set

    @staticmethod
    def list_concatenate(list_datasets: List['DataSet']) -> 'DataSet':
        """Concatenate a list of DataSets to a single DataSet.

        If an empty list is received as a parameter, an empty DataSet is returned.

        :param list_datasets: List of DataSet's which to concatenate.
        :return: New DataSet which contains the concatenated data of all DataSets within the list
        """
        if len(list_datasets) == 0:
            return DataSet(tuple([np.array([]), np.array([])]))
        dataset = list_datasets[0]
        for i in range(1, len(list_datasets)):
            dataset = dataset.concatenate(list_datasets[i])
        return dataset

    def split_classes(self) -> List['DataSet']:
        """Split samples with the same classes into their own DataSets.

        Creates a DataSet for each class and puts all samples with corresponding class into this DataSet.
        Stores all of those single-class-DataSets into a list.

        :return: A List which contains all single-class-DataSets
        """
        set_classes = []
        for j in self.get_classes():
            current_values = np.array([x for i, x in enumerate(self.__data[0]) if self.__data[1][i] == j])
            current_class = np.array(([j] * len(current_values)), dtype=np.int64)
            current_set = DataSet(tuple([current_values, current_class]))
            self.__update_internal(current_set)
            set_classes.append(current_set)
        return set_classes

    def split_one_vs_others(self):
        set_classes = []
        for j in self.get_classes():
            values = np.array([x for i, x in enumerate(self.__data[0])])
            labels = np.array([1 if self.__data[1][i] == j else -1 for i, x in enumerate(self.__data[0])])
            current_set = DataSet(tuple([values, labels]))
            self.__update_internal(current_set)
            set_classes.append(current_set)
        return set_classes

    def split_without_classes(self) -> Tuple['DataSet', 'DataSet']:
        """Separates samples without classes from samples with classes.

        Creates a DataSet for samples with and without classes each.
        Samples are stored in the respective DataSet.
        If there are no classless samples and/ or samples with classes, the respective DataSet stays empty.

        :return: A Tuple of two new DataSets which contain all classless samples and all samples with classes
        """
        classless_values = np.array([x for i, x in enumerate(self.__data[0]) if self.__data[1][i] == -1])
        classfull_values = np.array([x for i, x in enumerate(self.__data[0]) if self.__data[1][i] >= 0])
        set_classless = DataSet(classless_values)
        set_classfull = DataSet(tuple([classfull_values, np.array([c for c in self.__data[1] if c >= 0], dtype=np.int64)]))
        self.__update_internal(set_classless)
        self.__update_internal(set_classfull)
        return set_classless, set_classfull

    def split_pieces(self, percentage: float) -> Tuple['DataSet', 'DataSet']:
        """Splits this DataSet's data into two uneven pieces.

        The first split piece contains all samples until index (percentage * this data's length) rounded down to the next integer.
        The second split piece contains all other samples.
        Before the splitting is performed, percentage is checked if in range (0, 1) and if not is set to 1.

        :param percentage: Percentage of this DataSet's data at whose last index the split occurs
        :return: A Tuple of two new DataSets which contain all samples before and after the index at which the data was splitted
        """
        percentage = percentage if 0 <= percentage < 1 else 1.0
        set0 = DataSet(tuple([np.array(self.__data[0][:(round(self.get_length() * percentage))]),
                              self.__data[1][:(round(self.get_length() * percentage))]]))
        set1 = DataSet(tuple([np.array(self.__data[0][(round(self.get_length() * percentage)):]),
                              self.__data[1][(round(self.get_length() * percentage)):]]))
        self.__update_internal(set0)
        self.__update_internal(set1)
        return set0, set1

    def remove_classes(self, percentage: float) -> None:
        """Removes the classes of percentage samples randomly.

        Before removal of classes, percentage is checked if in range (0, 1) and if not is set to 1.
        Mainly used for testing purposes.

        :param percentage: Percentage of random indices at which to remove classes
        :return: None
        """
        classless, classfull = self.split_without_classes()
        indices = rnd.sample(range(0, classfull.get_length()), round((percentage if (1 > percentage >= 0) else 1.0) * classfull.get_length()))
        classes = classfull.__data[1]
        classes[indices] = -1
        if classless.is_empty():
            self.__data = tuple([classfull.__data[0], classes])
        elif classfull.is_empty():
            self.__data = tuple([classless.__data[0], classless.__data[1]])
        else:
            self.__data = tuple([np.concatenate((classfull.__data[0], classless.__data[0])), np.concatenate((classes, classless.__data[1]))])

    def move_boundaries_to_front(self) -> None:
        """Move samples with lowest and highest value in each dimension to the front of this DataSet's data.

        Mainly used for initialization in Classification to guarantee the boundary samples being in the learning DataSet.

        :return: None
        """
        search_indices_min = np.where(self.__data[0] == self.get_min_data())
        search_indices_max = np.where(self.__data[0] == self.get_max_data())
        indices = list(set(search_indices_min[0]) | set(search_indices_max[0]))
        for i, x in enumerate(indices):
            self.__data[0][[i, x]] = self.__data[0][[x, i]]
            self.__data[1][[i, x]] = self.__data[1][[x, i]]

    def revert_scaling(self) -> None:
        """Revert this DataSet's data to its original scaling.

        Scaling is applied in reverse to this DataSet's data and scaling attributes are returned to their initial setting.

        :return:
        """
        self.shift_value(-self.__scaling_range[0], override_scaling=False)
        self.scale_factor(1.0 / self.__scaling_factor, override_scaling=False)
        self.shift_value(self.__original_min, override_scaling=False)
        self.__scaled = False
        self.__scaling_range = None
        self.__scaling_factor = None
        self.__original_min = None
        self.__original_max = None

    def density_estimation(self,
                           masslumping: bool = True,
                           lambd: float = 0.0,
                           minimum_level: int = 1,
                           maximum_level: int = 5,
                           one_vs_others: bool = False,
                           reuse_old_values: bool = False,
                           plot_de_dataset: bool = True,
                           plot_density_estimation: bool = True,
                           plot_combi_scheme: bool = True,
                           plot_sparsegrid: bool = True) -> Tuple[StandardCombi, DensityEstimation]:
        """Perform the GridOperation DensityEstimation on this DataSet.

        Also is able to plot the DensityEstimation results directly.
        For more information on DensityEstimation refer to the class DensityEstimation in the GridOperation module.

        :param masslumping: Optional. Conditional Parameter which indicates whether masslumping should be enabled for DensityEstimation
        :param lambd: Optional. Parameter which adjusts the 'smoothness' of DensityEstimation results
        :param minimum_level: Optional. Minimum Level of Sparse Grids on which to perform DensityEstimation
        :param maximum_level: Optional. Maximum Level of Sparse Grids on which to perform DensityEstimation
        :param plot_de_dataset: Optional. Conditional Parameter which indicates whether this DataSet should be plotted for DensityEstimation
        :param plot_density_estimation: Optional. Conditional Parameter which indicates whether results of DensityEstimation should be plotted
        :param plot_combi_scheme: Optional. Conditional Parameter which indicates whether resulting combi scheme of DensityEstimation should be
        plotted
        :param plot_sparsegrid: Optional. Conditional Parameter which indicates whether resulting sparsegrid of DensityEstimation should be plotted
        :return:
        """
        a = np.zeros(self.__dim)
        b = np.ones(self.__dim)
        if one_vs_others:
            de_object = DensityEstimation(self.__data, self.__dim, masslumping=masslumping, lambd=lambd, reuse_old_values=reuse_old_values, classes=self.__data[1])
        else:
            de_object = DensityEstimation(self.__data, self.__dim, masslumping=masslumping, lambd=lambd, reuse_old_values=reuse_old_values)
        combi_object = StandardCombi(a, b, operation=de_object, print_output=True)
        combi_object.perform_operation(minimum_level, maximum_level)
        if plot_de_dataset:
            if de_object.scaled:
                self.scale_range((0, 1), override_scaling=True)
            self.plot(plot_classes=False)
        if plot_density_estimation:
            combi_object.plot(contour=True)
        if plot_combi_scheme:
            combi_object.print_resulting_combi_scheme(operation=de_object)
        if plot_sparsegrid:
            combi_object.print_resulting_sparsegrid(markersize=20)
        return combi_object, de_object

    def density_estimation_dimension_wise(self,
                                          masslumping: bool = True,
                                          lambd: float = 0.0,
                                          minimum_level: int = 1,
                                          maximum_level: int = 5,
                                          reuse_old_values: bool = False,
                                          numeric_calculation: bool = True,
                                          margin: float = 0.5,
                                          tolerance: float = 0.01,
                                          max_evaluations: int = 256,
                                          modified_basis: bool = False,
                                          boundary: bool = False,
                                          one_vs_others: bool = True,
                                          plot_de_dataset: bool = True,
                                          plot_density_estimation: bool = True,
                                          plot_combi_scheme: bool = True,
                                          plot_sparsegrid: bool = True,) -> Tuple[StandardCombi, DensityEstimation]:
        """Perform the GridOperation DensityEstimation on this DataSet.

        Also is able to plot the DensityEstimation results directly.
        For more information on DensityEstimation refer to the class DensityEstimation in the GridOperation module.

        :param masslumping: Optional. Conditional Parameter which indicates whether masslumping should be enabled for DensityEstimation
        :param lambd: Optional. Parameter which adjusts the 'smoothness' of DensityEstimation results
        :param minimum_level: Optional. Minimum Level of Sparse Grids on which to perform DensityEstimation
        :param maximum_level: Optional. Maximum Level of Sparse Grids on which to perform DensityEstimation
        :param margin: Optional.
        :param numeric_calculation: Optional.
        :param reuse_old_values: Optional.
        :param plot_de_dataset: Optional. Conditional Parameter which indicates whether this DataSet should be plotted for DensityEstimation
        :param plot_density_estimation: Optional. Conditional Parameter which indicates whether results of DensityEstimation should be plotted
        :param plot_combi_scheme: Optional. Conditional Parameter which indicates whether resulting combi scheme of DensityEstimation should be
        plotted
        :param plot_sparsegrid: Optional. Conditional Parameter which indicates whether resulting sparsegrid of DensityEstimation should be plotted
        :return:

        Parameters
        ----------
        """
        a = np.zeros(self.__dim)
        b = np.ones(self.__dim)
        grid = GlobalTrapezoidalGrid(a=a, b=b, modified_basis=modified_basis, boundary=boundary)
        if one_vs_others:
            de_object = DensityEstimation(self.__data, self.__dim, grid=grid, masslumping=masslumping, lambd=lambd,
                                          classes=self.__data[1],
                                          reuse_old_values=reuse_old_values, numeric_calculation=numeric_calculation)
            error_calculator = ErrorCalculatorSingleDimMisclassificationGlobal()
        else:
            de_object = DensityEstimation(self.__data, self.__dim, grid=grid, masslumping=masslumping, lambd=lambd,
                                          reuse_old_values=reuse_old_values, numeric_calculation=numeric_calculation)
            error_calculator = ErrorCalculatorSingleDimVolumeGuided()
        combi_object = SpatiallyAdaptiveSingleDimensions2(a, b, operation=de_object, margin=margin, rebalancing=False)
        combi_object.performSpatiallyAdaptiv(minimum_level, maximum_level, error_calculator, tolerance, max_evaluations=max_evaluations, do_plot=plot_combi_scheme)
        if plot_de_dataset:
            if de_object.scaled:
                self.scale_range((0, 1), override_scaling=True)
            self.plot(plot_classes=False)
        if plot_density_estimation:
            combi_object.plot(contour=True)
        if plot_combi_scheme:
            combi_object.print_resulting_combi_scheme(operation=de_object)
        if plot_sparsegrid:
            combi_object.print_resulting_sparsegrid(markersize=20)
        return combi_object, de_object

    def plot(self, plot_classes: bool = True) -> plt.Figure:
        """Plot DataSet.

        Plotting is only available for dimensions 2 and 3.

        :param plot_classes: Optional. Conditional parameter which indicates whether classes should be coloured for plotting.
        :return: Figure which is plotted
        """
        plt.rc('font', size=30)
        plt.rc('axes', titlesize=40)
        plt.rc('figure', figsize=(12.0, 12.0))
        fig, ax = plt.subplots()
        ax.set_title(self.__name)
        ax.title.set_position([0.5, 1.025])
        ax.set_xlabel('x')
        ax.set_ylabel('y')
        ax.grid(True)

        if self.__dim == 2:
            if plot_classes:
                if self.has_classless_samples():
                    data_classless, data_classfull = self.split_without_classes()
                    list_classes = data_classfull.split_classes()
                    x, y = zip(*data_classless[0])
                    ax.scatter(x, y, s=125, label='class_?', c='gray')
                else:
                    list_classes = self.split_classes()
                for i, v in enumerate(list_classes):
                    x, y = zip(*v[0])
                    ax.scatter(x, y, s=125, label='class_%d' % i)
                ax.legend(fontsize=22, loc='upper left', borderaxespad=0.0, bbox_to_anchor=(1.05, 1))
            else:
                fig.set_figwidth(10.0)
                x, y = zip(*self.__data[0])
                ax.scatter(x, y, s=125)
        elif self.__dim == 3:
            pass  # TODO implement DataSet 3d plotting
        else:
            warnings.formatwarning = lambda msg, ctg, fname, lineno, file=None, line=None: "%s:%s: %s: %s\n" % (fname, lineno, ctg.__name__, msg)
            warnings.warn("Invalid dimension for plotting. Couldn't plot DataSet.", stacklevel=3)

        plt.show()
        return fig

    def write_csv(self) -> None:
        """Write this DataSet to a CSV file.

        :return: None
        """
        pass  # TODO implement DataSet csv writer


class Classification:
    """Type of objects that classify data based on some learning dataset.
    """

    def __init__(self,
                 raw_data: 'DataSet',
                 data_range: Tuple[np.ndarray, np.ndarray] = None,
                 split_percentage: float = 1.0,
                 split_evenly: bool = True,
                 one_vs_others: bool = False):
        """Constructor of Classification.

        Takes raw_data as necessary parameter and some more optional parameters which are specified below.
        Initializes data for this object.
        Stores the following values as private attributes:
        + self.__data: original data, all new testing data is stored here as well
        + self.__omitted_data: during initialization and testing omitted classless data
        + self.__learning_data: in __initialize() assigned learning data
        + self.__testing_data: in __initialize() assigned testing data, all new testing data is stored here as well
        + self.__data_range: the original range of all data samples in each dimension
        + self.__scale_factor: the scaling factor for each dimension with which all samples in this object were scaled
        + self.__calculated_classes_testset: All calculated classes for samples in self.__testing_data in the same order (useful for printing)
        + self.__classificators: List of all in __perform_classification() computed classificators. One for each class
        + self.__de_objects: List of all in in __perform_classification() computed DensityEstimation Objects (useful for plotting)
        + self.__performed_classification: Check if classfication was already performed for this object

        :param raw_data: DataSet on which to perform learning (and if 0 < percentage < 1 also testing)
        :param data_range: Optional. If the user knows the original range of the dataset, they can specify it here.
        :param split_percentage: Optional. If a percentage of the raw data should be used as testing data: 0 < percentage < 1. Default 1.0
        :param split_evenly: Optional. Only relevant when 0 < percentage < 1. Conditional parameter which indicates whether the learning datasets
        for each class should be of near equal size. Default True
        """
        self.__data = raw_data
        self.__omitted_data = None
        self.__learning_data = None
        self.__testing_data = None
        self.__data_range = data_range
        self.__scale_factor = None
        self.__calculated_classes_testset = []
        self.__classificators = []
        self.__de_objects = []
        self.__one_vs_others_labels = [] # only used if one_vs_others is true
        self.__performed_classification = False
        self.__initialize((split_percentage if isinstance(split_percentage, float) and (1 > split_percentage > 0) else 1.0), split_evenly, one_vs_others)

    def __call__(self, data_to_evaluate: 'DataSet', print_removed: bool = True) -> 'DataSet':
        """Evaluate classes for samples in input data and create a new DataSet from those same samples and classes.

        When this method is called, classification needs to already be performed. If it is not, an AttributeError is raised.
        Also the input data mustn't be empty. If it is, a ValueError is raised.
        Before classification, input data is scaled to match the scaling of learning data of this object; samples out of bounds after scaling are
        removed and by default printed to stdout.

        :param data_to_evaluate: Data whose samples are to be classified
        :param print_removed: Optional. Conditional parameter which specifies whether during scaling removed samples should be printed
        :return: New DataSet which consists of samples from input DataSet and for those samples computed classes
        """
        if not self.__performed_classification:
            raise AttributeError("Classification needs to be performed on this object first.")
        if data_to_evaluate.is_empty():
            raise ValueError("Can't classificate empty dataset.")
        print("Evaluating classes of %s DataSet..." % data_to_evaluate.get_name())
        evaluate = self.__internal_scaling(data_to_evaluate, print_removed=print_removed)
        print("_________________________________________________________________________________________________________________________________")
        print("---------------------------------------------------------------------------------------------------------------------------------")
        if evaluate.is_empty():
            raise ValueError("All given samples for classification were out of bounds. Please only evaluate classes for samples in unscaled range: "
                             "\n[%s]\n[%s]\nwith this classification object" %
                             (', '.join([str(x) for x in self.__data_range[0]]), ', '.join([str(x) for x in self.__data_range[1]])))
        return DataSet(tuple([evaluate[0], np.array(self.__classificate(evaluate))]), name="%s_evaluated_classes" % data_to_evaluate.get_name())

    def get_data(self) -> 'DataSet':
        return self.__data

    def get_omitted_data(self) -> 'DataSet':
        return self.__omitted_data

    def get_learning_data(self) -> 'DataSet':
        return self.__learning_data

    def get_testing_data(self) -> 'DataSet':
        return self.__testing_data

    def get_dataset_range(self) -> Tuple[np.ndarray, np.ndarray]:
        return self.__data_range

    def get_scale_factor(self) -> float:
        return self.__scale_factor

    def get_calculated_classes_testset(self) -> List[int]:
        return self.__calculated_classes_testset

    def __initialize(self, percentage: float, split_evenly: bool, one_vs_others: bool = False) -> None:
        """Initialize data for performing classification.

        Calculates which parts of the original data (self.__data) should be used as learning and testing data.
        If percentage is 1, all of the original data is used as learning data.
        Any classless samples in the original dataset are removed and stored in self.__omitted_data first.
        Scaling to range (0.005, 0.995) is performed either simply based on boundary samples (default) or by the original data range (if
        specified by the user in the constructor). If the latter, samples out of bounds are removed, printed to stdout and the user is notified.
        Before splitting the data, it is shuffled to ensure random splitting and the boundary samples are moved to the front to guarantee that
        they are in the learning dataset.

        :param percentage: Percentage of original data (self.__data) which to use as learning dataset.
        :param split_evenly: Only relevant when 0 < percentage < 1. Conditional parameter which indicates whether the learning datasets
        for each class should be of near equal size
        :return: None
        """
        self.__omitted_data, used_data = self.__data.split_without_classes()
        self.__omitted_data.set_name("%s_omitted" % self.__data.get_name())
        used_data.set_name(self.__data.get_name())
        self.__data = used_data
        if self.__data.is_empty():
            raise ValueError("Can't perform classification learning on empty or classless DataSet.")
        if self.__data_range is not None:
            if any(x <= y for x, y in zip(self.__data_range[1], self.__data_range[0])):
                raise ValueError("Invalid dataset range.")
            self.__scale_factor = 0.99 / (self.__data_range[1] - self.__data_range[0])
            self.__data = self.__internal_scaling(self.__data, print_removed=True)
        else:
            self.__data.scale_range((0.005, 0.995), override_scaling=True)
            self.__data_range = (self.__data.get_original_min(), self.__data.get_original_max())
            self.__scale_factor = self.__data.get_scaling_factor()
        if not self.__omitted_data.is_empty():
            print("Omitted some classless samples during initialization and added them to omitted sample collection of this object.")
            self.__omitted_data.shift_value(-self.__data_range[0], override_scaling=True)
            self.__omitted_data.scale_factor(self.__scale_factor, override_scaling=True)
            self.__omitted_data.shift_value(0.005, override_scaling=True)
        self.__data.shuffle()
        self.__data.move_boundaries_to_front()
        if split_evenly:
            data_classes = self.__data.split_classes()
            data_learn_list = [x.split_pieces(percentage)[0] for x in data_classes]
            data_test_list = [x.split_pieces(percentage)[1] for x in data_classes]
            data_learn = DataSet.list_concatenate(data_learn_list)
            data_test = DataSet.list_concatenate(data_test_list)
        else:
            data_learn, data_test = self.__data.split_pieces(percentage)
        self.__learning_data = data_learn
        self.__learning_data.set_name("%s_learning_data" % self.__data.get_name())
        self.__testing_data = data_test
        self.__testing_data.set_name("%s_testing_data" % self.__data.get_name())

    def __perform_classification(self,
                                 _masslumping: bool,
                                 _lambd: float,
                                 _minimum_level: int,
                                 _maximum_level: int,
                                 _reuse_old_values: bool = False,
                                 _one_vs_others: bool = False) -> None:
        """Create GridOperation and DensityEstimation objects for each class of samples and store them into lists.

        This method is only called once.
        First the learning dataset is split into its classes in separate DataSets and then the DataSet.density_estimation() function is called for
        each of the single-class-DataSets.
        The DensityEstimation objects are mainly used for plotting the combi scheme.

        :param _masslumping: Conditional Parameter which indicates whether masslumping should be enabled for DensityEstimation
        :param _lambd: Parameter which adjusts the 'smoothness' of DensityEstimation results
        :param _minimum_level: Minimum Level of Sparse Grids on which to perform DensityEstimation
        :param _maximum_level: Maximum Level of Sparse Grids on which to perform DensityEstimation
        :return: None
        """
        if _one_vs_others:
            learning_data_classes = self.__data.split_one_vs_others()
        else:
            learning_data_classes = self.__learning_data.split_classes()
        operation_list = [x.density_estimation(masslumping=_masslumping, lambd=_lambd, minimum_level=_minimum_level, maximum_level=_maximum_level, one_vs_others=_one_vs_others, reuse_old_values=_reuse_old_values,
                                               plot_de_dataset=False, plot_density_estimation=False, plot_combi_scheme=False, plot_sparsegrid=False)
                          for x in learning_data_classes]
        self.__classificators = [x[0] for x in operation_list]
        self.__de_objects = [x[1] for x in operation_list]
        print("Performed Classification of '%s' DataSet." % self.__data.get_name())
        print("_________________________________________________________________________________________________________________________________")
        print("---------------------------------------------------------------------------------------------------------------------------------")

    def __perform_classification_dimension_wise(self,
                                                _masslumping: bool,
                                                _lambd: float,
                                                _minimum_level: int,
                                                _maximum_level: int,
                                                _reuse_old_values: bool = False,
                                                _numeric_calculation: bool = True,
                                                _margin: float = 0.5,
                                                _tolerance: float = 0.01,
                                                _max_evaluations: int = 256,
                                                _modified_basis: bool = False,
                                                _boundary: bool = False,
                                                _one_vs_others: bool = False) -> None:
        """Create GridOperation and DensityEstimation objects for each class of samples and store them into lists.

        This method is only called once.
        First the learning dataset is split into its classes in separate DataSets and then the DataSet.density_estimation() function is called for
        each of the single-class-DataSets.
        The DensityEstimation objects are mainly used for plotting the combi scheme.

        :param _masslumping: Conditional Parameter which indicates whether masslumping should be enabled for DensityEstimation
        :param _lambd: Parameter which adjusts the 'smoothness' of DensityEstimation results
        :param _minimum_level: Minimum Level of Sparse Grids on which to perform DensityEstimation
        :param _maximum_level: Maximum Level of Sparse Grids on which to perform DensityEstimation
        :return: None
        """
        if _one_vs_others:
            learning_data_classes = self.__data.split_one_vs_others()
        else:
            learning_data_classes = self.__learning_data.split_classes()

        operation_list = [x.density_estimation_dimension_wise(
            masslumping=_masslumping, lambd=_lambd, minimum_level=_minimum_level, maximum_level=_maximum_level,
            reuse_old_values=_reuse_old_values, numeric_calculation=_numeric_calculation,
            margin=_margin, tolerance=_tolerance, max_evaluations=_max_evaluations,
            modified_basis=_modified_basis, boundary=_boundary, one_vs_others=_one_vs_others,
            plot_de_dataset=False, plot_density_estimation=False, plot_combi_scheme=False, plot_sparsegrid=False)
                          for x in learning_data_classes]
        self.__classificators = [x[0] for x in operation_list]
        self.__de_objects = [x[1] for x in operation_list]
        print("Performed Classification of '%s' DataSet." % self.__data.get_name())
        print("_________________________________________________________________________________________________________________________________")
        print("---------------------------------------------------------------------------------------------------------------------------------")

    def __classificate(self, data_to_classificate: 'DataSet') -> List[int]:
        """Calculate classes for samples of input data.

        Computes the densities of each class for every sample. The class which corresponds to the highest density for a sample is assigned to it.
        Classes are stored into a list in the same order as the corresponding samples occur in the input data.

        :param data_to_classificate: DataSet whose samples are to be classified
        :return: List of computed classes in the same order as their corresponding samples
        """
        density_data = np.array([x(data_to_classificate[0]) for x in self.__classificators])
        return np.argmax(density_data, axis=0)
        #max_density_per_point = np.amax(density_data, axis=1)
        #return [j for i, a in enumerate(density_data) for j, b in enumerate(a) if b == max_density_per_point[i]]

    def __internal_scaling(self, data_to_check: 'DataSet', print_removed: bool = False) -> 'DataSet':
        """Scale data with the same factors as the original data (self.__data) was scaled.

        If the input data is already scaled, it is assumed that its scaling matches that of the original data.
        If that's not the case, the user should first revert the scaling of all input data before applying it to a Classification object.
        If not already scaled, the input data will be scaled with the same factors the original data was.
        Any samples out of bounds after scaling are removed, printed to stdout if print_removed is True and a the user is notified.

        :param data_to_check: DataSet which needs to be checked for scaling and scaled if necessary
        :param print_removed: Optional. Conditional parameter which indicates whether any during scaling removed samples should be printed
        :return: Scaled input dataset without samples out of bounds
        """
        if data_to_check.is_scaled():
            if not self.__data.same_scaling(data_to_check):
                raise ValueError("Provided DataSet's scaling doesn't match the internal scaling of Classification object.")
        else:
            data_to_check.shift_value(-self.__data_range[0], override_scaling=False)
            data_to_check.scale_factor(self.__scale_factor, override_scaling=False)
            data_to_check.shift_value(0.005, override_scaling=False)
        remove_indices = [i for i, x in enumerate(data_to_check[0]) if any([(y < 0.0049) for y in x]) or any([(y > 0.9951) for y in x])]
        removed_samples = data_to_check.remove_samples(remove_indices)
        if not removed_samples.is_empty():
            print("During internal scale checking of %s DataSet some samples were removed due to them being out of bounds of classificators."
                  % data_to_check.get_name())
            if print_removed:
                print("Points removed during scale checking:")
                for i, x in enumerate(removed_samples[0]):
                    print(i, end=": ")
                    print(x, end=" | class: ")
                    print(removed_samples[1][i])
        return data_to_check

    def __print_evaluation(self, testing_data: 'DataSet',
                           calculated_classes: List[int],
                           print_incorrect_points: bool = False) -> None:
        """Print the results of some specified testing data to stdout.

        Only prints evaluation if input is valid.
        Prints the number and percentage of incorrectly computed samples.
        Prints all samples of input test data that were classified incorrectly.

        :param testing_data: Input testing data for which to print the results
        :param calculated_classes: Input calculated classes for specified testing data
        :return: None
        """
        if testing_data.is_empty():
            warnings.formatwarning = lambda msg, ctg, fname, lineno, file=None, line=None: "%s:%s: %s: %s\n" % (fname, lineno, ctg.__name__, msg)
            warnings.warn("Nothing to print; input test dataset is empty.", stacklevel=3)
            return
        if testing_data.get_length() != len(calculated_classes):
            raise ValueError("Samples of testing DataSet and its calculated classes have to be the same amount.")
        #density_testdata = [x(testing_data[0]) for x in self.__classificators]
        number_wrong = sum([0 if (x == y) else 1 for x, y in zip(testing_data[1], calculated_classes)])
        indices_wrong = [i for i, c in enumerate(testing_data[1]) if c != calculated_classes[i]]
        print("Evaluation:")
        print("Number of wrong mappings:", end=" ")
        print(number_wrong)
        print("Number of total mappings:", end=" ")
        print(len(calculated_classes))
        print("Percentage of correct mappings:", end=" ")
        print("%2.2f%%" % ((1.0 - (number_wrong / len(calculated_classes))) * 100))
        log_info("Percentage of correct mappings: " + ("%2.2f%%" % ((1.0 - (number_wrong / len(calculated_classes))) * 100)))
        if number_wrong != 0 and print_incorrect_points:
            print("- - - - - - - - - - - - - - - - - - - - - - - - - - - - - - - - - - - - - - - - - - - - - - - - - - - - - - - - - - - - - - - - -")
            print("Points mapped incorrectly:")
            for i, wr in enumerate(indices_wrong):
                print(i, end=": ")
                print(testing_data[0][wr], end=" | correct class: ")
                print(testing_data[1][wr], end=", calculated class: ")
                print(calculated_classes[wr], end=" | ")
                for j, x in enumerate(density_testdata):
                    print("density_class%d" % j, end=": ")
                    print(x[wr], end=", ")
                print()

    def perform_classification(self,
                               masslumping: bool = True,
                               lambd: float = 0.0,
                               minimum_level: int = 1,
                               maximum_level: int = 5,
                               reuse_old_values: bool = False,
                               one_vs_others: bool = False) -> None:
        """Should be called immediately after creation of Classification object; create GridOperation and DensityEstimation objects for each class.

        Classification can only be performed once. After performing, the private attribute self.__performed_classification is set to True.
        If this method is called a second time, a ValueError is raised.

        :param masslumping: Optional. Conditional Parameter which indicates whether masslumping should be enabled for DensityEstimation
        :param lambd: Optional. Parameter which adjusts the 'smoothness' of DensityEstimation results
        :param minimum_level: Optional. Minimum Level of Sparse Grids on which to perform DensityEstimation
        :param maximum_level: Optional. Maximum Level of Sparse Grids on which to perform DensityEstimation
        :return: None
        """
        if not self.__performed_classification:
            self.__perform_classification(masslumping, lambd, minimum_level, maximum_level, _one_vs_others=one_vs_others, _reuse_old_values=reuse_old_values)
            self.__performed_classification = True
            if not self.__testing_data.is_empty():
                self.__calculated_classes_testset = self.__classificate(self.__testing_data)
        else:
            raise ValueError("Can't perform classification for the same object twice.")

    def perform_classification_dimension_wise(self,
                                              _masslumping: bool = True,
                                              _lambd: float = 0.0,
                                              _minimum_level: int = 1,
                                              _maximum_level: int = 5,
                                              _reuse_old_values: bool = False,
                                              _numeric_calculation: bool = True,
                                              _margin: float = 0.5,
                                              _tolerance: float = 0.01,
                                              _max_evaluations: int = 256,
                                              _modified_basis: bool = False,
                                              _boundary: bool = False,
                                              _one_vs_others: bool = False) -> None:
        """Should be called immediately after creation of Classification object; create GridOperation and DensityEstimation objects for each class.

        Classification can only be performed once. After performing, the private attribute self.__performed_classification is set to True.
        If this method is called a second time, a ValueError is raised.

        :param masslumping: Optional. Conditional Parameter which indicates whether masslumping should be enabled for DensityEstimation
        :param lambd: Optional. Parameter which adjusts the 'smoothness' of DensityEstimation results
        :param minimum_level: Optional. Minimum Level of Sparse Grids on which to perform DensityEstimation
        :param maximum_level: Optional. Maximum Level of Sparse Grids on which to perform DensityEstimation
        :return: None
        """
        if not self.__performed_classification:
            self.__perform_classification_dimension_wise(_masslumping=_masslumping,
                                                         _lambd=_lambd,
                                                         _minimum_level=_minimum_level,
                                                         _maximum_level=_maximum_level,
                                                         _margin=_margin,
                                                         _tolerance=_tolerance,
                                                         _max_evaluations=_max_evaluations,
                                                         _modified_basis=_modified_basis,
                                                         _boundary=_boundary,
                                                         _reuse_old_values=_reuse_old_values,
                                                         _numeric_calculation=_numeric_calculation,
                                                         _one_vs_others=_one_vs_others)
            self.__performed_classification = True
            if not self.__testing_data.is_empty():
                self.__calculated_classes_testset = self.__classificate(self.__testing_data)
        else:
            raise ValueError("Can't perform classification for the same object twice.")

    def print_evaluation(self,
                         print_incorrect_points: bool = False) -> None:
        """Print results of all testing data that was evaluated with this object.

        As most of other public methods of Classification, classification already has to be performed before this method is called. Otherwise an
        AttributeError is raised.
        In case self.__testing_data is empty, a warning is issued and the method returns without printing anything.

        :return: None
        """
        if not self.__performed_classification:
            raise AttributeError("Classification needs to be performed on this object first.")
        if self.__testing_data.is_empty():
            warnings.formatwarning = lambda msg, ctg, fname, lineno, file=None, line=None: "%s:%s: %s: %s\n" % (fname, lineno, ctg.__name__, msg)
            warnings.warn("Nothing to print; test dataset of this object is empty.", stacklevel=3)
            return
        self.__print_evaluation(self.__testing_data, self.__calculated_classes_testset, print_incorrect_points)
        print("_________________________________________________________________________________________________________________________________")
        print("---------------------------------------------------------------------------------------------------------------------------------")

    def plot(self,
             plot_class_dataset: bool = True,
             plot_class_density_estimation: bool = True,
             plot_class_combi_scheme: bool = True,
             plot_class_sparsegrid: bool = False) -> None:
        """Plot a Classification object.

        As most of other public methods of Classification, classification already has to be performed before this method is called. Otherwise an
        AttributeError is raised.
        The user can specify exactly what to plot with conditional parameters to this method.

        :param plot_class_dataset: Optional. Conditional parameter which specifies whether the learning DataSet should be plotted. Default True
        :param plot_class_density_estimation: Optional. Conditional parameter which specifies whether the density estimation of each class should be
        plotted. Default True
        :param plot_class_combi_scheme: Optional. Conditional parameter which specifies whether the resulting combi schemes of each class should be
        plotted. Default True
        :param plot_class_sparsegrid: Optional. Conditional parameter which specifies whether the resulting sparsegrids of each class should be
        plotted. Default True
        :return: None
        """
        if not self.__performed_classification:
            raise AttributeError("Classification needs to be performed on this object first.")
        if plot_class_dataset:
            self.__learning_data.plot()
        if plot_class_density_estimation:
            for x in self.__classificators:
                x.plot(contour=True)
        if plot_class_combi_scheme:
            for x, y in zip(self.__classificators, self.__de_objects):
                x.print_resulting_combi_scheme(operation=y)
        if plot_class_sparsegrid:
            for x in self.__classificators:
                x.print_resulting_sparsegrid(markersize=20)

    def test_data(self, new_testing_data: 'DataSet',
                  print_output: bool = True,
                  print_removed: bool = True) -> 'DataSet':
        """Test new data with the classificators of a Classification object.

        As most of other public methods of Classification, classification already has to be performed before this method is called. Otherwise an
        AttributeError is raised.
        In case the input testing data is empty, a ValueError is raised.
        Test data is scaled with the same factors as the original data (self.__data) and samples out of bounds after scaling are removed.
        Only test data samples with known classes can be used for testing; the omitted rest ist stored into self.__omitted_data.
        Test data with known classes and samples only inside of bounds is stored into self.__testing_data, results are calculated and printed
        (default) if the user specified it.

        :param new_testing_data: Test DataSet for which classificators should be tested
        :param print_output: Optional. Conditional parameter which specifies whether results of testing should be printed. Default True
        :param print_removed: Optional. Conditional parameter which specifies whether during scaling removed samples should be printed. Default True
        :return: DataSet which contains all classless samples that were omitted
        """
        if not self.__performed_classification:
            raise AttributeError("Classification needs to be performed on this object first.")
        if new_testing_data.is_empty():
            raise ValueError("Can't test empty dataset.")
        print("Testing classes of %s DataSet..." % new_testing_data.get_name())
        evaluate = self.__internal_scaling(new_testing_data, print_removed=print_removed)
        if evaluate.is_empty():
            raise ValueError("All given samples for testing were out of bounds. Please only test samples in unscaled range: "
                             "\n[%s]\n[%s]\nwith this classification object" %
                             (', '.join([str(x) for x in self.__data_range[0]]), ', '.join([str(x) for x in self.__data_range[1]])))
        omitted_data, used_data = evaluate.split_without_classes()
        if not omitted_data.is_empty():
            print("Omitted some classless samples during testing and added them to omitted sample collection of this object.")
        self.__omitted_data.concatenate(omitted_data)
        self.__data.concatenate(used_data)
        self.__testing_data.concatenate(used_data)
        calculated_new_testclasses = self.__classificate(used_data)
        self.__calculated_classes_testset += calculated_new_testclasses
        if print_output:
            print("- - - - - - - - - - - - - - - - - - - - - - - - - - - - - - - - - - - - - - - - - - - - - - - - - - - - - - - - - - - - - - - - -")
            self.__print_evaluation(used_data, calculated_new_testclasses)
            print("_________________________________________________________________________________________________________________________________")
            print("---------------------------------------------------------------------------------------------------------------------------------")
        return omitted_data


class Clustering:
    pass    # TODO implement Clustering class


if __name__ == "__main__":
    import sys
    sys.path.append('../src/')

    # generate a dataset of size with the sklearn library
    size = 500
    sklearn_dataset = datasets.make_circles(n_samples=size, noise=0.05)
    # sklearn_dataset = datasets.make_moons(n_samples=size, noise=0.3)
    # sklearn_dataset = datasets.make_classification(size, n_features=2, n_redundant=0, n_clusters_per_class=1, n_informative=1, n_classes=2)
    # sklearn_dataset = datasets.make_classification(size, n_features=2, n_redundant=0, n_clusters_per_class=1, n_informative=2, n_classes=3)
    # sklearn_dataset = datasets.make_blobs(n_samples=size, n_features=2, centers=6)
    # sklearn_dataset = datasets.make_gaussian_quantiles(n_samples=size, n_features=2, n_classes=6)

    # now we can transform this dataset into a DataSet object and give it an appropriate name
    data = DataSet(sklearn_dataset, name='Testset')

    # ----------------------------------------------------------------------------------------------------------------------------------------------
    # now let's look at some functions of the DataSet class

    # DataSet objects can e.g. be ...
    data_copy = data.copy()  # deepcopied
    data_copy.scale_range((0.005, 0.995))  # scaled
    part0, part1 = data_copy.split_pieces(0.5)  # split
    data_copy = part0.concatenate(part1)  # concatenated
    data_copy.set_name('2nd_Set')  # renamed
    data_copy.remove_classes(0.2)  # freed of some class assignments to samples
    without_classes, with_classes = data_copy.split_without_classes()  # seperated into samples with and without classes
    data_copy.plot()  # plotted

    # and of course we can perform a regular density estimation on a DataSet object:
    de_retval = data_copy.density_estimation(plot_de_dataset=False, plot_sparsegrid=False, plot_density_estimation=True, plot_combi_scheme=True)

    # initialize Classification object with our original unedited data, 80% of this data is going to be used as learning data which has equally
    # distributed classes
    classification = Classification(data, split_percentage=0.8, split_evenly=True)

    # after that we should immediately perform the classification for the learning data tied to the Classification object, since we can't really
    # call any other method before that without raising an error
    classification.perform_classification(masslumping=True, lambd=0.0, minimum_level=1, maximum_level=5)

    # ----------------------------------------------------------------------------------------------------------------------------------------------
    # now we can perform some other operations on this classification object

    # we could e.g. plot its classificators and corresponding density estimations
    classification.plot(plot_class_sparsegrid=False, plot_class_combi_scheme=False, plot_class_dataset=True, plot_class_density_estimation=True)

    # if we already added some testing data to the Classification object (which we did in the initialization process, 20% of samples are testing
    # samples), we can print the current evaluation
    classification.print_evaluation()

    # we can also add more testing data and print the results immediately
    with_classes.set_name("Test_new_data")
    classification.test_data(with_classes, print_output=True)

    # and we can call the Classification object to perform blind classification on a dataset with unknown class assignments to its samples
    data_copy.remove_classes(1.0)
    calcult_classes = classification(data_copy)

    # because we used 2D datasets before we can plot the results to easily see which samples were classified correctly and which not
    correct_classes = data.copy()
    correct_classes.scale_range((0.005, 0.995))
    correct_classes.set_name('Correct_Classes')
    calcult_classes.set_name('Calculated_Classes')
    correct_classes.plot()
    calcult_classes.plot()<|MERGE_RESOLUTION|>--- conflicted
+++ resolved
@@ -3,23 +3,17 @@
 import csv
 import warnings
 import random as rnd
-from StandardCombi import StandardCombi
-from GridOperation import DensityEstimation
+from src.StandardCombi import StandardCombi
+from src.GridOperation import DensityEstimation
 from sklearn import datasets, preprocessing
 from sklearn.utils import shuffle
 from typing import List, Tuple, Union, Iterable
 
-<<<<<<< HEAD
 from src.ErrorCalculator import *
 from src.Grid import GlobalTrapezoidalGrid
 from src.spatiallyAdaptiveSingleDimension2 import SpatiallyAdaptiveSingleDimensions2
-=======
-from ErrorCalculator import ErrorCalculatorSingleDimVolumeGuided
-from Grid import GlobalTrapezoidalGrid
-from spatiallyAdaptiveSingleDimension2 import SpatiallyAdaptiveSingleDimensions2
->>>>>>> d43476d2
-
-from Utils import *
+
+from src.Utils import *
 
 
 class DataSet:
