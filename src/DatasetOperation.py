import numpy as np
import matplotlib.pyplot as plt
import csv
import warnings
import random as rnd
from src.StandardCombi import StandardCombi
from src.GridOperation import DensityEstimation
from sklearn import datasets, preprocessing
from sklearn.utils import shuffle
from typing import List, Tuple, Union, Iterable

from src.ErrorCalculator import *
from src.Grid import GlobalTrapezoidalGrid
from src.spatiallyAdaptiveSingleDimension2 import SpatiallyAdaptiveSingleDimensions2

from src.Utils import *


class DataSet:
    """Type of datasets on which to perform DensityEstimation, Classification and Clustering.

    All DataSets have data in form of a tuple of length 2 with one ndarray each:
    The samples in arbitrary dimension, then the corresponding labels in dimension 1.
    Unknown labels are labelled with -1.
    """

<<<<<<< HEAD
    def __init__(self, raw_data: Union[Tuple[np.ndarray, ...], np.ndarray, str], name: str = 'unknown'):
=======
    def __init__(self, raw_data: Union[Tuple[np.ndarray, ...], np.ndarray, str], /, name: str = 'unknown', label: str = 'class'):
>>>>>>> 16050302
        """Constructor of DataSet.

        Takes raw data and optionally a name as parameter and initializes raw data to the form of a tuple with length 2.
        Scaling attributes are unassigned until scaling occurs.

        :param raw_data: Samples (and corresponding labels) of this DataSet. Can be a tuple of samples and labels, only labelless samples, CSV file.
        :param name: Optional. Name of this DataSet
        """
        self.__name = name
        self.__label = label
        self.__data = None
        self.__dim = None
        self.__shape = None
        self.__shuffled = False
        self.__scaled = False
        self.__scaling_range = None
        self.__scaling_factor = None
        self.__original_min = None
        self.__original_max = None
        self.__initialize(raw_data)
        assert((self.__data is not None) and (self.__dim is not None) and (self.__shape is not None))
        assert(isinstance(self.__data, tuple) and len(self.__data) == 2 and
               isinstance(self.__data[0], np.ndarray) and isinstance(self.__data[1], np.ndarray))

    def __getitem__(self, item: int) -> np.ndarray:
        return self.__data[item]

    def __str__(self) -> str:
        return str(self.__data)

    def copy(self) -> 'DataSet':
        copied = DataSet(self.__data)
        copied.__dict__.update(self.__dict__)
        copied.set_name("%s_copy" % self.get_name())
        return copied

    def set_name(self, name: str) -> None:
        self.__name = name

    def set_label(self, label: str) -> None:
        self.__label = label

    def get_name(self) -> str:
        return self.__name

    def get_label(self) -> str:
        return self.__label

    def get_data(self) -> Tuple[np.ndarray, ...]:
        return self.__data

    def get_min_data(self) -> Union[np.ndarray, None]:
        if not self.is_empty():
            return np.amin(self.__data[0], axis=0)
        else:
            return None

    def get_max_data(self) -> Union[np.ndarray, None]:
        if not self.is_empty():
            return np.amax(self.__data[0], axis=0)
        else:
            return None

    def get_original_min(self) -> Union[np.ndarray, None]:
        return self.__original_min

    def get_original_max(self) -> Union[np.ndarray, None]:
        return self.__original_max

    def get_length(self) -> int:
        length = round(self.__data[0].size / self.__dim) if (self.__dim != 0) else 0
        assert((length * self.__dim) == self.__data[0].size)
        return length

    def get_dim(self) -> int:
        return self.__dim

    def get_number_labels(self) -> int:
        return len([x for x in set(self.__data[1]) if x >= 0])

    def get_labels(self) -> List[int]:
        return list(set(self.__data[1]))

    def has_labelless_samples(self) -> bool:
        return -1 in self.__data[1]

    def is_empty(self) -> bool:
        return self.__data[0].size == 0

    def is_shuffled(self) -> bool:
        return self.__shuffled

    def is_scaled(self) -> bool:
        return self.__scaled

    def get_scaling_range(self) -> Tuple[float, float]:
        return self.__scaling_range

    def get_scaling_factor(self) -> float:
        return self.__scaling_factor

    def __initialize(self, raw_data: Union[Tuple[np.ndarray, np.ndarray], np.ndarray, str]) -> None:
        """Private initialization method for DataSet.

        Provides several checks of the input parameter raw_data of the constructor and raises an error if raw_data can't be converted to
        appropriate form.

        :param raw_data: Samples (and corresponding labels) of this DataSet. Can be a tuple of samples and labels, only labelless samples, CSV file.
        :return: None
        """
        if isinstance(raw_data, str):
            # raw_data = read_csv_file()
            pass  # TODO implement DataSet csv reader
        if isinstance(raw_data, np.ndarray):
            if raw_data.size == 0:
                self.__dim = 0
                self.__shape = 0
                raw_data = np.reshape(raw_data, 0)
            else:
                self.__dim = round(raw_data.size / len(raw_data))
                self.__shape = (len(raw_data), self.__dim)
                assert ((len(raw_data) * self.__dim) == raw_data.size)
                raw_data = np.reshape(raw_data, self.__shape)
            self.__data = raw_data, np.array(([-1] * len(raw_data)), dtype=np.int64)
        elif isinstance(raw_data, tuple) and (len(raw_data) == 2):
            if raw_data[0].size == 0:
                self.__dim = 0
                self.__shape = 0
                self.__data = tuple([np.reshape(raw_data[0], 0), raw_data[1]])
            elif raw_data[1].ndim == 1 and not any([x < -1 for x in list(set(raw_data[1]))]) and (len(raw_data[0]) == len(raw_data[1])):
                self.__dim = round(raw_data[0].size / len(raw_data[0]))
                self.__shape = (len(raw_data[0]), self.__dim)
                assert((len(raw_data[0]) * self.__dim) == raw_data[0].size)
                self.__data = tuple([np.reshape(raw_data[0], self.__shape), raw_data[1]])
            else:
                raise ValueError("Invalid raw_data parameter in DataSet Constructor.")
        else:
            raise ValueError("Invalid raw_data parameter in DataSet Constructor.")

    def __update_internal(self, to_update: 'DataSet') -> 'DataSet':
        """Update all internal attributes which can normally only be changed through DataSet methods or should be changed automatically.

        Mainly used to keep scaling of DataSets after methods that change the internal data.

        :param to_update: DataSet whose internal attributes need to updated
        :return: Input DataSet with updated internal attributes
        """
        to_update.__label = self.__label
        to_update.__shuffled = self.__shuffled
        to_update.__scaled = self.__scaled
        to_update.__scaling_range = self.__scaling_range
        to_update.__scaling_factor = self.__scaling_factor
        if self.__scaled:
            to_update.__original_min = self.__original_min.copy()
            to_update.__original_max = self.__original_max.copy()
        else:
            to_update.__original_min = self.__original_min
            to_update.__original_max = self.__original_max
        return to_update

    def same_scaling(self, to_check: 'DataSet') -> bool:
        """Check whether self and to_check have the same scaling.

        Compares the scaling range and factor of self and to_check and returns False if anything doesn't match.

        :param to_check: DataSet whose internal scaling should be compared to self's internal scaling
        :return: Boolean value which indicates whether the internal scaling of input DataSet and self are completely equal
        """
        if not self.__scaled == to_check.__scaled:
            return False
        if not self.__scaled and not to_check.__scaled:
            return True
        assert(self.__scaled == to_check.__scaled)
        if not (isinstance(self.__scaling_range[0], Iterable) != isinstance(to_check.__scaling_range[0], Iterable)):
            if isinstance(self.__scaling_range[0], Iterable):
                scaling_range = all([(x[0] == y[0]) and (x[1] == y[1]) for x, y in zip(self.__scaling_range, to_check.__scaling_range)])
            else:
                scaling_range = all([x == y for x, y in zip(self.__scaling_range, to_check.__scaling_range)])
        else:
            return False
        if not (isinstance(self.__scaling_factor, Iterable) != isinstance(to_check.__scaling_factor, Iterable)):
            if isinstance(self.__scaling_factor, Iterable):
                scaling_factor = all([x == y for x, y in zip(self.__scaling_factor, to_check.__scaling_factor)])
            else:
                scaling_factor = self.__scaling_factor == to_check.__scaling_factor
        else:
            return False
        return scaling_range and scaling_factor

    def remove_samples(self, indices: List[int]) -> 'DataSet':
        """Remove samples of DataSet at specified indices.

        If the list of indices is empty, no samples are removed.

        :param indices: List of indices at which to remove samples
        :return: New DataSet in which samples are removed
        """
        if any([(i < 0) or (i > self.get_length()) for i in indices]):
            raise ValueError("Can't remove samples out of bounds of DataSet.")
        removed_samples = [self.__update_internal(DataSet((np.array([self.__data[0][i]]), np.array([self.__data[1][i]])))) for i in indices]
        self.__data = tuple([np.delete(self.__data[0], indices, axis=0), np.delete(self.__data[1], indices, axis=0)])
        return DataSet.list_concatenate(removed_samples)

    def scale_range(self, scaling_range: Tuple[float, float], override_scaling: bool = False) -> None:
        """Scale DataSet to a specified range.

        If override_scaling is set, current scaling (if available) is turned into the original scaling of this DataSet and the new scaling
        specified by the input parameter is applied.

        :param scaling_range: Range to which all samples should be scaled
        :param override_scaling: Optional. Conditional parameter which indicates whether old scaling (if available) should be overridden
        :return: None
        """
        if not self.__scaled or override_scaling:
            scaler = preprocessing.MinMaxScaler(feature_range=scaling_range)
            scaler.fit(self.__data[0])
            self.__data = tuple([scaler.transform(self.__data[0]), np.array([c for c in self.__data[1]])])
            self.__scaled = True
            self.__scaling_range = scaling_range
            self.__scaling_factor = scaler.scale_
            self.__original_min = scaler.data_min_
            self.__original_max = scaler.data_max_
        else:
            scaler = preprocessing.MinMaxScaler(feature_range=scaling_range)
            scaler.fit(self.__data[0])
            self.__data = tuple([scaler.transform(self.__data[0]), np.array([c for c in self.__data[1]])])
            self.__scaling_range = scaling_range
            self.__scaling_factor *= scaler.scale_

    def scale_factor(self, scaling_factor: Union[float, np.ndarray], override_scaling: bool = False) -> None:
        """Scale DataSet by a specified factor.

        If override_scaling is set, current scaling (if available) is turned into the original scaling of this DataSet and the new scaling
        specified by the input parameter is applied.

        :param scaling_factor: Factor by which all samples should be scaled. Can either be a float value for general scaling or np.ndarray with
        dimension self.__dim to scale each dimension individually
        :param override_scaling: Optional. Conditional parameter which indicates whether old scaling (if available) should be overridden
        :return: None
        """
        if not self.__scaled or override_scaling:
            self.__original_min = self.get_min_data()
            self.__original_max = self.get_max_data()
            self.__data = tuple([np.array(list(map(lambda x: x * scaling_factor, self.__data[0]))), self.__data[1]])
            self.__scaling_range = (np.amin(self.__data[0], axis=0), np.amax(self.__data[0], axis=0))
            self.__scaling_factor = scaling_factor
            self.__scaled = True
        else:
            if isinstance(scaling_factor, np.ndarray) and len(scaling_factor) != self.__dim:
                raise ValueError("Multidimensional scaling factor needs to have the same dimension as DataSet it is applied to.")
            self.__data = tuple([np.array(list(map(lambda x: x * scaling_factor, self.__data[0]))), self.__data[1]])
            self.__scaling_range = (np.amin(self.__data[0], axis=0), np.amax(self.__data[0], axis=0))
            self.__scaling_factor *= scaling_factor

    def shift_value(self, shift_val: Union[float, np.ndarray], override_scaling: bool = False) -> None:
        """Shift DataSet by a specified value.

        If override_scaling is set, current scaling (if available) is turned into the original scaling of this DataSet and the new scaling
        specified by the input parameter is applied.

        :param shift_val: Value by which all samples should be shifted. Can either be a float value for general shifting or np.ndarray with
        dimension self.__dim to shift each dimension individually
        :param override_scaling: Optional. Conditional parameter which indicates whether old scaling (if available) should be overridden
        :return: None
        """
        if not self.__scaled or override_scaling:
            self.__original_min = self.get_min_data()
            self.__original_max = self.get_max_data()
            self.__data = tuple([np.array(list(map(lambda x: (x + shift_val), self.__data[0]))), self.__data[1]])
            self.__scaling_range = (np.amin(self.__data[0], axis=0), np.amax(self.__data[0], axis=0))
            self.__scaling_factor = 1.0
            self.__scaled = True
        else:
            if isinstance(shift_val, np.ndarray) and len(shift_val) != self.__dim:
                raise ValueError("Multidimensional shifting value needs to have the same dimension as DataSet it is applied to.")
            self.__data = tuple([np.array(list(map(lambda x: (x + shift_val), self.__data[0]))), self.__data[1]])
            self.__scaling_range = (np.amin(self.__data[0], axis=0), np.amax(self.__data[0], axis=0))

    def shuffle(self) -> None:
        """Shuffle DataSet randomly.

        :return: None
        """
        shuffled = shuffle(tuple(zip(self.__data[0], self.__data[1])))
        self.__data = tuple([np.array([[v for v in x[0]] for x in shuffled]), np.array([y[1] for y in shuffled])])
        self.__shuffled = True

    def concatenate(self, other_dataset: 'DataSet') -> 'DataSet':
        """Concatenate this DataSet's data with the data of specified DataSet.

        If either this or the specified DataSet are empty, the other one is returned.
        Only data of DataSets with equal dimension can be concatenated.

        :param other_dataset: DataSet whose data should be concatenated with data of this DataSet
        :return: New DataSet with concatenated data
        """
        if not (self.__dim == other_dataset.get_dim()):
            if other_dataset.is_empty():
                return self
            elif self.is_empty():
                return other_dataset
            else:
                raise ValueError("DataSets must have the same dimensions for concatenation.")
        values = np.concatenate((self.__data[0], other_dataset[0]), axis=0)
        labels = np.concatenate((self.__data[1], other_dataset[1]))
        concatenated_set = DataSet((values, labels))
        self.__update_internal(concatenated_set)
        equal_scaling = self.same_scaling(concatenated_set)
        if not equal_scaling:
            raise ValueError("Can't concatenate DataSets with different scaling")
        return concatenated_set

    @staticmethod
    def list_concatenate(list_datasets: List['DataSet']) -> 'DataSet':
        """Concatenate a list of DataSets to a single DataSet.

        If an empty list is received as a parameter, an empty DataSet is returned.

        :param list_datasets: List of DataSet's which to concatenate.
        :return: New DataSet which contains the concatenated data of all DataSets within the list
        """
        if len(list_datasets) == 0:
            return DataSet(tuple([np.array([]), np.array([])]))
        dataset = list_datasets[0]
        for i in range(1, len(list_datasets)):
            dataset = dataset.concatenate(list_datasets[i])
        return dataset

    def split_labels(self) -> List['DataSet']:
        """Split samples with the same labels into their own DataSets.

        Creates a DataSet for each label and puts all samples with corresponding label into this DataSet.
        Stores all of those single-label-DataSets into a list.

        :return: A List which contains all single-label-DataSets
        """
        set_labels = []
        for j in self.get_labels():
            current_values = np.array([x for i, x in enumerate(self.__data[0]) if self.__data[1][i] == j])
            current_label = np.array(([j] * len(current_values)), dtype=np.int64)
            current_set = DataSet(tuple([current_values, current_label]))
            self.__update_internal(current_set)
            set_labels.append(current_set)
        return set_labels

<<<<<<< HEAD
    def split_one_vs_others(self):
        set_classes = []
        for j in self.get_classes():
            values = np.array([x for i, x in enumerate(self.__data[0])])
            labels = np.array([1 if self.__data[1][i] == j else -1 for i, x in enumerate(self.__data[0])])
            current_set = DataSet(tuple([values, labels]))
            self.__update_internal(current_set)
            set_classes.append(current_set)
        return set_classes

    def split_without_classes(self) -> Tuple['DataSet', 'DataSet']:
        """Separates samples without classes from samples with classes.
=======
    def split_without_labels(self) -> Tuple['DataSet', 'DataSet']:
        """Separates samples without labels from samples with labels.
>>>>>>> 16050302

        Creates a DataSet for samples with and without labels each.
        Samples are stored in the respective DataSet.
        If there are no labelless samples and/ or samples with labels, the respective DataSet stays empty.

        :return: A Tuple of two new DataSets which contain all labelless samples and all samples with labels
        """
        labelless_values = np.array([x for i, x in enumerate(self.__data[0]) if self.__data[1][i] == -1])
        labelfull_values = np.array([x for i, x in enumerate(self.__data[0]) if self.__data[1][i] >= 0])
        set_labelless = DataSet(labelless_values)
        set_labelfull = DataSet(tuple([labelfull_values, np.array([c for c in self.__data[1] if c >= 0], dtype=np.int64)]))
        self.__update_internal(set_labelless)
        self.__update_internal(set_labelfull)
        return set_labelless, set_labelfull

    def split_pieces(self, percentage: float) -> Tuple['DataSet', 'DataSet']:
        """Splits this DataSet's data into two uneven pieces.

        The first split piece contains all samples until index (percentage * this data's length) rounded down to the next integer.
        The second split piece contains all other samples.
        Before the splitting is performed, percentage is checked if in range (0, 1) and if not is set to 1.

        :param percentage: Percentage of this DataSet's data at whose last index the split occurs
        :return: A Tuple of two new DataSets which contain all samples before and after the index at which the data was splitted
        """
        percentage = percentage if 0 <= percentage < 1 else 1.0
        set0 = DataSet(tuple([np.array(self.__data[0][:(round(self.get_length() * percentage))]),
                              self.__data[1][:(round(self.get_length() * percentage))]]))
        set1 = DataSet(tuple([np.array(self.__data[0][(round(self.get_length() * percentage)):]),
                              self.__data[1][(round(self.get_length() * percentage)):]]))
        self.__update_internal(set0)
        self.__update_internal(set1)
        return set0, set1

    def remove_labels(self, percentage: float) -> None:
        """Removes the labels of percentage samples randomly.

        Before removal of labels, percentage is checked if in range (0, 1) and if not is set to 1.
        Mainly used for testing purposes.

        :param percentage: Percentage of random indices at which to remove labels
        :return: None
        """
        labelless, labelfull = self.split_without_labels()
        indices = rnd.sample(range(0, labelfull.get_length()), round((percentage if (1 > percentage >= 0) else 1.0) * labelfull.get_length()))
        labels = labelfull.__data[1]
        labels[indices] = -1
        if labelless.is_empty():
            self.__data = tuple([labelfull.__data[0], labels])
        elif labelfull.is_empty():
            self.__data = tuple([labelless.__data[0], labelless.__data[1]])
        else:
            self.__data = tuple([np.concatenate((labelfull.__data[0], labelless.__data[0])), np.concatenate((labels, labelless.__data[1]))])

    def move_boundaries_to_front(self) -> None:
        """Move samples with lowest and highest value in each dimension to the front of this DataSet's data.

        Mainly used for initialization in Classification to guarantee the boundary samples being in the learning DataSet.

        :return: None
        """
        search_indices_min = np.where(self.__data[0] == self.get_min_data())
        search_indices_max = np.where(self.__data[0] == self.get_max_data())
        indices = list(set(search_indices_min[0]) | set(search_indices_max[0]))
        for i, x in enumerate(indices):
            self.__data[0][[i, x]] = self.__data[0][[x, i]]
            self.__data[1][[i, x]] = self.__data[1][[x, i]]

    def revert_scaling(self) -> None:
        """Revert this DataSet's data to its original scaling.

        Scaling is applied in reverse to this DataSet's data and scaling attributes are returned to their initial setting.

        :return:
        """
        self.shift_value(-self.__scaling_range[0], override_scaling=False)
        self.scale_factor(1.0 / self.__scaling_factor, override_scaling=False)
        self.shift_value(self.__original_min, override_scaling=False)
        self.__scaled = False
        self.__scaling_range = None
        self.__scaling_factor = None
        self.__original_min = None
        self.__original_max = None

    def density_estimation(self,
                           masslumping: bool = True,
                           lambd: float = 0.0,
                           minimum_level: int = 1,
                           maximum_level: int = 5,
                           one_vs_others: bool = False,
                           reuse_old_values: bool = False,
                           plot_de_dataset: bool = True,
                           plot_density_estimation: bool = True,
                           plot_combi_scheme: bool = True,
                           plot_sparsegrid: bool = True) -> Tuple[StandardCombi, DensityEstimation]:
        """Perform the GridOperation DensityEstimation on this DataSet.

        Also is able to plot the DensityEstimation results directly.
        For more information on DensityEstimation refer to the class DensityEstimation in the GridOperation module.

        :param masslumping: Optional. Conditional Parameter which indicates whether masslumping should be enabled for DensityEstimation
        :param lambd: Optional. Parameter which adjusts the 'smoothness' of DensityEstimation results
        :param minimum_level: Optional. Minimum Level of Sparse Grids on which to perform DensityEstimation
        :param maximum_level: Optional. Maximum Level of Sparse Grids on which to perform DensityEstimation
        :param plot_de_dataset: Optional. Conditional Parameter which indicates whether this DataSet should be plotted for DensityEstimation
        :param plot_density_estimation: Optional. Conditional Parameter which indicates whether results of DensityEstimation should be plotted
        :param plot_combi_scheme: Optional. Conditional Parameter which indicates whether resulting combi scheme of DensityEstimation should be
        plotted
        :param plot_sparsegrid: Optional. Conditional Parameter which indicates whether resulting sparsegrid of DensityEstimation should be plotted
        :return:
        """
        a = np.zeros(self.__dim)
        b = np.ones(self.__dim)
        if one_vs_others:
            de_object = DensityEstimation(self.__data, self.__dim, masslumping=masslumping, lambd=lambd, reuse_old_values=reuse_old_values, classes=self.__data[1])
        else:
            de_object = DensityEstimation(self.__data, self.__dim, masslumping=masslumping, lambd=lambd, reuse_old_values=reuse_old_values)
        combi_object = StandardCombi(a, b, operation=de_object, print_output=True)
        combi_object.perform_operation(minimum_level, maximum_level)
        if plot_de_dataset:
            if de_object.scaled:
                self.scale_range((0, 1), override_scaling=True)
            self.plot(plot_labels=False)
        if plot_density_estimation:
            combi_object.plot(contour=True)
        if plot_combi_scheme:
            combi_object.print_resulting_combi_scheme(operation=de_object)
        if plot_sparsegrid:
            combi_object.print_resulting_sparsegrid(markersize=20)
        return combi_object, de_object

<<<<<<< HEAD
    def density_estimation_dimension_wise(self,
                                          masslumping: bool = True,
                                          lambd: float = 0.0,
                                          minimum_level: int = 1,
                                          maximum_level: int = 5,
                                          reuse_old_values: bool = False,
                                          numeric_calculation: bool = True,
                                          margin: float = 0.5,
                                          tolerance: float = 0.01,
                                          max_evaluations: int = 256,
                                          modified_basis: bool = False,
                                          boundary: bool = False,
                                          one_vs_others: bool = True,
                                          plot_de_dataset: bool = True,
                                          plot_density_estimation: bool = True,
                                          plot_combi_scheme: bool = True,
                                          plot_sparsegrid: bool = True,) -> Tuple[StandardCombi, DensityEstimation]:
        """Perform the GridOperation DensityEstimation on this DataSet.

        Also is able to plot the DensityEstimation results directly.
        For more information on DensityEstimation refer to the class DensityEstimation in the GridOperation module.

        :param masslumping: Optional. Conditional Parameter which indicates whether masslumping should be enabled for DensityEstimation
        :param lambd: Optional. Parameter which adjusts the 'smoothness' of DensityEstimation results
        :param minimum_level: Optional. Minimum Level of Sparse Grids on which to perform DensityEstimation
        :param maximum_level: Optional. Maximum Level of Sparse Grids on which to perform DensityEstimation
        :param margin: Optional.
        :param numeric_calculation: Optional.
        :param reuse_old_values: Optional.
        :param plot_de_dataset: Optional. Conditional Parameter which indicates whether this DataSet should be plotted for DensityEstimation
        :param plot_density_estimation: Optional. Conditional Parameter which indicates whether results of DensityEstimation should be plotted
        :param plot_combi_scheme: Optional. Conditional Parameter which indicates whether resulting combi scheme of DensityEstimation should be
        plotted
        :param plot_sparsegrid: Optional. Conditional Parameter which indicates whether resulting sparsegrid of DensityEstimation should be plotted
        :return:

        Parameters
        ----------
        """
        a = np.zeros(self.__dim)
        b = np.ones(self.__dim)
        grid = GlobalTrapezoidalGrid(a=a, b=b, modified_basis=modified_basis, boundary=boundary)
        if one_vs_others:
            de_object = DensityEstimation(self.__data, self.__dim, grid=grid, masslumping=masslumping, lambd=lambd,
                                          classes=self.__data[1],
                                          reuse_old_values=reuse_old_values, numeric_calculation=numeric_calculation)
            error_calculator = ErrorCalculatorSingleDimMisclassificationGlobal()
        else:
            de_object = DensityEstimation(self.__data, self.__dim, grid=grid, masslumping=masslumping, lambd=lambd,
                                          reuse_old_values=reuse_old_values, numeric_calculation=numeric_calculation)
            error_calculator = ErrorCalculatorSingleDimVolumeGuided()
        combi_object = SpatiallyAdaptiveSingleDimensions2(a, b, operation=de_object, margin=margin, rebalancing=False)
        combi_object.performSpatiallyAdaptiv(minimum_level, maximum_level, error_calculator, tolerance, max_evaluations=max_evaluations, do_plot=plot_combi_scheme)
        if plot_de_dataset:
            if de_object.scaled:
                self.scale_range((0, 1), override_scaling=True)
            self.plot(plot_classes=False)
        if plot_density_estimation:
            combi_object.plot(contour=True)
        if plot_combi_scheme:
            combi_object.print_resulting_combi_scheme(operation=de_object)
        if plot_sparsegrid:
            combi_object.print_resulting_sparsegrid(markersize=20)
        return combi_object, de_object

    def plot(self, plot_classes: bool = True) -> plt.Figure:
=======
    def plot(self, /, plot_labels: bool = True) -> plt.Figure:
>>>>>>> 16050302
        """Plot DataSet.

        Plotting is only available for dimensions 2 and 3.

        :param plot_labels: Optional. Conditional parameter which indicates whether labels should be coloured for plotting.
        :return: Figure which is plotted
        """
        plt.rc('font', size=30)
        plt.rc('axes', titlesize=40)
        plt.rc('figure', figsize=(12.0, 12.0))
        fig = plt.figure()

        if self.__dim == 2:
            ax = fig.add_subplot(111)
            if plot_labels:
                if self.has_labelless_samples():
                    data_labelless, data_labelfull = self.split_without_labels()
                    list_labels = data_labelfull.split_labels()
                    x, y = zip(*data_labelless[0])
                    ax.scatter(x, y, s=125, label='%s_?' % self.__label, c='gray')
                else:
                    list_labels = self.split_labels()
                for i, v in enumerate(list_labels):
                    x, y = zip(*v[0])
                    ax.scatter(x, y, s=125, label='%s_%d' % (self.__label, i))
                ax.legend(fontsize=22, loc='upper left', borderaxespad=0.0, bbox_to_anchor=(1.05, 1))
            else:
                fig.set_figwidth(10.0)
                x, y = zip(*self.__data[0])
                ax.scatter(x, y, s=125)
            ax.set_title(self.__name)
            ax.title.set_position([0.5, 1.025])
            ax.grid(True)
            ax.set_xlabel('x')
            ax.set_ylabel('y')
        elif self.__dim == 3:
            ax = fig.add_subplot(111, projection='3d')
            if plot_labels:
                if self.has_labelless_samples():
                    data_labelless, data_labelfull = self.split_without_labels()
                    list_labels = data_labelfull.split_labels()
                    x, y, z = zip(*data_labelless[0])
                    ax.scatter(x, y, z, s=125, label='%s_?' % self.__label, c='gray')
                else:
                    list_labels = self.split_labels()
                for i, v in enumerate(list_labels):
                    x, y, z = zip(*v[0])
                    ax.scatter(x, y, z, s=125, label='%s_%d' % (self.__label, i))
                ax.legend(fontsize=22, loc='upper left', borderaxespad=0.0, bbox_to_anchor=(1.05, 1))
            else:
                fig.set_figwidth(10.0)
                x, y, z = zip(*self.__data[0])
                ax.scatter(x, y, z, s=125)
            ax.set_title(self.__name)
            ax.title.set_position([0.5, 1.025])
            ax.grid(True)
            ax.set_xlabel('x')
            ax.set_ylabel('y')
            ax.set_zlabel('z')
        else:
            warnings.formatwarning = lambda msg, ctg, fname, lineno, file=None, line=None: "%s:%s: %s: %s\n" % (fname, lineno, ctg.__name__, msg)
            warnings.warn("Invalid dimension for plotting. Couldn't plot DataSet.", stacklevel=3)

        plt.show()
        return fig

    def write_csv(self) -> None:
        """Write this DataSet to a CSV file.

        :return: None
        """
        pass  # TODO implement DataSet csv writer


class Classification:
    """Type of objects that classify data based on some learning dataset.
    """

    def __init__(self,
                 raw_data: 'DataSet',
                 data_range: Tuple[np.ndarray, np.ndarray] = None,
                 split_percentage: float = 1.0,
                 split_evenly: bool = True,
                 one_vs_others: bool = False):
        """Constructor of Classification.

        Takes raw_data as necessary parameter and some more optional parameters which are specified below.
        Initializes data for this object.
        Stores the following values as private attributes:
        + self.__data: original data, all new testing data is stored here as well
        + self.__omitted_data: during initialization and testing omitted classless data
        + self.__learning_data: in __initialize() assigned learning data
        + self.__testing_data: in __initialize() assigned testing data, all new testing data is stored here as well
        + self.__data_range: the original range of all data samples in each dimension
        + self.__scale_factor: the scaling factor for each dimension with which all samples in this object were scaled
        + self.__calculated_classes_testset: All calculated classes for samples in self.__testing_data in the same order (useful for printing)
        + self.__classificators: List of all in __perform_classification() computed classificators. One for each class
        + self.__de_objects: List of all in in __perform_classification() computed DensityEstimation Objects (useful for plotting)
        + self.__performed_classification: Check if classfication was already performed for this object

        :param raw_data: DataSet on which to perform learning (and if 0 < percentage < 1 also testing)
        :param data_range: Optional. If the user knows the original range of the dataset, they can specify it here.
        :param split_percentage: Optional. If a percentage of the raw data should be used as testing data: 0 < percentage < 1. Default 1.0
        :param split_evenly: Optional. Only relevant when 0 < percentage < 1. Conditional parameter which indicates whether the learning datasets
        for each class should be of near equal size. Default True
        """
        self.__data = raw_data
        self.__omitted_data = None
        self.__learning_data = None
        self.__testing_data = None
        self.__data_range = data_range
        self.__scale_factor = None
        self.__calculated_classes_testset = []
        self.__densities_testset = []
        self.__classificators = []
        self.__de_objects = []
        self.__one_vs_others_labels = [] # only used if one_vs_others is true
        self.__performed_classification = False
        self.__initialize((split_percentage if isinstance(split_percentage, float) and (1 > split_percentage > 0) else 1.0), split_evenly, one_vs_others)

    def __call__(self, data_to_evaluate: 'DataSet', print_removed: bool = True) -> 'DataSet':
        """Evaluate classes for samples in input data and create a new DataSet from those same samples and classes.

        When this method is called, classification needs to already be performed. If it is not, an AttributeError is raised.
        Also the input data mustn't be empty. If it is, a ValueError is raised.
        Before classification, input data is scaled to match the scaling of learning data of this object; samples out of bounds after scaling are
        removed and by default printed to stdout.

        :param data_to_evaluate: Data whose samples are to be classified
        :param print_removed: Optional. Conditional parameter which specifies whether during scaling removed samples should be printed
        :return: New DataSet which consists of samples from input DataSet and for those samples computed classes
        """
        if not self.__performed_classification:
            raise AttributeError("Classification needs to be performed on this object first.")
        if data_to_evaluate.is_empty():
            raise ValueError("Can't classificate empty dataset.")
        print("Evaluating classes of %s DataSet..." % data_to_evaluate.get_name())
        evaluate = self.__internal_scaling(data_to_evaluate, print_removed=print_removed)
        print("_________________________________________________________________________________________________________________________________")
        print("---------------------------------------------------------------------------------------------------------------------------------")
        if evaluate.is_empty():
            raise ValueError("All given samples for classification were out of bounds. Please only evaluate classes for samples in unscaled range: "
                             "\n[%s]\n[%s]\nwith this classification object" %
                             (', '.join([str(x) for x in self.__data_range[0]]), ', '.join([str(x) for x in self.__data_range[1]])))
        evaluated_data = DataSet(tuple([evaluate[0], np.array(self.__classificate(evaluate))]), name="%s_evaluated_classes" %
                                                                                                     data_to_evaluate.get_name(), label="class")
        del self.__densities_testset[(len(self.__densities_testset) - data_to_evaluate.get_length()):]
        return evaluated_data

    def get_data(self) -> 'DataSet':
        ret_val = self.__data.copy()
        ret_val.set_name(self.__data.get_name())
        return ret_val

    def get_omitted_data(self) -> 'DataSet':
        ret_val = self.__omitted_data.copy()
        ret_val.set_name(self.__omitted_data.get_name())
        return ret_val

    def get_learning_data(self) -> 'DataSet':
        ret_val = self.__learning_data.copy()
        ret_val.set_name(self.__learning_data.get_name())
        return ret_val

    def get_testing_data(self) -> 'DataSet':
        ret_val = self.__testing_data.copy()
        ret_val.set_name(self.__testing_data.get_name())
        return ret_val

    def get_dataset_range(self) -> Tuple[np.ndarray, np.ndarray]:
        return self.__data_range

    def get_scale_factor(self) -> float:
        return self.__scale_factor

    def get_calculated_classes_testset(self) -> List[int]:
        return self.__calculated_classes_testset.copy()

    def __initialize(self, percentage: float, split_evenly: bool, one_vs_others: bool = False) -> None:
        """Initialize data for performing classification.

        Calculates which parts of the original data (self.__data) should be used as learning and testing data.
        If percentage is 1, all of the original data is used as learning data.
        Any classless samples in the original dataset are removed and stored in self.__omitted_data first.
        Scaling to range (0.005, 0.995) is performed either simply based on boundary samples (default) or by the original data range (if
        specified by the user in the constructor). If the latter, samples out of bounds are removed, printed to stdout and the user is notified.
        Before splitting the data, it is shuffled to ensure random splitting and the boundary samples are moved to the front to guarantee that
        they are in the learning dataset.

        :param percentage: Percentage of original data (self.__data) which to use as learning dataset.
        :param split_evenly: Only relevant when 0 < percentage < 1. Conditional parameter which indicates whether the learning datasets
        for each class should be of near equal size
        :return: None
        """
        self.__data.set_label("class")
        self.__omitted_data, used_data = self.__data.split_without_labels()
        self.__omitted_data.set_name("%s_omitted" % self.__data.get_name())
        used_data.set_name(self.__data.get_name())
        self.__data = used_data
        if self.__data.is_empty():
            raise ValueError("Can't perform classification learning on empty or classless DataSet.")
        if self.__data_range is not None:
            if any(x <= y for x, y in zip(self.__data_range[1], self.__data_range[0])):
                raise ValueError("Invalid dataset range.")
            self.__scale_factor = 0.99 / (self.__data_range[1] - self.__data_range[0])
            self.__data = self.__internal_scaling(self.__data, print_removed=True)
        else:
            self.__data.scale_range((0.005, 0.995), override_scaling=True)
            self.__data_range = (self.__data.get_original_min(), self.__data.get_original_max())
            self.__scale_factor = self.__data.get_scaling_factor()
        if not self.__omitted_data.is_empty():
            print("Omitted some classless samples during initialization and added them to omitted sample collection of this object.")
            self.__omitted_data.shift_value(-self.__data_range[0], override_scaling=True)
            self.__omitted_data.scale_factor(self.__scale_factor, override_scaling=True)
            self.__omitted_data.shift_value(0.005, override_scaling=True)
        self.__data.shuffle()
        self.__data.move_boundaries_to_front()
        if split_evenly:
            data_classes = self.__data.split_labels()
            data_learn_list = [x.split_pieces(percentage)[0] for x in data_classes]
            data_test_list = [x.split_pieces(percentage)[1] for x in data_classes]
            data_learn = DataSet.list_concatenate(data_learn_list)
            data_test = DataSet.list_concatenate(data_test_list)
        else:
            data_learn, data_test = self.__data.split_pieces(percentage)
        self.__learning_data = data_learn
        self.__learning_data.set_name("%s_learning_data" % self.__data.get_name())
        self.__testing_data = data_test
        self.__testing_data.set_name("%s_testing_data" % self.__data.get_name())

    def __perform_classification(self,
<<<<<<< HEAD
                                 _masslumping: bool,
                                 _lambd: float,
                                 _minimum_level: int,
                                 _maximum_level: int,
                                 _reuse_old_values: bool = False,
                                 _one_vs_others: bool = False) -> None:
=======
                                 masslumping: bool,
                                 lambd: float,
                                 minimum_level: int,
                                 maximum_level: int) -> None:
>>>>>>> 16050302
        """Create GridOperation and DensityEstimation objects for each class of samples and store them into lists.

        This method is only called once.
        First the learning dataset is split into its classes in separate DataSets and then the DataSet.density_estimation() function is called for
        each of the single-class-DataSets.
        The DensityEstimation objects are mainly used for plotting the combi scheme.

        :param masslumping: Conditional Parameter which indicates whether masslumping should be enabled for DensityEstimation
        :param lambd: Parameter which adjusts the 'smoothness' of DensityEstimation results
        :param minimum_level: Minimum Level of Sparse Grids on which to perform DensityEstimation
        :param maximum_level: Maximum Level of Sparse Grids on which to perform DensityEstimation
        :return: None
        """
<<<<<<< HEAD
        if _one_vs_others:
            learning_data_classes = self.__data.split_one_vs_others()
        else:
            learning_data_classes = self.__learning_data.split_classes()
        operation_list = [x.density_estimation(masslumping=_masslumping, lambd=_lambd, minimum_level=_minimum_level, maximum_level=_maximum_level, one_vs_others=_one_vs_others, reuse_old_values=_reuse_old_values,
=======
        learning_data_classes = self.__learning_data.split_labels()
        operation_list = [x.density_estimation(masslumping=masslumping, lambd=lambd, minimum_level=minimum_level, maximum_level=maximum_level,
>>>>>>> 16050302
                                               plot_de_dataset=False, plot_density_estimation=False, plot_combi_scheme=False, plot_sparsegrid=False)
                          for x in learning_data_classes]
        self.__classificators = [x[0] for x in operation_list]
        self.__de_objects = [x[1] for x in operation_list]
        print("Performed Classification of '%s' DataSet." % self.__data.get_name())
        print("_________________________________________________________________________________________________________________________________")
        print("---------------------------------------------------------------------------------------------------------------------------------")

    def __perform_classification_dimension_wise(self,
                                                _masslumping: bool,
                                                _lambd: float,
                                                _minimum_level: int,
                                                _maximum_level: int,
                                                _reuse_old_values: bool = False,
                                                _numeric_calculation: bool = True,
                                                _margin: float = 0.5,
                                                _tolerance: float = 0.01,
                                                _max_evaluations: int = 256,
                                                _modified_basis: bool = False,
                                                _boundary: bool = False,
                                                _one_vs_others: bool = False) -> None:
        """Create GridOperation and DensityEstimation objects for each class of samples and store them into lists.

        This method is only called once.
        First the learning dataset is split into its classes in separate DataSets and then the DataSet.density_estimation() function is called for
        each of the single-class-DataSets.
        The DensityEstimation objects are mainly used for plotting the combi scheme.

        :param _masslumping: Conditional Parameter which indicates whether masslumping should be enabled for DensityEstimation
        :param _lambd: Parameter which adjusts the 'smoothness' of DensityEstimation results
        :param _minimum_level: Minimum Level of Sparse Grids on which to perform DensityEstimation
        :param _maximum_level: Maximum Level of Sparse Grids on which to perform DensityEstimation
        :return: None
        """
        if _one_vs_others:
            learning_data_classes = self.__data.split_one_vs_others()
        else:
            learning_data_classes = self.__learning_data.split_classes()

        operation_list = [x.density_estimation_dimension_wise(
            masslumping=_masslumping, lambd=_lambd, minimum_level=_minimum_level, maximum_level=_maximum_level,
            reuse_old_values=_reuse_old_values, numeric_calculation=_numeric_calculation,
            margin=_margin, tolerance=_tolerance, max_evaluations=_max_evaluations,
            modified_basis=_modified_basis, boundary=_boundary, one_vs_others=_one_vs_others,
            plot_de_dataset=False, plot_density_estimation=False, plot_combi_scheme=False, plot_sparsegrid=False)
                          for x in learning_data_classes]
        self.__classificators = [x[0] for x in operation_list]
        self.__de_objects = [x[1] for x in operation_list]
        print("Performed Classification of '%s' DataSet." % self.__data.get_name())
        print("_________________________________________________________________________________________________________________________________")
        print("---------------------------------------------------------------------------------------------------------------------------------")

    def __classificate(self, data_to_classificate: 'DataSet') -> List[int]:
        """Calculate classes for samples of input data.

        Computes the densities of each class for every sample. The class which corresponds to the highest density for a sample is assigned to it.
        Classes are stored into a list in the same order as the corresponding samples occur in the input data.

        :param data_to_classificate: DataSet whose samples are to be classified
        :return: List of computed classes in the same order as their corresponding samples
        """
<<<<<<< HEAD
        density_data = np.array([x(data_to_classificate[0]) for x in self.__classificators])
        return np.argmax(density_data, axis=0)
        #max_density_per_point = np.amax(density_data, axis=1)
        #return [j for i, a in enumerate(density_data) for j, b in enumerate(a) if b == max_density_per_point[i]]
=======
        density_data = list(zip(*[x(data_to_classificate[0]) for x in self.__classificators]))
        self.__densities_testset += density_data
        max_density_per_point = np.amax(density_data, axis=1)
        return [j for i, a in enumerate(density_data) for j, b in enumerate(a) if b == max_density_per_point[i]]  # TODO dynamic classes
>>>>>>> 16050302

    def __internal_scaling(self, data_to_check: 'DataSet', print_removed: bool = False) -> 'DataSet':
        """Scale data with the same factors as the original data (self.__data) was scaled.

        If the input data is already scaled, it is assumed that its scaling matches that of the original data.
        If that's not the case, the user should first revert the scaling of all input data before applying it to a Classification object.
        If not already scaled, the input data will be scaled with the same factors the original data was.
        Any samples out of bounds after scaling are removed, printed to stdout if print_removed is True and a the user is notified.

        :param data_to_check: DataSet which needs to be checked for scaling and scaled if necessary
        :param print_removed: Optional. Conditional parameter which indicates whether any during scaling removed samples should be printed
        :return: Scaled input dataset without samples out of bounds
        """
        if data_to_check.is_scaled():
            if not self.__data.same_scaling(data_to_check):
                raise ValueError("Provided DataSet's scaling doesn't match the internal scaling of Classification object.")
        else:
            data_to_check.shift_value(-self.__data_range[0], override_scaling=False)
            data_to_check.scale_factor(self.__scale_factor, override_scaling=False)
            data_to_check.shift_value(0.005, override_scaling=False)
        remove_indices = [i for i, x in enumerate(data_to_check[0]) if any([(y < 0.0049) for y in x]) or any([(y > 0.9951) for y in x])]
        removed_samples = data_to_check.remove_samples(remove_indices)
        if not removed_samples.is_empty():
            print("During internal scale checking of %s DataSet some samples were removed due to them being out of bounds of classificators."
                  % data_to_check.get_name())
            if print_removed:
                print("Points removed during scale checking:")
                for i, x in enumerate(removed_samples[0]):
                    print(i, end=": ")
                    print(x, end=" | class: ")
                    print(removed_samples[1][i])
        return data_to_check

<<<<<<< HEAD
    def __print_evaluation(self, testing_data: 'DataSet',
                           calculated_classes: List[int],
                           print_incorrect_points: bool = False) -> None:
=======
    @staticmethod
    def __print_evaluation(testing_data: 'DataSet', calculated_classes: List[int], density_testdata: List[np.ndarray]) -> None:
>>>>>>> 16050302
        """Print the results of some specified testing data to stdout.

        Only prints evaluation if input is valid.
        Prints the number and percentage of incorrectly computed samples.
        Prints all samples of input test data that were classified incorrectly.

        :param testing_data: Input testing data for which to print the results
        :param calculated_classes: Input calculated classes for specified testing data
        :return: None
        """
        if testing_data.is_empty():
            warnings.formatwarning = lambda msg, ctg, fname, lineno, file=None, line=None: "%s:%s: %s: %s\n" % (fname, lineno, ctg.__name__, msg)
            warnings.warn("Nothing to print; input test dataset is empty.", stacklevel=3)
            return
        if testing_data.get_length() != len(calculated_classes):
            raise ValueError("Samples of testing DataSet and its calculated classes have to be the same amount.")
<<<<<<< HEAD
        #density_testdata = [x(testing_data[0]) for x in self.__classificators]
=======
>>>>>>> 16050302
        number_wrong = sum([0 if (x == y) else 1 for x, y in zip(testing_data[1], calculated_classes)])
        indices_wrong = [i for i, c in enumerate(testing_data[1]) if c != calculated_classes[i]]
        print("Evaluation:")
        print("Number of wrong mappings:", end=" ")
        print(number_wrong)
        print("Number of total mappings:", end=" ")
        print(len(calculated_classes))
        print("Percentage of correct mappings:", end=" ")
        print("%2.2f%%" % ((1.0 - (number_wrong / len(calculated_classes))) * 100))
        log_info("Percentage of correct mappings: " + ("%2.2f%%" % ((1.0 - (number_wrong / len(calculated_classes))) * 100)))
        if number_wrong != 0 and print_incorrect_points:
            print("- - - - - - - - - - - - - - - - - - - - - - - - - - - - - - - - - - - - - - - - - - - - - - - - - - - - - - - - - - - - - - - - -")
            print("Points mapped incorrectly:")
            for i, wr in enumerate(indices_wrong):
                print(i, end=": ")
                print(testing_data[0][wr], end=" | correct class: ")
                print(testing_data[1][wr], end=", calculated class: ")
                print(calculated_classes[wr], end=" | ")
                for j, x in enumerate(density_testdata[wr]):
                    print("density_class%d" % j, end=": ")
                    print(x, end=", ")
                print()

    def perform_classification(self,
                               masslumping: bool = True,
                               lambd: float = 0.0,
                               minimum_level: int = 1,
                               maximum_level: int = 5,
                               reuse_old_values: bool = False,
                               one_vs_others: bool = False) -> None:
        """Should be called immediately after creation of Classification object; create GridOperation and DensityEstimation objects for each class.

        Classification can only be performed once. After performing, the private attribute self.__performed_classification is set to True.
        If this method is called a second time, a ValueError is raised.

        :param masslumping: Optional. Conditional Parameter which indicates whether masslumping should be enabled for DensityEstimation
        :param lambd: Optional. Parameter which adjusts the 'smoothness' of DensityEstimation results
        :param minimum_level: Optional. Minimum Level of Sparse Grids on which to perform DensityEstimation
        :param maximum_level: Optional. Maximum Level of Sparse Grids on which to perform DensityEstimation
        :return: None
        """
        if not self.__performed_classification:
            self.__perform_classification(masslumping, lambd, minimum_level, maximum_level, _one_vs_others=one_vs_others, _reuse_old_values=reuse_old_values)
            self.__performed_classification = True
            if not self.__testing_data.is_empty():
                self.__calculated_classes_testset = self.__classificate(self.__testing_data)
        else:
            raise ValueError("Can't perform classification for the same object twice.")

    def perform_classification_dimension_wise(self,
                                              _masslumping: bool = True,
                                              _lambd: float = 0.0,
                                              _minimum_level: int = 1,
                                              _maximum_level: int = 5,
                                              _reuse_old_values: bool = False,
                                              _numeric_calculation: bool = True,
                                              _margin: float = 0.5,
                                              _tolerance: float = 0.01,
                                              _max_evaluations: int = 256,
                                              _modified_basis: bool = False,
                                              _boundary: bool = False,
                                              _one_vs_others: bool = False) -> None:
        """Should be called immediately after creation of Classification object; create GridOperation and DensityEstimation objects for each class.

        Classification can only be performed once. After performing, the private attribute self.__performed_classification is set to True.
        If this method is called a second time, a ValueError is raised.

        :param masslumping: Optional. Conditional Parameter which indicates whether masslumping should be enabled for DensityEstimation
        :param lambd: Optional. Parameter which adjusts the 'smoothness' of DensityEstimation results
        :param minimum_level: Optional. Minimum Level of Sparse Grids on which to perform DensityEstimation
        :param maximum_level: Optional. Maximum Level of Sparse Grids on which to perform DensityEstimation
        :return: None
        """
        if not self.__performed_classification:
            self.__perform_classification_dimension_wise(_masslumping=_masslumping,
                                                         _lambd=_lambd,
                                                         _minimum_level=_minimum_level,
                                                         _maximum_level=_maximum_level,
                                                         _margin=_margin,
                                                         _tolerance=_tolerance,
                                                         _max_evaluations=_max_evaluations,
                                                         _modified_basis=_modified_basis,
                                                         _boundary=_boundary,
                                                         _reuse_old_values=_reuse_old_values,
                                                         _numeric_calculation=_numeric_calculation,
                                                         _one_vs_others=_one_vs_others)
            self.__performed_classification = True
            if not self.__testing_data.is_empty():
                self.__calculated_classes_testset = self.__classificate(self.__testing_data)
        else:
            raise ValueError("Can't perform classification for the same object twice.")

    def print_evaluation(self,
                         print_incorrect_points: bool = False) -> None:
        """Print results of all testing data that was evaluated with this object.

        As most of other public methods of Classification, classification already has to be performed before this method is called. Otherwise an
        AttributeError is raised.
        In case self.__testing_data is empty, a warning is issued and the method returns without printing anything.

        :return: None
        """
        if not self.__performed_classification:
            raise AttributeError("Classification needs to be performed on this object first.")
        if self.__testing_data.is_empty():
            warnings.formatwarning = lambda msg, ctg, fname, lineno, file=None, line=None: "%s:%s: %s: %s\n" % (fname, lineno, ctg.__name__, msg)
            warnings.warn("Nothing to print; test dataset of this object is empty.", stacklevel=3)
            return
<<<<<<< HEAD
        self.__print_evaluation(self.__testing_data, self.__calculated_classes_testset, print_incorrect_points)
=======
        print("Printing evaluation of all current testing data...")
        print("- - - - - - - - - - - - - - - - - - - - - - - - - - - - - - - - - - - - - - - - - - - - - - - - - - - - - - - - - - - - - - - - -")
        self.__print_evaluation(self.__testing_data, self.__calculated_classes_testset, self.__densities_testset)
>>>>>>> 16050302
        print("_________________________________________________________________________________________________________________________________")
        print("---------------------------------------------------------------------------------------------------------------------------------")

    def plot(self,
             plot_class_dataset: bool = True,
             plot_class_density_estimation: bool = True,
             plot_class_combi_scheme: bool = True,
             plot_class_sparsegrid: bool = False) -> None:
        """Plot a Classification object.

        As most of other public methods of Classification, classification already has to be performed before this method is called. Otherwise an
        AttributeError is raised.
        The user can specify exactly what to plot with conditional parameters to this method.

        :param plot_class_dataset: Optional. Conditional parameter which specifies whether the learning DataSet should be plotted. Default True
        :param plot_class_density_estimation: Optional. Conditional parameter which specifies whether the density estimation of each class should be
        plotted. Default True
        :param plot_class_combi_scheme: Optional. Conditional parameter which specifies whether the resulting combi schemes of each class should be
        plotted. Default True
        :param plot_class_sparsegrid: Optional. Conditional parameter which specifies whether the resulting sparsegrids of each class should be
        plotted. Default True
        :return: None
        """
        if not self.__performed_classification:
            raise AttributeError("Classification needs to be performed on this object first.")
        if plot_class_dataset:
            self.__learning_data.plot()
        if plot_class_density_estimation:
            for x in self.__classificators:
                x.plot(contour=True)
        if plot_class_combi_scheme:
            for x, y in zip(self.__classificators, self.__de_objects):
                x.print_resulting_combi_scheme(operation=y)
        if plot_class_sparsegrid:
            for x in self.__classificators:
                x.print_resulting_sparsegrid(markersize=20)

    def test_data(self, new_testing_data: 'DataSet',
                  print_output: bool = True,
                  print_removed: bool = True) -> 'DataSet':
        """Test new data with the classificators of a Classification object.

        As most of other public methods of Classification, classification already has to be performed before this method is called. Otherwise an
        AttributeError is raised.
        In case the input testing data is empty, a ValueError is raised.
        Test data is scaled with the same factors as the original data (self.__data) and samples out of bounds after scaling are removed.
        Only test data samples with known classes can be used for testing; the omitted rest ist stored into self.__omitted_data.
        Test data with known classes and samples only inside of bounds is stored into self.__testing_data, results are calculated and printed
        (default) if the user specified it.

        :param new_testing_data: Test DataSet for which classificators should be tested
        :param print_output: Optional. Conditional parameter which specifies whether results of testing should be printed. Default True
        :param print_removed: Optional. Conditional parameter which specifies whether during scaling removed samples should be printed. Default True
        :return: DataSet which contains all classless samples that were omitted
        """
        if not self.__performed_classification:
            raise AttributeError("Classification needs to be performed on this object first.")
        if new_testing_data.is_empty():
            raise ValueError("Can't test empty dataset.")
        print("Testing classes of %s DataSet..." % new_testing_data.get_name())
        new_testing_data.set_label("class")
        evaluate = self.__internal_scaling(new_testing_data, print_removed=print_removed)
        if evaluate.is_empty():
            raise ValueError("All given samples for testing were out of bounds. Please only test samples in unscaled range: "
                             "\n[%s]\n[%s]\nwith this classification object" %
                             (', '.join([str(x) for x in self.__data_range[0]]), ', '.join([str(x) for x in self.__data_range[1]])))
        omitted_data, used_data = evaluate.split_without_labels()
        if not omitted_data.is_empty():
            print("Omitted some classless samples during testing and added them to omitted sample collection of this object.")
        self.__omitted_data.concatenate(omitted_data)
        self.__data.concatenate(used_data)
        self.__testing_data.concatenate(used_data)
        calculated_new_testclasses = self.__classificate(used_data)
        self.__calculated_classes_testset += calculated_new_testclasses
        if print_output:
            print("- - - - - - - - - - - - - - - - - - - - - - - - - - - - - - - - - - - - - - - - - - - - - - - - - - - - - - - - - - - - - - - - -")
            self.__print_evaluation(used_data, calculated_new_testclasses, self.__densities_testset[(len(self.__densities_testset) -
                                                                                                    new_testing_data.get_length()):])
            print("_________________________________________________________________________________________________________________________________")
            print("---------------------------------------------------------------------------------------------------------------------------------")
        return omitted_data


class Clustering:
    pass  # TODO implement Clustering class

    def __init__(self, raw_data: 'DataSet', /,
                 masslumping: bool = True,
                 lambd: float = 0.0,
                 minimum_level: int = 1,
                 maximum_level: int = 5):
        # initialize Clustering class: input parameter. type of clustering. number of clusters. DE input parameter. etc...
        self.__data = raw_data
        self.__label = 'cluster'
        self.__de_object = None
        self.__clustertinator = None
        self.__nearest_neighbor = None
        self.__initialize(masslumping, lambd, minimum_level, maximum_level)

    def __call__(self):
        pass

    def __initialize(self, masslumping, lambd, minimum_level, maximum_level):
        self.__data.set_label(self.__label)
        self.__clustertinator, self.__de_object = self.__data.density_estimation(masslumping=masslumping, lambd=lambd, minimum_level=minimum_level,
                                                                                 maximum_level=maximum_level)

    def __perform_clustering(self):
        pass

    def __internal_scaling(self):
        pass

    def plot(self):
        pass


if __name__ == "__main__":
    import sys
    sys.path.append('../src/')

    # generate a dataset of size with the sklearn library
    size = 500
    sklearn_dataset = datasets.make_circles(n_samples=size, noise=0.05)
    # sklearn_dataset = datasets.make_moons(n_samples=size, noise=0.3)
    # sklearn_dataset = datasets.make_classification(size, n_features=2, n_redundant=0, n_clusters_per_class=1, n_informative=1, n_classes=2)
    # sklearn_dataset = datasets.make_classification(size, n_features=3, n_redundant=0, n_clusters_per_class=1, n_informative=2, n_classes=4)
    # sklearn_dataset = datasets.make_blobs(n_samples=size, n_features=2, centers=6)
    # sklearn_dataset = datasets.make_gaussian_quantiles(n_samples=size, n_features=2, n_classes=6)

    # now we can transform this dataset into a DataSet object and give it an appropriate name
    data = DataSet(sklearn_dataset, name='Testset')

    # ----------------------------------------------------------------------------------------------------------------------------------------------
    # now let's look at some functions of the DataSet class

    # DataSet objects can e.g. be ...
    data_copy = data.copy()  # deepcopied
    data_copy.scale_range((0.005, 0.995))  # scaled
    part0, part1 = data_copy.split_pieces(0.5)  # split
    data_copy = part0.concatenate(part1)  # concatenated
    data_copy.set_name('2nd_Set')  # renamed
    data_copy.remove_labels(0.2)  # freed of some class assignments to samples
    without_classes, with_classes = data_copy.split_without_labels()  # seperated into samples with and without classes
    data_copy.plot()  # plotted

    # and of course we can perform a regular density estimation on a DataSet object:
    de_retval = data_copy.density_estimation(plot_de_dataset=True, plot_sparsegrid=False, plot_density_estimation=True, plot_combi_scheme=True)

    # initialize Classification object with our original unedited data, 80% of this data is going to be used as learning data which has equally
    # distributed classes
    classification = Classification(data, split_percentage=0.8, split_evenly=True)

    # after that we should immediately perform the classification for the learning data tied to the Classification object, since we can't really
    # call any other method before that without raising an error
    classification.perform_classification(masslumping=True, lambd=0.0, minimum_level=1, maximum_level=5)

    # ----------------------------------------------------------------------------------------------------------------------------------------------
    # now we can perform some other operations on this classification object

    # we could e.g. plot its classificators and corresponding density estimations
    classification.plot(plot_class_sparsegrid=False, plot_class_combi_scheme=False, plot_class_dataset=True, plot_class_density_estimation=True)

    # if we already added some testing data to the Classification object (which we did in the initialization process, 20% of samples are testing
    # samples), we can print the current evaluation
    classification.print_evaluation()

    # we can also add more testing data and print the results immediately
    with_classes.set_name("Test_new_data")
    classification.test_data(with_classes, print_output=True)

    # and we can call the Classification object to perform blind classification on a dataset with unknown class assignments to its samples
    data_copy.remove_labels(1.0)
    calcult_classes = classification(data_copy)

    # because we used 2D datasets before we can plot the results to easily see which samples were classified correctly and which not
    correct_classes = data.copy()
    correct_classes.scale_range((0.005, 0.995))
    correct_classes.set_name('Correct_classes')
    calcult_classes.set_name('Calculated_classes')
    correct_classes.plot()
    calcult_classes.plot()<|MERGE_RESOLUTION|>--- conflicted
+++ resolved
@@ -24,11 +24,7 @@
     Unknown labels are labelled with -1.
     """
 
-<<<<<<< HEAD
-    def __init__(self, raw_data: Union[Tuple[np.ndarray, ...], np.ndarray, str], name: str = 'unknown'):
-=======
-    def __init__(self, raw_data: Union[Tuple[np.ndarray, ...], np.ndarray, str], /, name: str = 'unknown', label: str = 'class'):
->>>>>>> 16050302
+    def __init__(self, raw_data: Union[Tuple[np.ndarray, ...], np.ndarray, str], name: str = 'unknown', label: str = 'class'):
         """Constructor of DataSet.
 
         Takes raw data and optionally a name as parameter and initializes raw data to the form of a tuple with length 2.
@@ -374,10 +370,9 @@
             set_labels.append(current_set)
         return set_labels
 
-<<<<<<< HEAD
     def split_one_vs_others(self):
         set_classes = []
-        for j in self.get_classes():
+        for j in self.get_labels():
             values = np.array([x for i, x in enumerate(self.__data[0])])
             labels = np.array([1 if self.__data[1][i] == j else -1 for i, x in enumerate(self.__data[0])])
             current_set = DataSet(tuple([values, labels]))
@@ -385,13 +380,8 @@
             set_classes.append(current_set)
         return set_classes
 
-    def split_without_classes(self) -> Tuple['DataSet', 'DataSet']:
-        """Separates samples without classes from samples with classes.
-=======
     def split_without_labels(self) -> Tuple['DataSet', 'DataSet']:
         """Separates samples without labels from samples with labels.
->>>>>>> 16050302
-
         Creates a DataSet for samples with and without labels each.
         Samples are stored in the respective DataSet.
         If there are no labelless samples and/ or samples with labels, the respective DataSet stays empty.
@@ -522,7 +512,6 @@
             combi_object.print_resulting_sparsegrid(markersize=20)
         return combi_object, de_object
 
-<<<<<<< HEAD
     def density_estimation_dimension_wise(self,
                                           masslumping: bool = True,
                                           lambd: float = 0.0,
@@ -588,10 +577,7 @@
             combi_object.print_resulting_sparsegrid(markersize=20)
         return combi_object, de_object
 
-    def plot(self, plot_classes: bool = True) -> plt.Figure:
-=======
-    def plot(self, /, plot_labels: bool = True) -> plt.Figure:
->>>>>>> 16050302
+    def plot(self, plot_labels: bool = True) -> plt.Figure:
         """Plot DataSet.
 
         Plotting is only available for dimensions 2 and 3.
@@ -823,19 +809,12 @@
         self.__testing_data.set_name("%s_testing_data" % self.__data.get_name())
 
     def __perform_classification(self,
-<<<<<<< HEAD
-                                 _masslumping: bool,
-                                 _lambd: float,
-                                 _minimum_level: int,
-                                 _maximum_level: int,
-                                 _reuse_old_values: bool = False,
-                                 _one_vs_others: bool = False) -> None:
-=======
                                  masslumping: bool,
                                  lambd: float,
                                  minimum_level: int,
-                                 maximum_level: int) -> None:
->>>>>>> 16050302
+                                 maximum_level: int,
+                                 reuse_old_values: bool = False,
+                                 one_vs_others: bool = False) -> None:
         """Create GridOperation and DensityEstimation objects for each class of samples and store them into lists.
 
         This method is only called once.
@@ -849,16 +828,11 @@
         :param maximum_level: Maximum Level of Sparse Grids on which to perform DensityEstimation
         :return: None
         """
-<<<<<<< HEAD
-        if _one_vs_others:
+        if one_vs_others:
             learning_data_classes = self.__data.split_one_vs_others()
         else:
-            learning_data_classes = self.__learning_data.split_classes()
-        operation_list = [x.density_estimation(masslumping=_masslumping, lambd=_lambd, minimum_level=_minimum_level, maximum_level=_maximum_level, one_vs_others=_one_vs_others, reuse_old_values=_reuse_old_values,
-=======
-        learning_data_classes = self.__learning_data.split_labels()
-        operation_list = [x.density_estimation(masslumping=masslumping, lambd=lambd, minimum_level=minimum_level, maximum_level=maximum_level,
->>>>>>> 16050302
+            learning_data_classes = self.__learning_data.split_labels()
+        operation_list = [x.density_estimation(masslumping=masslumping, lambd=lambd, minimum_level=minimum_level, maximum_level=maximum_level, one_vs_others=one_vs_others, reuse_old_values=reuse_old_values,
                                                plot_de_dataset=False, plot_density_estimation=False, plot_combi_scheme=False, plot_sparsegrid=False)
                           for x in learning_data_classes]
         self.__classificators = [x[0] for x in operation_list]
@@ -896,7 +870,7 @@
         if _one_vs_others:
             learning_data_classes = self.__data.split_one_vs_others()
         else:
-            learning_data_classes = self.__learning_data.split_classes()
+            learning_data_classes = self.__learning_data.split_labels()
 
         operation_list = [x.density_estimation_dimension_wise(
             masslumping=_masslumping, lambd=_lambd, minimum_level=_minimum_level, maximum_level=_maximum_level,
@@ -920,17 +894,10 @@
         :param data_to_classificate: DataSet whose samples are to be classified
         :return: List of computed classes in the same order as their corresponding samples
         """
-<<<<<<< HEAD
-        density_data = np.array([x(data_to_classificate[0]) for x in self.__classificators])
-        return np.argmax(density_data, axis=0)
-        #max_density_per_point = np.amax(density_data, axis=1)
-        #return [j for i, a in enumerate(density_data) for j, b in enumerate(a) if b == max_density_per_point[i]]
-=======
         density_data = list(zip(*[x(data_to_classificate[0]) for x in self.__classificators]))
         self.__densities_testset += density_data
         max_density_per_point = np.amax(density_data, axis=1)
         return [j for i, a in enumerate(density_data) for j, b in enumerate(a) if b == max_density_per_point[i]]  # TODO dynamic classes
->>>>>>> 16050302
 
     def __internal_scaling(self, data_to_check: 'DataSet', print_removed: bool = False) -> 'DataSet':
         """Scale data with the same factors as the original data (self.__data) was scaled.
@@ -964,14 +931,8 @@
                     print(removed_samples[1][i])
         return data_to_check
 
-<<<<<<< HEAD
-    def __print_evaluation(self, testing_data: 'DataSet',
-                           calculated_classes: List[int],
-                           print_incorrect_points: bool = False) -> None:
-=======
     @staticmethod
     def __print_evaluation(testing_data: 'DataSet', calculated_classes: List[int], density_testdata: List[np.ndarray]) -> None:
->>>>>>> 16050302
         """Print the results of some specified testing data to stdout.
 
         Only prints evaluation if input is valid.
@@ -988,10 +949,6 @@
             return
         if testing_data.get_length() != len(calculated_classes):
             raise ValueError("Samples of testing DataSet and its calculated classes have to be the same amount.")
-<<<<<<< HEAD
-        #density_testdata = [x(testing_data[0]) for x in self.__classificators]
-=======
->>>>>>> 16050302
         number_wrong = sum([0 if (x == y) else 1 for x, y in zip(testing_data[1], calculated_classes)])
         indices_wrong = [i for i, c in enumerate(testing_data[1]) if c != calculated_classes[i]]
         print("Evaluation:")
@@ -1002,7 +959,7 @@
         print("Percentage of correct mappings:", end=" ")
         print("%2.2f%%" % ((1.0 - (number_wrong / len(calculated_classes))) * 100))
         log_info("Percentage of correct mappings: " + ("%2.2f%%" % ((1.0 - (number_wrong / len(calculated_classes))) * 100)))
-        if number_wrong != 0 and print_incorrect_points:
+        if number_wrong != 0:
             print("- - - - - - - - - - - - - - - - - - - - - - - - - - - - - - - - - - - - - - - - - - - - - - - - - - - - - - - - - - - - - - - - -")
             print("Points mapped incorrectly:")
             for i, wr in enumerate(indices_wrong):
@@ -1034,7 +991,7 @@
         :return: None
         """
         if not self.__performed_classification:
-            self.__perform_classification(masslumping, lambd, minimum_level, maximum_level, _one_vs_others=one_vs_others, _reuse_old_values=reuse_old_values)
+            self.__perform_classification(masslumping, lambd, minimum_level, maximum_level, one_vs_others=one_vs_others, reuse_old_values=reuse_old_values)
             self.__performed_classification = True
             if not self.__testing_data.is_empty():
                 self.__calculated_classes_testset = self.__classificate(self.__testing_data)
@@ -1100,13 +1057,9 @@
             warnings.formatwarning = lambda msg, ctg, fname, lineno, file=None, line=None: "%s:%s: %s: %s\n" % (fname, lineno, ctg.__name__, msg)
             warnings.warn("Nothing to print; test dataset of this object is empty.", stacklevel=3)
             return
-<<<<<<< HEAD
-        self.__print_evaluation(self.__testing_data, self.__calculated_classes_testset, print_incorrect_points)
-=======
         print("Printing evaluation of all current testing data...")
         print("- - - - - - - - - - - - - - - - - - - - - - - - - - - - - - - - - - - - - - - - - - - - - - - - - - - - - - - - - - - - - - - - -")
         self.__print_evaluation(self.__testing_data, self.__calculated_classes_testset, self.__densities_testset)
->>>>>>> 16050302
         print("_________________________________________________________________________________________________________________________________")
         print("---------------------------------------------------------------------------------------------------------------------------------")
 
@@ -1193,7 +1146,7 @@
 class Clustering:
     pass  # TODO implement Clustering class
 
-    def __init__(self, raw_data: 'DataSet', /,
+    def __init__(self, raw_data: 'DataSet',
                  masslumping: bool = True,
                  lambd: float = 0.0,
                  minimum_level: int = 1,
