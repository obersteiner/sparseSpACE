--- conflicted
+++ resolved
@@ -4,7 +4,6 @@
 from BasisFunctions import *
 from RefinementContainer import RefinementContainer
 from RefinementObject import RefinementObject
-
 
 class GridOperation(object):
     """This class defines the basic interface for a GridOperation which performs operations on a component grid.
@@ -169,8 +168,6 @@
         """
         pass
 
-<<<<<<< HEAD
-=======
     @abc.abstractmethod
     def evaluate_levelvec(self, component_grid: ComponentGridInfo) -> None:
         """This method evaluates the operation on a specified component grid based on the level vector. This method is
@@ -232,7 +229,6 @@
         :return:
         """
         return right_parent - left_parent
->>>>>>> 3ee1d752
 
 class AreaOperation(GridOperation):
     def is_area_operation(self):
@@ -635,21 +631,13 @@
     def eval_analytic(self, coordinate: Tuple[float, ...]) -> Sequence[float]:
         return self.f.eval(coordinate)
 
-    def add_value(self, combined_solution: Sequence[float], new_solution: Sequence[float],
-                  component_grid_info: ComponentGridInfo):
+    def add_value(self, combined_solution: Sequence[float], new_solution: Sequence[float], component_grid_info: ComponentGridInfo):
         return combined_solution + component_grid_info.coefficient * new_solution
 
     def evaluate_area(self, area, levelvector, componentgrid_info, refinement_container, additional_info):
-<<<<<<< HEAD
-        partial_integral = componentgrid_info.coefficient * self.grid.integrate(self.f, levelvector, area.start,
-                                                                                area.end)
-        if area.integral is None:
-            area.integral = partial_integral
-=======
         partial_integral = self.grid.integrate(self.f, levelvector, area.start, area.end)
         if area.value is None:
             area.value = partial_integral * componentgrid_info.coefficient
->>>>>>> 3ee1d752
         else:
             area.value += partial_integral * componentgrid_info.coefficient
         evaluations = np.prod(self.grid.levelToNumPoints(levelvector))
@@ -663,8 +651,7 @@
         partial_integral = self.grid.integrate(self.f, levelvector, self.grid.a, self.grid.b)
         self.integral += partial_integral * component_grid.coefficient
 
-    def evaluate_area_for_error_estimates(self, area, levelvector, componentgrid_info, refinement_container,
-                                          additional_info):
+    def evaluate_area_for_error_estimates(self, area, levelvector, componentgrid_info, refinement_container, additional_info):
         if additional_info.error_name == "extend_parent":
             assert additional_info.filter_area is None
             extend_parent_new = self.grid.integrate(self.f, levelvector, area.start, area.end)
@@ -684,13 +671,13 @@
             else:
                 return 0
         elif additional_info.error_name == "split_no_filter":
-            assert additional_info.filter_area is None
-            split_parent_new = self.grid.integrate(self.f, levelvector, area.start, area.end)
-            if additional_info.target_area.parent_info.split_parent_integral is None:
-                additional_info.target_area.parent_info.split_parent_integral = split_parent_new * componentgrid_info.coefficient
-            else:
-                additional_info.target_area.parent_info.split_parent_integral += split_parent_new * componentgrid_info.coefficient
-            return np.prod(self.grid.levelToNumPoints(levelvector))
+                assert additional_info.filter_area is None
+                split_parent_new = self.grid.integrate(self.f, levelvector, area.start, area.end)
+                if additional_info.target_area.parent_info.split_parent_integral is None:
+                    additional_info.target_area.parent_info.split_parent_integral = split_parent_new * componentgrid_info.coefficient
+                else:
+                    additional_info.target_area.parent_info.split_parent_integral += split_parent_new * componentgrid_info.coefficient
+                return np.prod( self.grid.levelToNumPoints(levelvector))
         else:
             assert additional_info.filter_area is not None
             if not additional_info.interpolate:  # use filtering approach
@@ -715,13 +702,11 @@
                 mesh_points_grid = [self.grid.coordinate_array[d] for d in range(self.dim)]
 
                 # get points of filter area for which we want interpolated values
-                self.grid.setCurrentArea(additional_info.filter_area.start, additional_info.filter_area.end,
-                                         levelvector)
+                self.grid.setCurrentArea(additional_info.filter_area.start, additional_info.filter_area.end, levelvector)
                 points, weights = self.grid.get_points_and_weights()
 
                 # bilinear interpolation
-                interpolated_values = self.interpolate_points(
-                    self.get_component_grid_values(componentgrid_info, mesh_points_grid), mesh_points_grid, points)
+                interpolated_values = self.interpolate_points(self.get_component_grid_values(componentgrid_info, mesh_points_grid), mesh_points_grid, points)
 
                 integral += np.inner(interpolated_values.T, weights)
 
@@ -749,73 +734,15 @@
                     assert additional_info.error_name == "reference"
             return num_points
 
-<<<<<<< HEAD
-    def get_best_fit(self, area, norm):
-        old_value = area.parent_info.split_parent_integral
-        new_value = area.parent_info.split_parent_integral2
-        if old_value is None:
-            area.parent_info.split_parent_integral = np.array(new_value)
-        else:
-            if new_value is None or LA.norm(abs(area.integral - old_value), norm) < LA.norm(
-                    abs(area.integral - new_value), norm):
-                pass
-            else:
-                area.parent_info.split_parent_integral = np.array(area.parent_info.split_parent_integral2)
-
-    def initialize_error_estimates(self, area):
-        area.parent_info.split_parent_integral = None
-        area.parent_info.split_parent_integral2 = None
-        area.parent_info.extend_parent_integral = None
-        if area.parent_info.benefit_split is None:
-            area.parent_info.num_points_extend_parent = None
-        if area.parent_info.benefit_extend is None:
-            area.parent_info.num_points_split_parent = None
-        area.parent_info.num_points_reference = None
-        area.parent_info.extend_error_correction = None
-
-    def initialize_split_error(self, area):
-        area.parent_info.split_parent_integral = None
-        area.parent_info.split_parent_integral2 = None
-        if area.parent_info.benefit_extend is None:
-            area.parent_info.num_points_split_parent = None
-
-    def initialize_error(self, area, error_name):
-        if error_name == "split_parent":
-            area.parent_info.split_parent_integral = None
-        if error_name == "split_parent2":
-            area.parent_info.split_parent_integral2 = None
-        if error_name == "extend_parent":
-            area.parent_info.extend_parent_integral = None
-
-    def initialize_point_numbers(self, area, error_name):
-        if error_name == "split_parent":
-            area.parent_info.num_points_split_parent = None
-        if error_name == "split_parent2":
-            area.parent_info.num_points_split_parent = None
-        if error_name == "extend_parent":
-            area.parent_info.num_points_extend_parent = None
-
-    def get_previous_value_from_split_parent(self, area):
-        area.parent_info.previous_value = area.parent_info.split_parent_integral
-
-=======
->>>>>>> 3ee1d752
     def count_unique_points(self):
         return True
 
     def area_preprocessing(self, area):
-<<<<<<< HEAD
-        area.set_integral(0.0)
-        # area.evaluations = 0
-        # area.levelvec_dict = {}
-        # area.error = None
-=======
         #area.set_integral(0.0)
         area.set_value(np.zeros(self.f.output_length()))
         #area.evaluations = 0
         #area.levelvec_dict = {}
         #area.error = None
->>>>>>> 3ee1d752
 
     def get_global_error_estimate(self, refinement_container, norm):
         if self.reference_solution is None:
@@ -823,76 +750,10 @@
         elif LA.norm(self.reference_solution) == 0.0:
             return LA.norm(abs(self.integral), norm)
         else:
-<<<<<<< HEAD
-            return LA.norm(abs((self.reference_solution - refinement_container.integral) / self.reference_solution),
-                           norm)
-
-    def area_postprocessing(self, area):
-        area.value = np.array(area.integral)
-
-    def get_sum_sibling_value(self, area):
-        area.sum_siblings = 0.0
-        i = 0
-        for child in area.parent_info.parent.children:
-            if child.integral is not None:
-                area.sum_siblings += child.integral
-                i += 1
-        assert i == 2 ** self.dim or i == 2  # we always have 2**dim children
-
-    def set_extend_benefit(self, area, norm):
-        if area.parent_info.benefit_extend is not None:
-            return
-        if area.switch_to_parent_estimation:
-            comparison = area.sum_siblings
-            num_comparison = area.evaluations * 2 ** self.dim
-        else:
-            comparison = area.integral
-            num_comparison = area.evaluations
-        assert num_comparison > area.parent_info.num_points_split_parent or area.switch_to_parent_estimation
-
-        error_extend = LA.norm(
-            abs((area.parent_info.split_parent_integral - comparison) / (abs(comparison) + 10 ** -100)), norm)
-        if not self.grid.is_high_order_grid():
-            area.parent_info.benefit_extend = error_extend * (
-                    area.parent_info.num_points_split_parent - area.parent_info.num_points_reference)
-        else:
-            area.parent_info.benefit_extend = error_extend * area.parent_info.num_points_split_parent
-
-    def set_split_benefit(self, area, norm):
-        if area.parent_info.benefit_split is not None:
-            return
-        if area.switch_to_parent_estimation:
-            num_comparison = area.evaluations * 2 ** self.dim
-        else:
-            num_comparison = area.evaluations
-        assert num_comparison > area.parent_info.num_points_extend_parent
-
-        if self.grid.boundary:
-            assert area.parent_info.num_points_split_parent > 0
-        error_split = LA.norm(
-            abs((area.parent_info.extend_parent_integral - area.integral) / (abs(area.integral) + 10 ** -100)), norm)
-        if not self.grid.is_high_order_grid():
-            area.parent_info.benefit_split = error_split * (
-                    area.parent_info.num_points_extend_parent - area.parent_info.num_points_reference)
-        else:
-            area.parent_info.benefit_split = error_split * area.parent_info.num_points_extend_parent
-
-    def set_extend_error_correction(self, area, norm):
-        if area.switch_to_parent_estimation:
-            area.parent_info.extend_error_correction = LA.norm(area.parent_info.extend_error_correction,
-                                                               norm) * area.parent_info.num_points_split_parent
-
-    def point_in_area(self, point, area):
-        for d in range(self.dim):
-            if point[d] < area.start[d] or point[d] > area.end[d]:
-                return False
-        return True
-=======
             return LA.norm(abs((self.reference_solution - self.integral)/self.reference_solution), norm)
 
 #    def area_postprocessing(self, area):
 #        area.value = np.array(area.integral)
->>>>>>> 3ee1d752
 
     def get_point_factor(self, point, area, area_parent):
         factor = 1.0
@@ -908,13 +769,11 @@
         end_subcell = subcell.end
         start_cell = cell.start
         end_cell = cell.end
-        subcell_points = list(
-            zip(*[g.ravel() for g in np.meshgrid(*[[start_subcell[d], end_subcell[d]] for d in range(self.dim)])]))
+        subcell_points = list(zip(*[g.ravel() for g in np.meshgrid(*[[start_subcell[d], end_subcell[d]] for d in range(self.dim)])]))
         corner_points_grid = [[start_cell[d], end_cell[d]] for d in range(self.dim)]
-        interpolated_values = self.interpolate_points(self.get_mesh_values(corner_points_grid), corner_points_grid,
-                                                      subcell_points)
+        interpolated_values = self.interpolate_points(self.get_mesh_values(corner_points_grid), corner_points_grid, subcell_points)
         width = np.prod(np.array(end_subcell) - np.array(start_subcell))
-        factor = 0.5 ** self.dim * width
+        factor = 0.5**self.dim * width
         integral = 0.0
         for p in interpolated_values:
             integral += p * factor
@@ -929,16 +788,7 @@
             combi_integral = combi_integral[0]
         print("combiintegral:", combi_integral)
 
-<<<<<<< HEAD
-    def get_twin_error(self, d, area, norm):
-        return LA.norm(abs(area.parent_info.parent.integral - (area.integral + area.twins[d].integral)))
-        # return LA.norm(abs(area.integral - area.twins[d].integral), norm)
-
-    def calculate_operation_dimension_wise(self, gridPointCoordsAsStripes, grid_point_levels, component_grid, start,
-                                           end, reuse_old_values):
-=======
     def calculate_operation_dimension_wise(self, gridPointCoordsAsStripes, grid_point_levels, component_grid):
->>>>>>> 3ee1d752
         reuse_old_values = False
         if reuse_old_values:
             previous_integral, previous_points = self.get_previous_integral_and_points(component_grid.levelvector)
@@ -957,40 +807,26 @@
                 integral -= self.get_new_contributions(modification_points_coarsen, previous_points)
             if modification_points is not None:
                 # ~ integral -= self.subtract_contributions(modification_points, previous_points_coarsened,
-                # ~ gridPointCoordsAsStripes)
+                                                        # ~ gridPointCoordsAsStripes)
                 v = self.subtract_contributions(modification_points, previous_points_coarsened,
-                                                gridPointCoordsAsStripes)
+                                                        gridPointCoordsAsStripes)
                 assert len(v) == len(integral)
                 integral -= v
                 integral += self.get_new_contributions(modification_points, gridPointCoordsAsStripes)
         else:
             self.grid_surplusses.set_grid(gridPointCoordsAsStripes, grid_point_levels)
             self.grid.set_grid(gridPointCoordsAsStripes, grid_point_levels)
-<<<<<<< HEAD
-            integral = self.grid.integrate(self.f, component_grid.levelvector, start, end)
-        self.refinement_container.integral += integral * component_grid.coefficient
-        self.dict_integral[tuple(component_grid.levelvector)] = np.array(integral)
-        self.dict_points[tuple(component_grid.levelvector)] = np.array(gridPointCoordsAsStripes)
-        return integral
-
-    def compute_error_estimates_dimension_wise(self, gridPointCoordsAsStripes, grid_point_levels, children_indices,
-                                               component_grid):
-        self.grid_surplusses.set_grid(gridPointCoordsAsStripes, grid_point_levels)
-        self.grid.set_grid(gridPointCoordsAsStripes, grid_point_levels)
-        self.calculate_surplusses(gridPointCoordsAsStripes, children_indices, component_grid)
-=======
             integral = self.grid.integrate(self.f, component_grid.levelvector, self.a, self.b)
         self.refinement_container.value += integral * component_grid.coefficient
         self.integral += integral * component_grid.coefficient
         if reuse_old_values:
             self.dict_integral[tuple(component_grid.levelvector)] = np.array(integral)
             self.dict_points[tuple(component_grid.levelvector)] = np.array(gridPointCoordsAsStripes)
->>>>>>> 3ee1d752
 
     def set_function(self, f=None):
         assert f is None or f == self.f, "Integration and the refinement should use the same function"
 
-    def init_dimension_wise(self, grid, grid_surplusses, refinement_container, lmin, lmax, a, b, version=2):
+    def init_dimension_wise(self, grid, grid_surplusses, refinement_container, lmin, lmax, a, b, version = 2):
         self.grid = grid
         self.grid_surplusses = grid_surplusses
         self.refinement_container = refinement_container
@@ -1000,378 +836,9 @@
         self.a = a
         self.b = b
 
-<<<<<<< HEAD
-    def initialize_refinement_container_dimension_wise(self, refinement_container):
-        refinement_container.integral = 0.0
-
-    # This method calculates the surplus error estimates for a point by calculating dim-1 dimensional slices
-    # through the domain along the child coordinates. We always calculate the 1-dimensional surplus for every point
-    # on this slice.
-    def calculate_surplusses(self, grid_points, children_indices, component_grid):
-        tol = 10 ** -84
-        if isinstance(self.grid_surplusses, GlobalBSplineGrid) or isinstance(self.grid_surplusses, GlobalLagrangeGrid):
-            grid_values = np.empty((self.f.output_length(), np.prod(self.grid.numPoints)))
-            points = self.grid.getPoints()
-            for i, point in enumerate(points):
-                grid_values[:, i] = self.f(point)
-        for d in range(0, self.dim):
-            k = 0
-            refinement_dim = self.refinement_container.get_refinement_container_for_dim(d)
-            if isinstance(self.grid_surplusses, GlobalBSplineGrid) or isinstance(self.grid_surplusses,
-                                                                                 GlobalLagrangeGrid):
-                hierarchization_operator = HierarchizationLSG(self.grid)
-                surplusses_1d = hierarchization_operator.hierarchize_poles_for_dim(np.array(grid_values),
-                                                                                   self.grid.numPoints, self.f, d)
-                surplus_pole = np.zeros((self.f.output_length(), self.grid.numPoints[d]))
-                stride = int(np.prod(self.grid.numPoints[d + 1:]))
-                for j in range(self.grid.numPoints[d]):
-                    i = j * stride
-                    while i < np.prod(self.grid.numPoints):
-                        surplus_pole[:, j] += np.sum(abs(surplusses_1d[:, i:i + stride]))  # * weights[i:i+stride]))
-                        i += stride * self.grid.numPoints[d]
-                # print("surplus pole", surplus_pole, surplusses_1d, stride)
-            for child_info in children_indices[d]:
-                left_parent = child_info.left_parent
-                right_parent = child_info.right_parent
-                child = child_info.child
-                if isinstance(self.grid_surplusses, GlobalBSplineGrid) or isinstance(self.grid_surplusses,
-                                                                                     GlobalLagrangeGrid):
-                    index_child = grid_points[d].index(child) - int(not (self.grid.boundary))
-                    volume = surplus_pole[:, index_child] / np.prod(self.grid.numPoints) * self.grid.numPoints[d] * \
-                             self.grid.weights[d][index_child]
-                    evaluations = np.prod(self.grid.numPoints) / self.grid.numPoints[d]
-                else:
-                    volume, evaluations = self.sum_up_volumes_for_point_vectorized(child_info=child_info,
-                                                                                   grid_points=grid_points, d=d)
-                # print("surplus pole", surplus_pole[1], grid_values[d], child)
-                # print(surplus_pole[grid_points[d].index(child)])
-
-                k_old = 0
-                if left_parent < 0:
-                    factor_left = (1 + tol)
-                else:
-                    factor_left = (1 - tol)
-                for i in range(refinement_dim.size()):
-                    if refinement_dim.get_object(i).start >= left_parent * factor_left:
-                        k_old = i
-                        break
-                k = k_old
-                refine_obj = refinement_dim.get_object(k)
-                if right_parent < 0:
-                    factor_right = (1 - tol)
-                else:
-                    factor_right = (1 + tol)
-                if not (
-                        refine_obj.start >= left_parent * factor_left and refine_obj.end <= right_parent * factor_right):
-                    for child_info in children_indices[d]:
-                        print(child_info.left_parent, child_info.child, child_info.right_parent)
-                # print(refine_obj.start, refine_obj.end, left_parent, right_parent)
-                assert refine_obj.start >= left_parent * factor_left and refine_obj.end <= right_parent * factor_right
-                max_level = 1
-                while k < refinement_dim.size():
-                    refine_obj = refinement_dim.get_object(k)
-                    factor = 1 - tol if right_parent >= 0 else 1 + tol
-                    if refine_obj.start >= right_parent * factor:
-                        break
-                    # refine_obj.print()
-                    # print("Right parent", right_parent)
-                    assert refine_obj.end <= right_parent * factor_right
-                    k += 1
-                    max_level = max(max_level, max(refine_obj.levels))
-                for i in range(k_old, k):
-                    refine_obj = refinement_dim.get_object(i)
-                    num_area_in_support = (k - k_old)
-                    # ~ fraction_of_support = (refine_obj.end - refine_obj.start)/(right_parent - left_parent)
-                    modified_volume = volume / num_area_in_support ** 2  # / 2**(max_level - log2((self.b[d] - self.a[d])/(right_parent - left_parent))) #/  (num_area_in_support)**2
-                    # ~ assert fraction_of_support <= 1
-                    # print(modified_volume, left_parent, child, right_parent, refine_obj.start, refine_obj.end, num_area_in_support, evaluations)
-                    # if not self.combischeme.has_forward_neighbour(component_grid.levelvector):
-                    # print(volume)
-                    refine_obj.add_volume(modified_volume * component_grid.coefficient)
-                    # refine_obj.add_evaluations(evaluations / num_area_in_support * component_grid.coefficient)
-                    # assert component_grid.coefficient == 1
-                    # * component_grid.coefficient)
-                    # print("Dim:", d, refine_obj.start, refine_obj.end, refine_obj.volume, refine_obj.evaluations, child, left_parent, right_parent, volume, modified_volume)
-
-                    '''
-                    if refine_obj.start >= left_parent and refine_obj.end <= child: #and not child_info.has_left_child:
-                        width_refinement = refine_obj.end - refine_obj.start
-                        width_basis = right_parent - left_parent
-                        refine_obj.add_volume(modified_volume)  # * width_refinement/ width_basis)
-
-                    elif refine_obj.start >= child and refine_obj.end <= right_parent: #and not child_info.has_right_child:
-                        width_refinement = refine_obj.end - refine_obj.start
-                        width_basis = right_parent - left_parent
-                        refine_obj.add_volume(modified_volume)  # * width_refinement/ width_basis)
-                    else:
-                        break
-                    '''
-                k = min(k, refinement_dim.size() - 1)
-
-                '''
-                if not child_info.has_right_child:
-                    child_info.right_refinement_object.add_volume(volume / 2.0)
-                    child_info.right_refinement_object.add_evaluations(evaluations / 2.0)
-                if not child_info.has_left_child:
-                    child_info.left_refinement_object.add_volume(volume/2.0)
-                    child_info.left_refinement_object.add_evaluations(evaluations / 2.0)
-                '''
-
-    def get_surplus_width(self, d: int, right_parent: float, left_parent: float) -> float:
-        return right_parent - left_parent
-
-    # Sum up the 1-d surplusses along the dim-1 dimensional slice through the point child in dimension d.
-    #  The surplusses are calculated based on the left and right parents.
-    def sum_up_volumes_for_point(self, child_info, grid_points, d):
-        # print(grid_points)
-        child = child_info.child
-        left_parent = child_info.left_parent
-        right_parent = child_info.right_parent
-        left_parent_of_left_parent = child_info.left_parent_of_left_parent
-        right_parent_of_right_parent = child_info.right_parent_of_right_parent
-        volume = 0.0
-        assert right_parent > child > left_parent
-
-        # npt.assert_almost_equal(right_parent - child, child - left_parent, decimal=12)
-
-        # Searching close points does not work right when points have
-        # low distance to each other.
-        # ~ for p in grid_points[d]:
-        # ~ if isclose(p, left_parent):
-        # ~ left_parent = p
-        # ~ if isclose(p, right_parent):
-        # ~ right_parent = p
-        index_left_parent = grid_points[d].index(left_parent) - 1 * int(not self.grid.boundary)
-        index_child = grid_points[d].index(child) - 1 * int(not self.grid.boundary)
-        index_right_parent = grid_points[d].index(right_parent) - 1 * int(not self.grid.boundary)
-
-        left_parent_in_grid = self.grid_surplusses.boundary or not (isclose(left_parent, self.a[d]))
-        right_parent_in_grid = self.grid_surplusses.boundary or not (isclose(right_parent, self.b[d]))
-        # avoid evaluating on boundary points if grids has none
-        if left_parent_in_grid:
-            if isinf(right_parent):
-                factor_left_parent = 1.0
-            else:
-                factor_left_parent = (right_parent - child) / (right_parent - left_parent)
-            # points_left_parent = get_cross_product([self.grid_surplusses.coords[d2]if d != d2 else [left_parent] for d2 in range(self.dim)])
-            # points_left_parent = list(zip(*[g.ravel() for g in np.meshgrid(*[self.grid_surplusses.coords[d2]if d != d2 else [left_parent] for d2 in range(self.dim)])]))
-        if right_parent_in_grid:
-            if isinf(left_parent):
-                factor_right_parent = 1.0
-            else:
-                factor_right_parent = (child - left_parent) / (right_parent - left_parent)
-            # points_right_parent = get_cross_product([self.grid_surplusses.coords[d2] if d != d2 else [right_parent] for d2 in range(self.dim)])
-            # points_right_parent = list(zip(*[g.ravel() for g in np.meshgrid(*[self.grid_surplusses.coords[d2] if d != d2 else [right_parent] for d2 in range(self.dim)])]))
-        points_children = get_cross_product(
-            [self.grid_surplusses.coords[d2] if d != d2 else [child] for d2 in range(self.dim)])
-        # points_children = list(zip(*[g.ravel() for g in np.meshgrid(*[self.grid_surplusses.coords[d2] if d != d2 else [child] for d2 in range(self.dim)])]))
-        indices = get_cross_product(
-            [range(len(self.grid_surplusses.coords[d2])) if d != d2 else [1] for d2 in range(self.dim)])
-        # indices = list(zip(*[g.ravel() for g in np.meshgrid(*[range(len(self.grid_surplusses.coords[d2])) if d != d2 else None for d2 in range(self.dim)])]))
-        for (point_child, index) in zip(points_children, indices):
-            # index = indices[i]
-            factor = np.prod([self.grid_surplusses.weights[d2][index[d2]] if d2 != d else 1 for d2 in range(self.dim)])
-            # factor2 = np.prod([self.grid.weights[d2][index[d2]]  if d2 != d else self.grid.weights[d2][index_child] for d2 in range(self.dim)])
-            if factor != 0:
-                exponent = 1  # if not self.do_high_order else 2
-                # if factor2 != 0:
-                value = self.f(point_child)
-                # print(points_children[i], self.f.f_dict.keys())
-                # avoid evaluating on boundary points if grids has none
-                assert (tuple(point_child) in self.f.f_dict)
-
-                if left_parent_in_grid:
-                    point_left_parent = tuple(point_child[:d] + tuple([left_parent]) + point_child[d + 1:])
-                    if self.grid_surplusses.modified_basis and not right_parent_in_grid:
-                        assert point_left_parent in self.f.f_dict or self.grid.weights[d][index_left_parent] == 0
-
-                        left_of_left_parent = list(point_left_parent)
-                        left_of_left_parent[d] = left_parent_of_left_parent
-                        # print("Left of left:", left_of_left_parent, points_left_parent[i])
-                        # value = (2 * self.f(points_children[i]) - self.f(points_left_parent[i]))/2
-                        # assert (tuple(points_left_parent[i]) in self.f.f_dict)
-
-                        if isclose(left_of_left_parent[d], self.a[d]):
-                            value = self.f(point_child) - self.f(point_left_parent)
-                        else:
-                            m = (self.f(tuple(left_of_left_parent)) - self.f(point_left_parent)) / (
-                                    left_parent_of_left_parent - left_parent)
-                            previous_value_at_child = m * (child - left_parent) + self.f(point_left_parent)
-                            value = self.f(point_child) - previous_value_at_child
-                            # print("Hey", m, previous_value_at_child, value, (self.f(tuple(left_of_left_parent)) - self.f(points_left_parent[i])), (left_of_left_parent - left_parent))
-
-                            assert (tuple(left_of_left_parent) in self.f.f_dict)
-
-                    else:
-                        assert point_left_parent in self.f.f_dict or self.grid.weights[d][index_left_parent] == 0
-
-                        value -= factor_left_parent * self.f(point_left_parent)
-                if right_parent_in_grid:
-                    point_right_parent = tuple(point_child[:d] + tuple([right_parent]) + point_child[d + 1:])
-                    if self.grid_surplusses.modified_basis and not left_parent_in_grid:
-                        assert point_right_parent in self.f.f_dict or self.grid.weights[d][index_right_parent] == 0
-
-                        right_of_right_parent = list(point_right_parent)
-                        right_of_right_parent[d] = right_parent_of_right_parent
-                        # print("Right of right:", right_of_right_parent, points_right_parent[i])
-                        # value = (2 * self.f(points_children[i]) - self.f(points_right_parent[i]))/2
-                        # assert (tuple(points_right_parent[i]) in self.f.f_dict)
-                        if isclose(right_of_right_parent[d], self.b[d]):
-                            value = self.f(point_child) - self.f(point_right_parent)
-                        else:
-                            m = (self.f(tuple(right_of_right_parent)) - self.f(point_right_parent)) / (
-                                    right_parent_of_right_parent - right_parent)
-                            previous_value_at_child = m * (child - right_parent) + self.f(point_right_parent)
-                            value = self.f(point_child) - previous_value_at_child
-                            # print("Hey", m, previous_value_at_child, value, (self.f(tuple(right_of_right_parent)) - self.f(points_right_parent[i])), (right_of_right_parent - right_parent))
-                            assert (tuple(right_of_right_parent) in self.f.f_dict)
-                    else:
-                        # print(points_right_parent[i], self.f.f_dict.keys())
-                        assert point_right_parent in self.f.f_dict or self.grid.weights[d][index_right_parent] == 0
-                        value -= factor_right_parent * self.f(point_right_parent)
-                volume += factor * abs(value) * (self.get_surplus_width(d, right_parent, left_parent)) ** exponent
-        if self.version == 0 or self.version == 2:
-            evaluations = len(points_children)  # * (1 + int(left_parent_in_grid) + int(right_parent_in_grid))
-        else:
-            evaluations = 0
-        return abs(volume), evaluations
-
-    # Sum up the 1-d surplusses along the dim-1 dimensional slice through the point child in dimension d.
-    #  The surplusses are calculated based on the left and right parents.
-    def sum_up_volumes_for_point_vectorized(self, child_info, grid_points, d):
-        # print(grid_points)
-        child = child_info.child
-        left_parent = child_info.left_parent
-        right_parent = child_info.right_parent
-        left_parent_of_left_parent = child_info.left_parent_of_left_parent
-        right_parent_of_right_parent = child_info.right_parent_of_right_parent
-        assert right_parent > child > left_parent
-
-        # npt.assert_almost_equal(right_parent - child, child - left_parent, decimal=12)
-
-        for p in grid_points[d]:
-            if isclose(p, left_parent):
-                left_parent = p
-            if isclose(p, right_parent):
-                right_parent = p
-        index_right_parent = grid_points[d].index(right_parent) - 1 * int(not self.grid.boundary)
-        index_left_parent = grid_points[d].index(left_parent) - 1 * int(not self.grid.boundary)
-
-        left_parent_in_grid = self.grid_surplusses.boundary or not (isclose(left_parent, self.a[d]))
-        right_parent_in_grid = self.grid_surplusses.boundary or not (isclose(right_parent, self.b[d]))
-
-        size_slize = np.prod([self.grid.numPoints[d2] if d2 != d else 1 for d2 in range(self.dim)])
-        # avoid evaluating on boundary points if grids has none
-        if left_parent_in_grid:
-            if isinf(right_parent):
-                factor_left_parent = 1.0
-            else:
-                factor_left_parent = (right_parent - child) / (right_parent - left_parent)
-            points_left_parent = get_cross_product(
-                [self.grid_surplusses.coords[d2] if d != d2 else [left_parent] for d2 in range(self.dim)])
-            # points_left_parent = list(zip(*[g.ravel() for g in np.meshgrid(*[self.grid_surplusses.coords[d2]if d != d2 else [left_parent] for d2 in range(self.dim)])]))
-        if right_parent_in_grid:
-            if isinf(left_parent):
-                factor_right_parent = 1.0
-            else:
-                factor_right_parent = (child - left_parent) / (right_parent - left_parent)
-            points_right_parent = get_cross_product(
-                [self.grid_surplusses.coords[d2] if d != d2 else [right_parent] for d2 in range(self.dim)])
-            # points_right_parent = list(zip(*[g.ravel() for g in np.meshgrid(*[self.grid_surplusses.coords[d2] if d != d2 else [right_parent] for d2 in range(self.dim)])]))
-        if self.grid_surplusses.modified_basis and not right_parent_in_grid:
-            left_of_left_parents = get_cross_product(
-                [self.grid_surplusses.coords[d2] if d != d2 else [left_parent_of_left_parent] for d2 in
-                 range(self.dim)])
-        if self.grid_surplusses.modified_basis and not left_parent_in_grid:
-            right_of_right_parents = get_cross_product(
-                [self.grid_surplusses.coords[d2] if d != d2 else [right_parent_of_right_parent] for d2 in
-                 range(self.dim)])
-
-        points_children = get_cross_product(
-            [self.grid_surplusses.coords[d2] if d != d2 else [child] for d2 in range(self.dim)])
-        # points_children = list(zip(*[g.ravel() for g in np.meshgrid(*[self.grid_surplusses.coords[d2] if d != d2 else [child] for d2 in range(self.dim)])]))
-        indices = get_cross_product(
-            [range(len(self.grid_surplusses.coords[d2])) if d != d2 else [1] for d2 in range(self.dim)])
-        # indices = list(zip(*[g.ravel() for g in np.meshgrid(*[range(len(self.grid_surplusses.coords[d2])) if d != d2 else None for d2 in range(self.dim)])]))
-        # index = indices[i]
-        factors = np.asarray(
-            [np.prod([self.grid_surplusses.weights[d2][index[d2]] if d2 != d else 1 for d2 in range(self.dim)]) for
-             index in indices]).reshape((size_slize, 1))
-        # factor2 = np.prod([self.grid.weights[d2][index[d2]]  if d2 != d else self.grid.weights[d2][index_child] for d2 in range(self.dim)])
-        exponent = 1  # if not self.do_high_order else 2
-        # if factor2 != 0:
-        # print(points_children[i], self.f.f_dict.keys())
-        # avoid evaluating on boundary points if grids has none
-        # assert (tuple(point_child) in self.f.f_dict)
-        point_values = np.asarray([self.f(p) for p in points_children])
-        values = point_values
-        if left_parent_in_grid:
-            point_values_left_parent = np.asarray([self.f(p) for p in points_left_parent])
-            # point_left_parent = tuple(point_child[:d] + tuple([left_parent]) + point_child[d+1:])
-            if self.grid_surplusses.modified_basis and not right_parent_in_grid:
-                # assert point_left_parent in self.f.f_dict or self.grid.weights[d][index_left_parent] == 0
-
-                # left_of_left_parent = list(point_left_parent)
-                # left_of_left_parent[d] = left_parent_of_left_parent
-                # print("Left of left:", left_of_left_parent, points_left_parent[i])
-                # value = (2 * self.f(points_children[i]) - self.f(points_left_parent[i]))/2
-                # assert (tuple(points_left_parent[i]) in self.f.f_dict)
-
-                if isclose(left_parent_of_left_parent, self.a[d]):
-                    values = point_values - point_values_left_parent
-                else:
-                    point_values_left_of_left_parent = np.asarray([self.f(p) for p in left_of_left_parents])
-
-                    m = (point_values_left_of_left_parent - point_values_left_parent) / (
-                            left_parent_of_left_parent - left_parent)
-                    previous_value_at_child = m * (child - left_parent) + point_values_left_parent
-                    values = point_values - previous_value_at_child
-                    # print("Hey", m, previous_value_at_child, value, (self.f(tuple(left_of_left_parent)) - self.f(points_left_parent[i])), (left_of_left_parent - left_parent))
-
-                    # assert(tuple(left_of_left_parent) in self.f.f_dict)
-
-            else:
-                # assert point_left_parent in self.f.f_dict or self.grid.weights[d][index_left_parent] == 0
-
-                values -= factor_left_parent * point_values_left_parent
-        if right_parent_in_grid:
-            point_values_right_parent = np.asarray([self.f(p) for p in points_right_parent])
-            if self.grid_surplusses.modified_basis and not left_parent_in_grid:
-                # assert point_right_parent in self.f.f_dict or self.grid.weights[d][index_right_parent] == 0
-
-                # right_of_right_parent = list(point_right_parent)
-                # right_of_right_parent[d] = right_parent_of_right_parent
-                # print("Right of right:", right_of_right_parent, points_right_parent[i])
-                # value = (2 * self.f(points_children[i]) - self.f(points_right_parent[i]))/2
-                # assert (tuple(points_right_parent[i]) in self.f.f_dict)
-                if isclose(right_parent_of_right_parent, self.b[d]):
-                    values = point_values - point_values_right_parent
-                else:
-                    point_values_right_of_right_parent = np.asarray([self.f(p) for p in right_of_right_parents])
-                    m = (point_values_right_of_right_parent - point_values_right_parent) / (
-                            right_parent_of_right_parent - right_parent)
-                    previous_value_at_child = m * (child - right_parent) + point_values_right_parent
-                    values = point_values - previous_value_at_child
-                    # print("Hey", m, previous_value_at_child, value, (self.f(tuple(right_of_right_parent)) - self.f(points_right_parent[i])), (right_of_right_parent - right_parent))
-                    # assert(tuple(right_of_right_parent) in self.f.f_dict)
-            else:
-                # print(points_right_parent[i], self.f.f_dict.keys())
-                # assert point_right_parent in self.f.f_dict or self.grid.weights[d][index_right_parent] == 0
-                values -= factor_right_parent * point_values_right_parent
-        # print("Values", values, np.sum(factors*abs(values), axis=0), factors * abs(values), np.shape(values), np.shape(factors))
-        volume = np.sum(factors * abs(values), axis=0) * (
-            self.get_surplus_width(d, right_parent, left_parent)) ** exponent
-        # print("Volume", volume)
-        if self.version == 0 or self.version == 2:
-            evaluations = size_slize  # * (1 + int(left_parent_in_grid) + int(right_parent_in_grid))
-        else:
-            evaluations = 0
-        return abs(volume), evaluations
-=======
     def initialize_evaluation_dimension_wise(self, refinement_container):
         refinement_container.value = np.zeros(self.f.output_length())
         self.integral = np.zeros(self.f.output_length())
->>>>>>> 3ee1d752
 
     # This method returns the previous integral approximation + the points contained in this grid for the given
     # component grid identified by the levelvector. In case the component grid is new, we search for a close component
@@ -1393,8 +860,7 @@
                 for value in reduction_values:
                     levelvec_temp = np.array(levelvector) - np.array(list(value))
                     if tuple(levelvec_temp) in self.dict_integral:
-                        return np.array(self.dict_integral[tuple(levelvec_temp)]), np.array(
-                            self.dict_points[tuple(levelvec_temp)])
+                        return np.array(self.dict_integral[tuple(levelvec_temp)]), np.array(self.dict_points[tuple(levelvec_temp)])
                 k += 1
         assert False
 
@@ -1414,7 +880,7 @@
                 found_modification = True
                 modification_1D = self.get_modification_objects(modifications, new_points[d])
                 modification_array_added[d].extend(list(modification_1D))
-            # get removed points for dimension d
+            #get removed points for dimension d
             modifications_coarsen = sorted(list(set(old_points[d]) - set(new_points[d])))
             if len(modifications_coarsen) != 0:
                 found_modification2 = True
@@ -1459,13 +925,11 @@
             for point in modification_points[d]:
                 # calculate the changes in contributions for all points that contain the neighbouring points point[0]
                 # and point[2] in dimension d
-                points_for_slice = list([point[0], point[2]])
+                points_for_slice = list([point[0],point[2]])
                 # remove boundary points if contained if grid has no boundary points
                 if not self.grid.boundary:
-                    points_for_slice = [p for p in points_for_slice if
-                                        not (isclose(p, self.a[d]) or isclose(p, self.b[d]))]
-                integral += self.calc_slice_through_points(points_for_slice, old_points, d, modification_points,
-                                                           subtract_contribution=True, dict=dict_weights_fine)
+                    points_for_slice = [p for p in points_for_slice if not(isclose(p, self.a[d]) or isclose(p, self.b[d]))]
+                integral += self.calc_slice_through_points(points_for_slice, old_points, d, modification_points, subtract_contribution=True, dict=dict_weights_fine)
         return integral
 
     # This method calculates the new contributions of the points specified in modification_points to the grid new_points
@@ -1485,18 +949,15 @@
     # We also account for the fact that some points might be traversed by multiple of these slice calculations and
     # reduce the factors accordingly. If subtract_contribution is set we calculate the difference of the
     # new contribution from previously existing points to the new points.
-    def calc_slice_through_points(self, points_for_slice, grid_points, d, modification_points,
-                                  subtract_contribution=False, dict=None):
+    def calc_slice_through_points(self, points_for_slice, grid_points, d, modification_points, subtract_contribution=False, dict=None):
         integral = 0.0
         positions = [list(self.grid_surplusses.coords[d]).index(point) for point in points_for_slice]
-        points = list(zip(*[g.ravel() for g in np.meshgrid(
-            *[self.grid_surplusses.coords[d2] if d != d2 else points_for_slice for d2 in range(self.dim)])]))
-        indices = list(zip(*[g.ravel() for g in np.meshgrid(
-            *[range(len(self.grid_surplusses.coords[d2])) if d != d2 else positions for d2 in range(self.dim)])]))
+        points = list(zip(*[g.ravel() for g in np.meshgrid(*[self.grid_surplusses.coords[d2] if d != d2 else points_for_slice for d2 in range(self.dim)])]))
+        indices = list(zip(*[g.ravel() for g in np.meshgrid(*[range(len(self.grid_surplusses.coords[d2])) if d != d2 else positions for d2 in range(self.dim)])]))
         for i in range(len(points)):
             # index of current point in grid_points grid
             index = indices[i]
-            # point coordinates of current point
+            #point coordinates of current point
             current_point = points[i]
             # old weight of current point in coarser grid
             weight = self.grid_surplusses.getWeight(index)
@@ -1512,7 +973,7 @@
                         if current_point[d2] == mod_point[0] or current_point[d2] == mod_point[2]:
                             number_of_dimensions_that_intersect += 1
                 # calculate the weight difference from the old to the new grid
-                factor = (weight - weight_fine) / number_of_dimensions_that_intersect
+                factor = (weight - weight_fine)/number_of_dimensions_that_intersect
             else:
                 number_of_dimensions_that_intersect = 1
                 # calculate if other slices also contain this point
@@ -1524,16 +985,14 @@
                             number_of_dimensions_that_intersect += 1
                 # calculate the new weight contribution of newly added point
                 factor = weight / number_of_dimensions_that_intersect
-            assert (factor >= 0)
+            assert(factor >= 0)
             integral += self.f(current_point) * factor
         return integral
-
 
 class Interpolation(Integration):
     # interpolates mesh_points_grid at the given  evaluation_points using bilinear interpolation
     @staticmethod
-    def interpolate_points(values: Sequence[Sequence[float]], dim: int, grid: Grid,
-                           mesh_points_grid: Sequence[Sequence[float]], evaluation_points: Sequence[Tuple[float, ...]]):
+    def interpolate_points(values: Sequence[Sequence[float]], dim: int, grid: Grid, mesh_points_grid: Sequence[Sequence[float]], evaluation_points: Sequence[Tuple[float,...]]):
         # constructing all points from mesh definition
         function_value_dim = len(values[0])
         interpolated_values_array = []
@@ -1555,13 +1014,12 @@
 from Function import *
 from StandardCombi import *  # For reference solution calculation
 
-
 class UncertaintyQuantification(Integration):
     # The constructor resembles Integration's constructor;
     # it has an additional parameter:
     # distributions can be a list, tuple or string
     def __init__(self, f, distributions, a: Sequence[float], b: Sequence[float],
-                 dim: int = None, grid=None, reference_solution=None):
+            dim: int=None, grid=None, reference_solution=None):
         dim = dim or len(a)
         super().__init__(f, grid, dim, reference_solution)
         self.f_model = f
@@ -1581,8 +1039,7 @@
         self.gPCE = None
         self.pce_polys = None
 
-    def set_grid(self, grid):
-        self.grid = grid
+    def set_grid(self, grid): self.grid = grid
 
     def set_reference_solution(self, reference_solution):
         self.reference_solution = reference_solution
@@ -1590,7 +1047,7 @@
     # From the user provided information about distributions, this function
     # creates the distributions list which contains Chaospy distributions
     def _prepare_distributions(self, distris, a: Sequence[float],
-                               b: Sequence[float]):
+            b: Sequence[float]):
         self.distributions = []
         self.distribution_infos = distris
         chaospy_distributions = []
@@ -1627,13 +1084,10 @@
                     # The chaospy normal distribution does not work with big values
                     def pdf(x, _mu=mu, _sigma=sigma):
                         return sps.norm.pdf(x, loc=_mu, scale=_sigma)
-
                     def cdf(x, _mu=mu, _sigma=sigma):
                         return sps.norm.cdf(x, loc=_mu, scale=_sigma)
-
                     def ppf(x, _mu=mu, _sigma=sigma):
                         return sps.norm.ppf(x, loc=_mu, scale=_sigma)
-
                     self.distributions.append(UQDistribution(pdf, cdf, ppf))
             elif distr_type == "Laplace":
                 mu = distr_info[1]
@@ -1643,13 +1097,10 @@
                 if not distr_known:
                     def pdf(x, _mu=mu, _scale=scale):
                         return sps.laplace.pdf(x, loc=_mu, scale=_scale)
-
                     def cdf(x, _mu=mu, _scale=scale):
                         return sps.laplace.cdf(x, loc=_mu, scale=_scale)
-
                     def ppf(x, _mu=mu, _scale=scale):
                         return sps.laplace.ppf(x, loc=_mu, scale=_scale)
-
                     self.distributions.append(UQDistribution(pdf, cdf, ppf))
             else:
                 assert False, "Distribution not implemented: " + distr_type
@@ -1664,19 +1115,6 @@
         cdf = self.distributions[d].cdf
         return cdf(right_parent) - cdf(left_parent)
 
-<<<<<<< HEAD
-    # reuse_old_values does not work for multidimensional function output,
-    # so this method is overridden here
-    def calculate_operation_dimension_wise(self, gridPointCoordsAsStripes, grid_point_levels, component_grid, start,
-                                           end, _reuse_old_values=False):
-        self.grid_surplusses.set_grid(gridPointCoordsAsStripes, grid_point_levels)
-        self.grid.set_grid(gridPointCoordsAsStripes, grid_point_levels)
-        integral = self.grid.integrator(self.f, self.grid.numPoints, start, end)
-        self.refinement_container.integral += integral * component_grid.coefficient
-        return integral
-
-=======
->>>>>>> 3ee1d752
     # This function exchanges the operation's function so that the adaptive
     # refinement can use a different function than the operation's function
     def set_function(self, f=None):
@@ -1688,19 +1126,11 @@
             self.f_actual = self.f
             self.f = f
 
-<<<<<<< HEAD
-    def get_distributions(self):
-        return self.distributions
-
-    def get_distributions_chaospy(self):
-        return self.distributions_chaospy
-=======
     def update_function(self, f):
         self.f = f
 
     def get_distributions(self): return self.distributions
     def get_distributions_chaospy(self): return self.distributions_chaospy
->>>>>>> 3ee1d752
 
     # This function returns boundaries for distributions which have an infinite
     # domain, such as normal distribution
@@ -1719,15 +1149,14 @@
             return
         self.polynomial_degrees = polynomial_degrees
         if not hasattr(polynomial_degrees, "__iter__"):
-            self.pce_polys, self.pce_polys_norms = cp.orth_ttr(polynomial_degrees, self.distributions_joint,
-                                                               retall=True)
+            self.pce_polys, self.pce_polys_norms = cp.orth_ttr(polynomial_degrees, self.distributions_joint, retall=True)
             return
 
         # Chaospy does not support different degrees for each dimension, so
         # the higher degree polynomials are removed afterwards
         polys, norms = cp.orth_ttr(max(polynomial_degrees), self.distributions_joint, retall=True)
         polys_filtered, norms_filtered = [], []
-        for i, poly in enumerate(polys):
+        for i,poly in enumerate(polys):
             max_exponents = [max(exps) for exps in poly.exponents.T]
             if any([max_exponents[d] > deg_max for d, deg_max in enumerate(polynomial_degrees)]):
                 continue
@@ -1738,7 +1167,7 @@
 
     def _scale_values(self, values):
         assert self.all_uniform, "Division by the domain volume should be used for uniform distributions only"
-        div = 1.0 / np.prod([self.b[i] - v_a for i, v_a in enumerate(self.a)])
+        div = 1.0 / np.prod([self.b[i] - v_a for i,v_a in enumerate(self.a)])
         return values * div
 
     def _set_nodes_weights_evals(self, combiinstance, scale_weights=False):
@@ -1760,8 +1189,8 @@
             return self._scale_values(integral)
         return integral
 
-    def calculate_moment(self, combiinstance, k: int = None,
-                         use_combiinstance_solution=True, scale_weights=False):
+    def calculate_moment(self, combiinstance, k: int=None,
+            use_combiinstance_solution=True, scale_weights=False):
         if use_combiinstance_solution:
             mom = self._get_combiintegral(combiinstance, scale_weights=scale_weights)
             assert len(mom) == self.f_model.output_length()
@@ -1775,7 +1204,7 @@
 
     @staticmethod
     def moments_to_expectation_variance(mom1: Sequence[float],
-                                        mom2: Sequence[float]) -> Tuple[Sequence[float], Sequence[float]]:
+            mom2: Sequence[float]) -> Tuple[Sequence[float], Sequence[float]]:
         expectation = mom1
         variance = [mom2[i] - ex * ex for i, ex in enumerate(expectation)]
         for i, v in enumerate(variance):
@@ -1796,8 +1225,7 @@
             expectation_of_squared = self.calculate_moment(combiinstance, k=2, use_combiinstance_solution=False)
         return self.moments_to_expectation_variance(expectation, expectation_of_squared)
 
-    def calculate_PCE(self, polynomial_degrees, combiinstance, restrict_degrees=False, use_combiinstance_solution=True,
-                      scale_weights=False):
+    def calculate_PCE(self, polynomial_degrees, combiinstance, restrict_degrees=False, use_combiinstance_solution=True, scale_weights=False):
         if use_combiinstance_solution:
             assert self.pce_polys is not None
             assert not restrict_degrees
@@ -1819,10 +1247,9 @@
 
         self._set_pce_polys(polynomial_degrees)
         self.gPCE = cp.fit_quadrature(self.pce_polys, list(zip(*self.nodes)),
-                                      self.weights, np.asarray(self.f_evals), norms=self.pce_polys_norms)
-
-    def get_gPCE(self):
-        return self.gPCE
+            self.weights, np.asarray(self.f_evals), norms=self.pce_polys_norms)
+
+    def get_gPCE(self): return self.gPCE
 
     def get_expectation_PCE(self):
         if self.gPCE is None:
@@ -1837,7 +1264,7 @@
     def get_expectation_and_variance_PCE(self):
         return self.get_expectation_PCE(), self.get_variance_PCE()
 
-    def get_Percentile_PCE(self, q: float, sample: int = 10000):
+    def get_Percentile_PCE(self, q: float, sample: int=10000):
         if self.gPCE is None:
             assert False, "calculatePCE must be invoked before this method"
         return cp.Perc(self.gPCE, q, self.distributions_joint, sample)
@@ -1904,14 +1331,13 @@
     def set_inverse_transform_Function(self, func=None):
         self.update_function(self.get_inverse_transform_Function(func or self.f, self.distributions))
 
-
 # UncertaintyQuantification extended for testing purposes
 class UncertaintyQuantificationTesting(UncertaintyQuantification):
     # This function uses the quadrature provided by Chaospy.
     def calculate_PCE_chaospy(self, polynomial_degrees, num_quad_points):
         self._set_pce_polys(polynomial_degrees)
         nodes, weights = cp.generate_quadrature(num_quad_points,
-                                                self.distributions_joint, rule="G")
+            self.distributions_joint, rule="G")
         f_evals = [self.f(c) for c in zip(*nodes)]
         self.gPCE = cp.fit_quadrature(self.pce_polys, nodes, weights, np.asarray(f_evals), norms=self.pce_polys_norms)
 
@@ -1924,7 +1350,7 @@
 
     def calculate_expectation_and_variance_reference(self, mode="ChaospyHalton", modeparams=None):
         if mode == "ChaospyHalton":
-            num_points = modeparams or 2 ** 14
+            num_points = modeparams or 2**14
             nodes = self.distributions_joint.sample(num_points, rule="H")
             num_samples = len(nodes[0])
             assert num_points == num_samples
@@ -1932,7 +1358,7 @@
             weights = np.array([w for _ in range(num_samples)])
         elif mode == "ChaospyGauss":
             nodes, weights = cp.generate_quadrature(29,
-                                                    self.distributions_joint, rule="G")
+                self.distributions_joint, rule="G")
         elif mode == "StandardcombiGauss":
             if all([distr[0] == "Normal" for distr in self.distribution_infos]):
                 expectations = [distr[1] for distr in self.distribution_infos]
@@ -1990,7 +1416,6 @@
 
 from scipy import integrate
 
-
 class UQDistribution:
     def __init__(self, pdf, cdf, ppf):
         self.pdf = pdf
@@ -2004,7 +1429,7 @@
     def from_chaospy(cp_distr):
         # The inverse Rosenblatt transformation is the inverse cdf here
         return UQDistribution(cp_distr.pdf, cp_distr.cdf,
-                              lambda x: float(cp_distr.inv(x)))
+            lambda x: float(cp_distr.inv(x)))
 
     def get_zeroth_moment(self, x1: float, x2: float):
         cache = self.cached_moments[0]
@@ -2019,7 +1444,7 @@
         if (x1, x2) in cache:
             return cache[(x1, x2)]
         moment_1 = integrate.quad(lambda x: x * self.pdf(x), x1, x2,
-                                  epsrel=10 ** -2, epsabs=np.inf)[0]
+            epsrel=10 ** -2, epsabs=np.inf)[0]
         cache[(x1, x2)] = moment_1
         return moment_1
 
@@ -2039,8 +1464,8 @@
         # ~ k = (func, x1, x2)
         # ~ cache = self.cache_integrals
         # ~ if k in cache:
-        # ~ print("Cache match")
-        # ~ return cache[k]
+            # ~ print("Cache match")
+            # ~ return cache[k]
         integral = integrate.quad(lambda x: func(x) * self.pdf(x), x1, x2)[0]
         # ~ cache[k] = integral
         return integral