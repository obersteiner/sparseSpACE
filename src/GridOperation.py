--- conflicted
+++ resolved
@@ -379,16 +379,12 @@
     # through the domain along the child coordinates. We always calculate the 1-dimensional surplus for every point
     # on this slice.
     def calculate_surplusses(self, grid_points, children_indices, component_grid):
-<<<<<<< HEAD
         tol = 10**-84
-=======
-        tol = 10**-14
         if isinstance(self.grid, GlobalBSplineGrid) or isinstance(self.grid, GlobalLagrangeGrid):
             grid_values = np.empty((self.f.output_length(), np.prod(self.grid.numPoints)))
             points = self.grid.getPoints()
             for i, point in enumerate(points):
                 grid_values[:, i] = self.f(point)
->>>>>>> 482a4ec0
         for d in range(0, self.dim):
             k=0
             refinement_dim = self.refinement_container.get_refinement_container_for_dim(d)
