from numpy import linalg as LA
from math import isclose, isinf
from Grid import *
from BasisFunctions import *
from RefinementContainer import RefinementContainer
from RefinementObject import RefinementObject

import time

class GridOperation(object):
    """This class defines the basic interface for a GridOperation which performs operations on a component grid.
    It should provide the basic functionalities to solve the operation on arbitrary grids and calculate error estimates
    for refinement. It also needs to provide functionality in how to combine the individual results on the component
    grids.
    """

    def is_area_operation(self) -> bool:
        """This function returns a bool to indicate whether the operation can be seperately applied to subareas.

        :return: Bool if function can be separately applied to subareas.
        """
        return False

    @abc.abstractmethod
    def perform_operation(self, levelvector, refinementObjects=None):
        """Main function of the GridOperation which applies the operation to the specified levelvector.

        :param levelvector:
        :param refinementObjects:
        :return:
        """
        pass

    @abc.abstractmethod
    def set_errors(self, refinementObjects=None):
        pass

    @abc.abstractmethod
    def count_unique_points(self) -> bool:
        """This method indicates whether we should only count unique points for the cost estimate (return True) or
        if we should count points multiple times if they are contained in different component grids

        :return: Bool
        """
        return False

    def area_preprocessing(self, area) -> None:
        """This area is used to preprocess an area before the operation starts.

        :param area: Area to preprocess.
        :return: None
        """
        pass

    def area_postprocessing(self, area) -> None:
        """This area is used to postprocess an area after the operation finishes.

        :param area: Area to preprocess.
        :return: None
        """
        pass

    def post_processing(self) -> None:
        """This method is used to postprocess after the operation has been applied to all component grids.

        :return: None
        """
        pass

    # This method can be used if there is a better global error estimate than the summation of the local surplusses
    def get_global_error_estimate(self, refinement: RefinementContainer) -> float:
        """This method returns the global error estimate. Should be implemented if there is a better estimator than sum
        of local errors in refinement.

        :param refinement: RefinementContainer from which to extract info for global error estimates.
        :return: Global error estimate
        """
        return None

    def get_grid(self) -> Grid:
        """This method returns the grid that is used by the GridOperation

        :return: Grid class
        """
        return self.grid

    def get_reference_solution(self) -> Sequence[float]:
        """This method returns the reference solution if available.

        :return: Reference solution.
        """
        return self.reference_solution

    def initialize(self) -> None:
        """This method can be used to initialize the GridOperation at the start of the adaptive procedure.

        :return: None
        """
        pass

    def compute_difference(self, first_value: Sequence[float], second_value: Sequence[float], norm) -> float:
        """This method calculates the difference measure (e.g error measure) between the combi result and the reference
        solution as a scalar value. Can be changed by Operation.

        :param first_value: Value that you want to compare to second value.
        :param second_value: Value that you want to compare to first value.
        :param norm: Norm in which the error should be calculated.
        :return: Difference measure
        """
        return LA.norm(abs(first_value - second_value), norm)

    def add_values(self, first_value: Sequence[float], second_value: Sequence[float]) -> Sequence[float]:
        """This value adds to values from GridOperation together and returns result.

        :param first_value: First value that you want to add up.
        :param second_value: Second value that you want to add up.
        :return: Addition of both values.
        """
        return first_value + second_value

    def get_result(self):
        """This method is called after the combination and should return the combination result.

        :return: Result of the combination.
        """
        pass

    def point_output_length(self) -> int:
        """Returns the length of list/array the model evaluations have at each point; in case of scalar values
        (e.g. of a scalar-valued function) it is 1, otherwise the vector length of the vector output.

        :return: Length of model values.
        """
        return 1

    def interpolate_points(self, values: Sequence[Sequence[float]], mesh_points_grid: Sequence[Sequence[float]],
                           evaluation_points: Sequence[Tuple[float, ...]]):
        """Interpolates values that are on the mesh_points_grid at the given evaluation_points using bilinear
        interpolation.

        :param values: Numpy array with values at grid points. Each value is again a numpy array.
        :param mesh_points_grid: Grid definition where values are placed. List of !D arrays.
        :param evaluation_points: Points at which we want to evaluate. List of points.
        :return:
        """
        return Interpolation.interpolate_points(values, self.dim, self.grid, mesh_points_grid, evaluation_points)

    @abc.abstractmethod
    def eval_analytic(self, coordinate: Tuple[float, ...]) -> Sequence[float]:
        """This method evaluates the analytic model at the given coordinate.

        :param coordinate: Coordinate for evaluation.
        :return: Value at coordinate.
        """
        pass

    @abc.abstractmethod
    def get_distinct_points(self):
        """This method returns the number of all points that were used in the combination.

        :return: Number of points.
        """
        pass

    @abc.abstractmethod
    def get_component_grid_values(self, component_grid: ComponentGridInfo, mesh_points_grid: Sequence[Sequence[float]]) -> Sequence[Sequence[float]]:
        """This method returns the grid values for the specified component grid on the specified mesh.

        :param component_grid: ComponentGridInfo of component grid for which we want the values.
        :param mesh_points_grid: Grid definition of the points at which we want the values.
        :return: List of all grid values. This is a 1D array with the values (each values is a numpy array!).
        """
        pass

    @abc.abstractmethod
    def evaluate_levelvec(self, component_grid: ComponentGridInfo) -> None:
        """This method evaluates the operation on a specified component grid based on the level vector. This method is
        used in the standard or dimension adaptive combination where we do not apply spatial adaptivity.

        :param component_grid: ComponentGridInfo of the specified component grid.
        :return:
        """
        pass

    def calculate_operation_dimension_wise(self, gridPointCoordsAsStripes: Sequence[Sequence[float]], grid_point_levels: Sequence[Sequence[int]],
                                           component_grid: ComponentGridInfo) -> None:
        """This method is used to compute the operation in the dimension-wise refinement strategy.

        :param gridPointCoordsAsStripes: Gridpoints as list of 1D lists
        :param grid_point_levels: Grid point levels as list of 1D lists
        :param component_grid: Component grid on which operation should be applied.
        :return: None
        """

    @abc.abstractmethod
    def compute_error_estimates_dimension_wise(self, gridPointCoordsAsStripes: Sequence[Sequence[float]], grid_point_levels: Sequence[Sequence[int]],
                                               children_indices: Sequence[Sequence[int]], component_grid: ComponentGridInfo) -> None:
        """This method is used to compute the error estimates in the dimension-wise refinement strategy.

        :param gridPointCoordsAsStripes: Gridpoints as list of 1D lists
        :param grid_point_levels: Grid point levels as list of 1D lists
        :param children_indices: List of children for each dimensions (list of lists)
        :param component_grid: Component grid on which operation should be applied.
        :return: None
        """
        pass

    @abc.abstractmethod
    def process_removed_objects(self, removed_objects: List[RefinementObject]) -> None:
        """This method is used whenever the refinement structure changes and contributions from old RefinementObjects
        need to be removed.

        :param removed_objects: RefinementObjects that were removed.
        :return: None
        """
        pass

    @abc.abstractmethod
    def get_point_values_component_grid(self, points, component_grid) -> Sequence[Sequence[float]]:
        """This method returns the values in the component grid at the given points.

        :param points: Points where we want to evaluate the componenet grid (should coincide with grid points)
        :param component_grid: Component grid which we want to evaluate.
        :return: Values at points (same order).
        """
        pass

    def get_surplus_width(self, d: int, right_parent: float, left_parent: float) -> float:
        """This method calculates the 1D surplus width for a linear basis function with left and right parent.

        :param d: Dimension we are in.
        :param right_parent: Right parent of the point (end of support)
        :param left_parent: Left parent of the point (beginning of support)
        :return:
        """
        return right_parent - left_parent


class AreaOperation(GridOperation):
    def is_area_operation(self):
        return True

    def perform_operation(self, levelvector, refinementObjects=None):
        for area in enumerate(refinementObjects):
            self.evaluate_area(area, levelvector)

    @abc.abstractmethod
    def evaluate_area(self, area, levelvector, componentgrid_info, refinement_container):
        pass


from numpy.linalg import solve
from scipy.sparse.linalg import cg
from scipy.integrate import nquad
from sklearn import datasets, preprocessing
import csv
from matplotlib import cm
import matplotlib.colors as colors


class DensityEstimation(AreaOperation):

    def __init__(self, data, dim, grid=None, masslumping=False, print_output=False, lambd=0.0, classes=None, reuse_old_values=False, numeric_calculation=False):
        self.data = data
        self.dim = dim
        if grid is None:
            self.grid = TrapezoidalGrid(a=np.zeros(self.dim), b=np.ones(self.dim), boundary=False)
        else:
            self.grid = grid
        self.lambd = lambd
        self.masslumping = masslumping
        self.surpluses = {}
        self.initialized = False
        self.scaled = False
        self.extrema = None
        self.print_output = print_output
        self.reference_solution = None
        self.debug = False
        self.classes = classes
        self.reuse_old_values = reuse_old_values
        self.old_R = {}  # for reuse_old_values
        self.old_B = {}  # for reuse_old_values
        self.new_B = {}  # for reuse_old_values
        self.old_grid_coord = {}  # for reuse_old_values; keys are a list of the max levels for each dimension
        self.new_grid_coord = {}
        self.sorted_data = []  # for reuse_old_values; keys are the dimensions
        self.data_bins = [{} for d in range(dim)]
        self.max_levels = []
        self.numeric_calculation = numeric_calculation
        print('DensityEstimation debug: ', self.debug)

    def initialize(self):
        """
        This method is used to initialize the operation with the dataset.
        If a path to a .csv file was specified, it gets read in and scaled to the intervall (0,1)
        It gets called in the perform_operation function of StandardCombi
        :return:
        """
<<<<<<< HEAD
        scaler = preprocessing.MinMaxScaler(feature_range=(0.0, 1.0))
        self.initialized = True

        # if (isinstance(self.data, str)):
        #     dataCSV = []
        #     with open(self.data, "r", newline="") as file:
        #         has_header = csv.Sniffer().has_header(file.read(2048))
        #         file.seek(0)
        #         reader = csv.reader(file)
        #         if has_header:
        #             next(reader)
        #         for row in reader:
        #             dataCSV.append([float(i) for i in row])
        #         scaler.fit(dataCSV)
        #         self.data = scaler.transform(dataCSV)
        #         self.initialized = True
        # elif (isinstance(self.data, tuple)):
        #     scaler.fit(self.data[0])
        #     self.data = scaler.transform(self.data[0])
        #     self.initialized = True
        # else:
        #     # if (self.dim > 1):
        #     #     scaler.fit(self.data)
        #     # else:
        #     #     self.data = self.data.reshape(-1, 1)
        #     #     scaler.fit(self.data)
        #     # self.data = scaler.transform(self.data)
        #     self.initialized = True
=======
        scaler = preprocessing.MinMaxScaler(feature_range=(0, 1))
        if (isinstance(self.data, str)):
            dataCSV = []
            with open(self.data, "r", newline="") as file:
                has_header = csv.Sniffer().has_header(file.read(2048))
                file.seek(0)
                reader = csv.reader(file)
                if has_header:
                    next(reader)
                for row in reader:
                    dataCSV.append([float(i) for i in row])
                scaler.fit(dataCSV)
                if (any([(x < 0) for x in scaler.data_min_])) or (any([(x > 1) for x in scaler.data_max_])):
                    self.data = scaler.transform(dataCSV)
                    self.scaled = True
        elif (isinstance(self.data, tuple)):
            self.data = self.data[0]
            scaler.fit(self.data)
            if (any([(x < 0) for x in scaler.data_min_])) or (any([(x > 1) for x in scaler.data_max_])):
                self.data = scaler.transform(self.data)
                self.scaled = True
        else:
            scaler.fit(self.data)
            if (any([(x < 0) for x in scaler.data_min_])) or (any([(x > 1) for x in scaler.data_max_])):
                self.data = scaler.transform(self.data)
                self.scaled = True
        self.initialized = True
>>>>>>> c11de5ef

    def post_processing(self):
        """
        This method is used to compute the minimum and maximum surplus of the component grid
        so they can be used when plotting the heat map for the combi scheme when calling print_resulting_combi_scheme
        It gets called in the perform_operation function of StandardCombi
        :return: Tuple of minimum and maximum surplus
        """
        if self.reuse_old_values:
            # copy values, not references
            self.old_B = {}
            self.old_grid_coord = {}
            for key in self.new_B.keys():
                self.old_B[key] = list(self.new_B[key])
            for key in self.new_grid_coord.keys():
                self.old_grid_coord[key] = list(self.new_grid_coord[key])

            self.new_B = {}
            self.new_grid_coord = {}
            #self.create_new_data_bins()

        surpluses = np.concatenate(list(self.get_result().values()))
        max = np.max(surpluses)
        min = np.min(surpluses)
        if self.print_output:
            print("Max: ", max, "Min: ", min)
        self.extrema = (min, max)
        return self.extrema

    # def create_new_data_bins(self):
    #     if len(self.max_levels) == 0:
    #         for l in range(1, max(self.lmax)):
    #             for d in range(self.dim):
    #                 if d in self.data_bins.keys():
    #                     bins = self.data_bins[d]
    #                 else:
    #                     bins = {}
    #                 max_level = l
    #                 step_size = 1.0 / 2 ** max_level
    #                 lower = 0.0
    #                 upper = step_size
    #
    #                 while upper <= 1.0:
    #                     indices = self.sorted_data[d]
    #                     start_index = enclosing_bin[0] if enclosing_bin is not None else 0
    #                     end_index = enclosing_bin[1] if enclosing_bin is not None else len(indices)
    #
    #                     infimum = len(indices)
    #                     supremum = 0
    #                     # find the highest and lowest values' index within the range
    #                     for i in range(start_index, end_index):
    #                         if self.data[indices[i]][d] >= lower and i < infimum:
    #                             infimum = i
    #                         if i > supremum and self.data[indices[i]][d] <= upper:
    #                             supremum = i
    #                     bin = (infimum, supremum)
    #                     bins[str([lower, upper])] = bin
    #                     lower += step_size
    #                     upper += step_size
    #                 self.data_bins[d] = bins
    #     else:
    #         for d in range(self.dim):
    #             if d in self.data_bins.keys():
    #                 bins = self.data_bins[d]
    #             else:
    #                 bins = {}
    #             max_level = self.max_levels[d]
    #             step_size = 1.0 / 2 ** max_level
    #             lower = 0.0
    #             upper = step_size
    #
    #             while upper <= 1.0:
    #                 # check if we have an enclosing bin, so we don't have to search the entire data set
    #                 enclosing_bin = None
    #                 extract_list = lambda x: list(map(float, x[1:-1].split(',')))
    #                 if len(bins) > 0:
    #                     enclosing_bin_keys = [extract_list(key_string) for key_string in bins.keys()]
    #                     enclosing_bins = [x for x in enclosing_bin_keys if x[0] <= lower and x[1] >= upper]
    #                     if len(enclosing_bins) > 0:
    #                         enclosing_bin = bins[str(enclosing_bins[0])]
    #
    #                 indices = self.sorted_data[d]
    #                 start_index = enclosing_bin[0] if enclosing_bin is not None else 0
    #                 end_index = enclosing_bin[1] if enclosing_bin is not None else len(indices)
    #
    #                 infimum = len(indices)
    #                 supremum = 0
    #                 # find the highest and lowest values' index within the range
    #                 for i in range(start_index, end_index):
    #                     if self.data[indices[i]][d] >= lower and i < infimum:
    #                         infimum = i
    #                     if i > supremum and self.data[indices[i]][d] <= upper:
    #                         supremum = i
    #                 bin = (infimum, supremum)
    #                 bins[str([lower, upper])] = bin
    #                 lower += step_size
    #                 upper += step_size
    #             self.data_bins[d] = bins

    def get_result(self) -> Dict[Sequence[int], Sequence[float]]:
        return self.surpluses

    def get_reference_solution(self) -> None:
        return None

    def get_distinct_points(self):
        s = sum([len(x) for x in self.surpluses.values()])
        return s

    def evaluate_levelvec(self, component_grid: ComponentGridInfo) -> Sequence[float]:
        """
        This method calculates the surpluses for the the specified component grid
        :param component_grid: ComponentGridInfo of the specified component grid
        :return: Surpluses of the component grid
        """
        self.grid.setCurrentArea(np.zeros(len(component_grid.levelvector)), np.ones(len(component_grid.levelvector)), component_grid.levelvector)
        surpluses = self.solve_density_estimation(component_grid.levelvector)
        self.surpluses.update({tuple(component_grid.levelvector): surpluses})
        return surpluses

    def calculate_operation_dimension_wise(self, gridPointCoordsAsStripes: Sequence[Sequence[float]],
                                           grid_point_levels: Sequence[Sequence[int]], component_grid: ComponentGridInfo):
        """This method is used to compute the operation in the dimension-wise refinement strategy.

        :param gridPointCoordsAsStripes: Gridpoints as list of 1D lists
        :param grid_point_levels: Grid point levels as list of 1D lists
        :param component_grid: Component grid on which operation should be applied.
        :return: None
        """
        # TODO
        reuse_old_values = False
        # if reuse_old_values:
        #     whole bunch of stuff goes here when implemented
        # else:
        self.grid_surplusses.set_grid(gridPointCoordsAsStripes, grid_point_levels)
        self.grid.set_grid(gridPointCoordsAsStripes, grid_point_levels)
        surpluses = self.solve_density_estimation_dimension_wise(gridPointCoordsAsStripes, grid_point_levels, component_grid)

        #self.refinement_container.value += np.array(LA.norm(abs(surpluses), 2)) * component_grid.coefficient
        self.refinement_container.value += np.array(abs(surpluses.sum() / surpluses.size)) * component_grid.coefficient
        self.surpluses.update({tuple(component_grid.levelvector): surpluses * component_grid.coefficient})

        #if reuse_old_values:
        #    # do nothing as of yet
        #    True

    def init_dimension_wise(self, grid, grid_surplusses, refinement_container, lmin, lmax, a, b, version=2):
        self.grid = grid
        self.grid_surplusses = grid_surplusses
        self.refinement_container = refinement_container
        self.version = version
        self.lmin = lmin
        self.lmax = lmax
        self.a = a
        self.b = b

    def initialize_evaluation_dimension_wise(self, refinement_container):
        # TODO
        refinement_container.value = np.zeros(1)
        self.sorted_data = [np.argsort(self.data[:,d]) for d in range(self.data.shape[1])]
        #if self.reuse_old_values:
        #    self.create_new_data_bins()
        self.max_levels = [max(self.lmax) for x in range(self.dim)]

    # def get_existing_indices(self, levelvec):
    #     """
    #     This method returns a list of existing index tuples for the grid based on the coordinate_array of the grid
    #     :return: List of index tuples
    #     """
    #     full_index_list = get_cross_product_list([range(1, n + 1) for n in self.grid.levelToNumPoints(levelvec)])
    #     # points = self.grid.levelToNumPoints(levelvec)
    #     coords = self.grid.coordinate_array
    #     boundary = int(self.grid.boundary)
    #     # filter indices whose coordinates are not in the coordinate array
    #     index_list = list(filter(lambda x: ((x[d] * (1 / 2 ** levelvec[d])) - boundary * (1 / 2 ** levelvec[d]) in coords[d] for d in enumerate(levelvec)), full_index_list))
    #     return index_list

    def get_component_grid_values(self, component_grid: ComponentGridInfo, mesh_points_grid: Sequence[Sequence[float]]) -> Sequence[float]:
        """
        This method fills up the surplus array with zeros for the points on the boundary so it can be properly used when interpolating
        :param component_grid: ComponentGridInfo of the specified component grid
        :param mesh_points_grid: Points of the component grid, with boundary points
        :return: Surpluses for the component_grid filled up with zero on the boundary
        """
        surpluses = list(self.get_result().get(tuple(component_grid.levelvector)))
        mesh_points = get_cross_product(mesh_points_grid)
        values = np.array([surpluses.pop(0) if self.grid.point_not_zero(p) else 0 for p in mesh_points])
        return values.reshape((len(values), 1))

    def get_point_values_component_grid(self, points: Sequence[float], component_grid: ComponentGridInfo) -> Sequence[Sequence[float]]:
        # TODO
        """This method returns the values in the component grid at the given points.

        :param points: Points where we want to evaluate the componenet grid (should coincide with grid points)
        :param component_grid: Component grid which we want to evaluate.
        :return: Values at points (same order).
        """
        if self.debug:
            mesh_points_grid = [self.grid.coordinate_array[d] for d in range(self.dim)]
            mesh_points = list(get_cross_product(mesh_points_grid))
            points_list = list(points)
            points_indices = [mesh_points.index(p) for p in points_list]
            nodal_values = list(self.get_result().get(tuple(component_grid.levelvector)))
            if len(nodal_values) > 0 and len(points_list) > 0:
                pickPoint = lambda x: nodal_values[mesh_points.index(x)] if self.grid.point_not_zero(x) else 0
                validPoint = lambda x: True if x in mesh_points else False
                values = np.array([pickPoint(p) for p in points_list if validPoint(p)])
                values_indices = [nodal_values.index(s) for s in values]
                if (len(nodal_values) == 0 or len(points_list) == 0 or len(values) == 0):
                    print('Operation DensityEstimation; error, stop here with debugger')
                    print('second print to prevent the stupid debugger from skipping lines again')
                #if points_indices != values_indices:
                #    # if nodal_values has duplicate entries we can also end up here
                #    print('returned wrong component grid value(s)')
                return values.reshape((len(values), 1))
                #return values
            else:
                return np.zeros((len(points_list), 1))
                #return np.zeros(len(points_list))
        else:
            mesh_points_grid = (self.grid.coordinate_array[d] for d in range(self.dim))
            mesh_points = list(get_cross_product(mesh_points_grid))
            nodal_values = self.get_result().get(tuple(component_grid.levelvector))
            pickPoint = lambda x: nodal_values[mesh_points.index(x)] if self.grid.point_not_zero(x) else 0
            validPoint = lambda x: True if x in mesh_points else False
            values = np.array([pickPoint(p) for p in points if validPoint(p)])
            return values.reshape((len(values), 1))

    def check_adjacency(self, ivec: Sequence[int], jvec: Sequence[int]) -> bool:
        """
        This method checks if the two hat functions specified by ivec and jvec are adjacent to each other
        :param ivec: Index of the first hat function
        :param jvec: Index of the second hat function
        :return: True if the two hat functions are adjacent, False otherwise
        """
        for i in range(len(ivec)):
            if abs(ivec[i] - jvec[i]) > 1:
                return False
        return True

    def get_hats_in_support(self, levelvec: Sequence[int], x: Sequence[float]) -> Sequence[Tuple[int, ...]]:
        """
        This method returns all the hat functions in whose support the data point x lies
        :param levelvec: Levelvector of the component grid
        :param x: datapoint
        :return: All the hat functions in whose support the data point x lies
        """
        if self.grid.point_not_zero(x) and ((x >= 0).all() and (x <= 1).all()):
            meshsize = [2 ** (-float(list(levelvec)[d])) for d in range(len(levelvec))]
            numb_points = self.grid.levelToNumPoints(levelvec)
            index_set = []
            for i in range(len(x)):
                lower = math.floor(x[i] / meshsize[i])
                upper = math.ceil(x[i] / meshsize[i])
                if (lower > 0 and lower <= numb_points[i]) and (upper > 0 and upper <= numb_points[i]):
                    index_set.append((lower, upper))
                elif (lower < 1 or lower > numb_points[i]):
                    index_set.append((upper,))
                elif (upper < 1 or upper > numb_points[i]):
                    index_set.append((lower,))
            #test = list(set(product(*index_set)))
            #if not self.grid.is_global():
            return list(set(product(*index_set)))
            #else:
            #    existing_indices = self.get_existing_indices(levelvec)
            #    result = list(filter(lambda p: p in existing_indices, list(set(product(*index_set)))))
            #    return result
        else:
            return []

    def get_neighbors(self, point: Sequence[float], gridPointCoordsAsStripes: Sequence[Sequence[float]]) -> Sequence[Tuple[float, float]]:
        """
        This method
        :param point: d-dimensional Sequence containing the coordinates of the grid point
        :param gridPointCoordsAsStripes:
        :return: d-dimenisional Sequence of 2-dimensional tuples containing the start and end of the function domain in each dimension
        """
        # check if the coordinate is on the boundary and if we have points on the boundary
        boundary_check = lambda x: self.grid.boundary if (x == 0 or x == 1.0) else True

        # create a tuple for each point whose elements are the coordinates that are within the domain
        neighbor_tuple = lambda n: tuple((n[d] for d in range(0, self.dim) if
                                          n[d] >= point_domain[d][0] and n[d] <= point_domain[d][1] and boundary_check(
                                              n[d])))
        if self.debug:
            all_points = list(get_cross_product(gridPointCoordsAsStripes))
            point_domain = self.get_hat_domain(point, gridPointCoordsAsStripes)
            # pick only tuples where both coordinates are within the domain
            neighbors = [neighbor_tuple(p) for p in all_points if len(neighbor_tuple(p)) == self.dim]
            return neighbors
        else:
            all_points = get_cross_product(gridPointCoordsAsStripes)
            point_domain = self.get_hat_domain(point, gridPointCoordsAsStripes)
            # pick only tuples where both coordinates are within the domain
            neighbors = (neighbor_tuple(p) for p in all_points if len(neighbor_tuple(p)) == self.dim)
            return neighbors

    def get_hat_domain(self, point: Sequence[float], gridPointCoordsAsStripes: Sequence[Sequence[float]]):
        """
        This method
        :param point: d-dimensional tuple containing the indices of the point
        :param xxx: Sequence of length d with the maximum level for each dimension
        :return: d-dimenisional Sequence of 2-dimensional tuples containing the start and end of the function domain in each dimension
        """
        # go through stripes and collect 2 coordinates with lowest distance to the point for each dimension
        domain = []
        if self.debug:
            for d in range(0, self.dim):
                upper = [coord for coord in gridPointCoordsAsStripes[d] if coord > point[d]]
                lower = [coord for coord in gridPointCoordsAsStripes[d] if coord < point[d]]
                element = (0 if not lower else max(lower), 1.0 if not upper else min(upper))
                domain.append(element)
        else:
            for d in range(0, self.dim):
                #upper = (coord for coord in gridPointCoordsAsStripes[d] if coord > point[d])
                #lower = (coord for coord in gridPointCoordsAsStripes[d] if coord < point[d])
                element = (max((coord for coord in gridPointCoordsAsStripes[d] if coord < point[d]), default=0.0),
                           min((coord for coord in gridPointCoordsAsStripes[d] if coord > point[d]), default=1.0))
                domain.append(element)
        return domain

    def get_domain_overlap_width(self, point_i: Sequence[float], domain_i: Sequence[Tuple[float, float]],
                                 point_j: Sequence[float], domain_j: Sequence[Tuple[float, float]]) \
            -> Tuple[Sequence[float], Sequence[float]]:
        """
        This method calculates the width of the overlap between the domains of points i and j in each dimension.
        :param point_i:  d-dimensional sequence of coordinates
        :param domain_i: d=dimensional sequence of 2-element tuples with the start and end value of the domain 
        :param point_j:  d-dimensional sequence of coordinates
        :param domain_j: d=dimensional sequence of 2-element tuples with the start and end value of the domain 
        :return: d-dimensional sequence of that describe the width of the overlap between domains and the distance of the points
        """
        # sanity check
        assert len(point_i) == len(point_j) == len(domain_i) == len(domain_j)
        # check adjacency
        if all((domain_i[d][0] <= point_j[d] and domain_i[d][1] >= point_j[d] for d in range(len(domain_i)))):
            widths = []
            distances = []
            for d in range(0, len(point_i)):
                lower = max(domain_i[d][0], domain_j[d][0])
                upper = min(domain_i[d][1], domain_j[d][1])
                widths.append(abs(upper - lower))
                distances.append(abs(point_i[d] - point_j[d]))
            widths.sort()
            distances.sort()
            return (widths, distances)
        else:
            return ([0 for d in range(0, len(point_i))], [0 for d in range(0, len(point_i))])

    def build_R_matrix_dimension_wise(self, gridPointCoordsAsStripes: Sequence[Sequence[float]],
                                      grid_point_levels: Sequence[Sequence[int]]) \
            -> Sequence[Sequence[float]]:
        """
        This method constructs the R matrix for the component grid specified by the levelvector ((R + λ*I) = B) for
        non-equidistant grids (usually used adaptive schemes)
        :param gridPointCoordsAsStripes: d-dimensional sequence of coordinate lists. the lists include coordinates at
                                         the domain boundary, even if there are no boundary points.
        :param grid_point_levels: d-dimensional sequence of integer lists
        :return: R matrix of the component grid specified by the levelvector
        """
        test = list(get_cross_product(gridPointCoordsAsStripes))
        if not self.grid.boundary:
            points = [x for x in test if 0.0 not in x and 1.0 not in x]
        else:
            points = test

        grid_size = len(points)
        R = np.zeros((grid_size, grid_size))

        if self.print_output:
            print("Point list: ", points)
            print("Point levels: ", grid_point_levels)
        if self.reuse_old_values and not self.masslumping:
            # get overlap of domains between points in each dimension in sequence; sort sequence;
            # the string of the sequence
            for i in range(0, len(points)):
                for j in range(i, len(points)):
                    overlap = self.get_domain_overlap_width(points[i], self.get_hat_domain(points[i], gridPointCoordsAsStripes),
                                                            points[j], self.get_hat_domain(points[j], gridPointCoordsAsStripes))
                    #overlap.sort()
                    if str(overlap) in self.old_R:
                        res = self.old_R[str(overlap)]
                    else:
                        if self.numeric_calculation:
                            res = self.calculate_L2_scalarproduct(points[i], self.get_hat_domain(points[i], gridPointCoordsAsStripes),
                                                                  points[j], self.get_hat_domain(points[j], gridPointCoordsAsStripes))[0]
                        else:
                            res = self.calculate_R_value_analytically(points[i], self.get_hat_domain(points[i], gridPointCoordsAsStripes),
                                                                      points[j], self.get_hat_domain(points[j], gridPointCoordsAsStripes))

                        res = res
                        self.old_R[str(overlap)] = res
                    R[i][j] = res
                    R[j][i] = res
        elif not self.reuse_old_values and not self.masslumping:
            # calculate the R matrix elements using the inner product of the hat functions centered at the points i and j
            for i in range(0, len(points)):
                for j in range(i, len(points)):
                    if self.numeric_calculation:
                        res = self.calculate_L2_scalarproduct(points[i], self.get_hat_domain(points[i], gridPointCoordsAsStripes),
                                                              points[j], self.get_hat_domain(points[j], gridPointCoordsAsStripes))[0]
                    else:
                        res = self.calculate_R_value_analytically(points[i], self.get_hat_domain(points[i], gridPointCoordsAsStripes),
                                                                  points[j], self.get_hat_domain(points[j], gridPointCoordsAsStripes))

                    R[i][j] = res
                    R[j][i] = res
        else:
            #only calculate the diagonal
            for i in range(0, len(points)):
                j = i

                if self.numeric_calculation:
                    res = self.calculate_L2_scalarproduct(points[i], self.get_hat_domain(points[i], gridPointCoordsAsStripes),
                                                          points[j], self.get_hat_domain(points[j], gridPointCoordsAsStripes))[0]
                else:
                    res = self.calculate_R_value_analytically(points[i], self.get_hat_domain(points[i], gridPointCoordsAsStripes),
                                                              points[j], self.get_hat_domain(points[j], gridPointCoordsAsStripes))

                R[i][j] = res
                R[j][i] = res

        return R

    def calculate_B_dimension_wise(self, data: Sequence[Sequence[float]], gridPointCoordsAsStripes: Sequence[Sequence[float]], grid_point_levels: Sequence[Sequence[int]]) \
            -> Sequence[float]:
        """
        This method calculates the B vector for the component grid and the data set of the linear system ((R + λ*I) = B)
        :param data: dataset specified for the operation
        :param levelvec: Levelvector of the component grid
        :return: b vector of the component grid
        """
        get_point_list = lambda x: list(get_cross_product(x))
        if not self.grid.boundary:
            point_list = [x for x in get_point_list(gridPointCoordsAsStripes) if 0.0 not in x and 1.0 not in x]
        else:
            point_list = get_point_list(gridPointCoordsAsStripes)

        M = len(data)
        N = len(point_list)
        b = np.zeros(N)

        if self.reuse_old_values:
            max_levels = [max(x) for x in grid_point_levels]
            old_b_key = self.find_closest_old_B(gridPointCoordsAsStripes, max_levels)

        if self.reuse_old_values and old_b_key is not None:
            # copy the old values
            old_b = self.old_B[old_b_key]
            old_point_list = [x for x in get_point_list(self.old_grid_coord[old_b_key]) if 0.0 not in x and 1.0 not in x]

            # new_points = [p for p in point_list if p not in old_point_list]
            # new_point_neighbors = [self.get_neighbors(p, gridPointCoordsAsStripes) for p in new_points]
            # affected_points = new_points
            # for l in new_point_neighbors:
            #     affected_points += l

            point_domains = [self.get_hat_domain(p, gridPointCoordsAsStripes) for p in point_list]
            old_point_domains = [self.get_hat_domain(p, self.old_grid_coord[old_b_key]) for p in old_point_list]
            domain_match = []
            for i in range(len(point_domains)):
                a = [sum([point_domains[i][d][0] == old[d][0] and point_domains[i][d][1] == old[d][1] for d in range(self.dim)]) == self.dim for old in old_point_domains]
                if True in a:
                    domain_match.append(a.index(True))
                else:
                    domain_match.append(-1)
            for p in range(len(point_list)):
                if point_list[p] in old_point_list and point_list[p] and domain_match[p] != -1:
                    #b[p] = old_b[old_point_list.index(point_list[p])]
                    b[p] = old_b[domain_match[p]]

            # calculate all b points that haven't been copied over (the new points)
            for i in range(len(b)):
                if b[i] == 0:
                    # get the data within the domain of the point
                    #print('recalc b i', i)
                    domain = self.get_hat_domain(point_list[i], gridPointCoordsAsStripes)
                    data_indices_in_domain = self.find_data_in_domain(domain)
                    # go through all the data points in the intersection set
                    for x in data_indices_in_domain:
                        hat = point_list[i]
                        sign = 1.0
                        if self.classes is not None:
                            sign = self.classes[x]
                        b[i] += (self.hat_function_non_symmetric(hat, domain, data[x]) * sign)
                    b[i] *= (1 / M)
        else:
            for i in range(M):
                hats = self.get_neighbors(data[i], gridPointCoordsAsStripes)
                #test = self.get_neighboring_grid_points(data[i], gridPointCoordsAsStripes)
                #if (hats != test):
                #    print('look here')
                #for t in range(len(point_list)):
                #    naive_b[point_list.index(point_list[t])] += self.hat_function_non_symmetric(point_list[t], self.get_hat_domain(point_list[t], gridPointCoordsAsStripes), data[i])
                sign = 1.0
                if self.classes is not None:
                    sign = self.classes[i]
                if self.debug:
                    for j in range(len(hats)):
                        b[point_list.index(hats[j])] += \
                            (self.hat_function_non_symmetric(hats[j], self.get_hat_domain(hats[j], gridPointCoordsAsStripes), data[i]) * sign)
                else:
                    for h in hats:
                        b[point_list.index(h)] += \
                            (self.hat_function_non_symmetric(h, self.get_hat_domain(h, gridPointCoordsAsStripes), data[i]) * sign)
            b *= (1 / M)

        if self.print_output:
            print("B vector: ", b)
        max_levels = [max(x) for x in grid_point_levels]
        self.max_levels = [max(max_levels[d]+1, self.max_levels[d]) for d in range(self.dim)]
        self.new_B[str(max_levels)] = np.array(b)  # copy the values, not the reference
        self.new_grid_coord[str(max_levels)] = [list(g) for g in gridPointCoordsAsStripes]  # copy the values, not the reference
        return b

    def solve_density_estimation_dimension_wise(self, gridPointCoordsAsStripes: Sequence[Sequence[float]], grid_point_levels: Sequence[Sequence[int]], component_grid: ComponentGridInfo) \
            -> Sequence[float]:
        """
        Calculates the surpluses of the component grid for the specified dataset
        :param levelvec: Levelvector of the component grid
        :return: Surpluses of the component grid for the specified dataset
        """
        #numGridCoord = sum((len(l) for l in gridPointCoordsAsStripes))
        r0 = time.time_ns()
        R = self.build_R_matrix_dimension_wise(gridPointCoordsAsStripes, grid_point_levels)
        r1 = time.time_ns()
        print('OP: build_R_matrix_dimension_wise time taken: ', (r1 - r0) / 1000000)
        b0 = time.time_ns()
        b = self.calculate_B_dimension_wise(self.data, gridPointCoordsAsStripes, grid_point_levels)
        b1 = time.time_ns()
        print('OP: calculate_B_dimension_wise time taken: ', (b1 - b0) / 1000000)
        cg0 = time.time_ns()
        alphas, info = cg(R, b)
        cg1 = time.time_ns()
        print('OP: conjugate_gradient time taken: ', (cg1 - cg0) / 1000000)
        if self.print_output:
            print("Alphas: ", component_grid.levelvector, alphas)
            print("-" * 100)
        return alphas

    def calculate_L2_scalarproduct(self, point_i: Tuple[int, ...], domain_i: Sequence[Tuple[int, int]],
                                   point_j: Tuple[int, ...], domain_j: Sequence[Tuple[int, int]]) \
            -> Tuple[float, float]:
        """
        This method calculates the L2-scalarproduct of the two hat functions
        :param ivec: Index of the first hat function
        :param jvec: Index of the second hat function
        :param lvec: Levelvector of the component grid
        :return: L2-scalarproduct of the two hat functions plus the error of the calculation
        """
        if not (len(point_i) == len(point_j) == len(domain_i) == len(domain_j)):
            print('error in calculate_L2_scalarproduct: dimensionality of the points i,j or their domains differ')
        # check adjacency
        if all((domain_i[d][0] <= point_j[d] and domain_i[d][1] >= point_j[d] for d in range(len(domain_i)))):
            dim = len(domain_i)
            f = lambda *x: (self.hat_function_non_symmetric(point_i, domain_i, [*x]) * self.hat_function_non_symmetric(point_j, domain_j, [*x]))
            start = [min(domain_i[d][0], domain_j[d][0]) for d in range(dim)]
            end = [max(domain_i[d][1], domain_j[d][1]) for d in range(dim)]
            if self.print_output:
                print("-" * 100)
                print("Calculating")
                print("Gridpoints: ", point_i, point_j)
                print("Domain: ", start, end)
            return nquad(f, [[start[d], end[d]] for d in range(dim)],
                         opts={"epsabs": 10 ** (-15), "epsrel": 1 ** (-15)})
        else:
            return (0, 0)

    def calculate_R_value_analytically(self, point_i, domain_i, point_j, domain_j):
        # check adjacency
        if not all((domain_i[d][0] <= point_j[d] and domain_i[d][1] >= point_j[d] for d in range(len(domain_i)))):
            return 0.0
        res = 1.0
        for d in range(0, len(point_i)):
            if point_i[d] != point_j[d]:
                m = 1.0 / abs(point_i[d] - point_j[d])  # slope
                # f_2(x) = 1 - slope * (x - min(point_i[d], point_j[d])) = c - slope * x
                a = min(point_i[d], point_j[d])  # lower end of integral
                b = max(point_i[d], point_j[d])  # upper end of integral

                # calc integral of: int (1 - m*(q - x)) * (1 - m*(x - p)) dx
                integral_calc = lambda x, m, p, q: 0.5*(m**2)*(x**2)*(p + q) - (1/3)*(m**2)*(x**3) - x*(m*p + 1)*(m*q - 1)
                #integral_calc_alt = lambda x, m, p, q: x - m*q*x + m*p*x + ((m**2)*q*(x**2))/2 - (m**2)*q*p*x - ((m**2)*(x**3))/3 + ((m**2)*(x**2)*p)/2

                integral = integral_calc(b, m, a, b) - integral_calc(a, m, a, b)

                res *= integral
            else:
                m1 = 1.0 / abs(point_i[d] - domain_i[d][0])  # left slope
                m2 = 1.0 / abs(domain_j[d][1] - point_j[d])  # right slope

                a = domain_i[d][0]  # lower end of first integral
                p = point_i[d] # upper end of first integral, lower end of second integral
                c = domain_i[d][1]  # upper end of second integral

                # calc integral of: int (1 - m*(p - x)) * (1 - m*(p - x)) dx
                integral_1 = lambda x, m, p: -((m * (p - x) - 1)**3 / (3 * m))
                #integral_1_alt = lambda x, m, p: x - 2*m*p*x + m*x**2 + (m**2)*(p**2)*x - (m**2)*p*(x**2) + ((m**2)*(x**3))/3

                # calc integral of: int (1 - m*(x - p)) * (1 - m*(x - p)) dx
                integral_2 = lambda x, m, p: -((m * (p - x) + 1)**3 / (3 * m))
                #integral_2_alt = lambda x, m, p: x + 2*m*p*x - m*x**2 + (m**2)*(p**2)*x - (m**2)*p*(x**2) + ((m**2)*(x**3))/3

                integral = (integral_1(p, m1, p) - integral_1(a, m1, p)) + (integral_2(c, m2, p) - integral_2(p, m2, p))

                res *= integral
        #compare = self.calculate_L2_scalarproduct(point_i, domain_i, point_j, domain_j)
        #diff = abs(compare[0] - res)
        return res

    def hat_function_non_symmetric(self, point: Sequence[float], domain: Sequence[float], x: Sequence[float]) \
            -> float:
        """
        This method calculates the hat function value of the given coordinates with the given parameters
        :param : d-dimensional center point of the hat function
        :param : d-dimensional list of 2-dimensional tuples that describe the start and end values of the domain of the hat function
        :param : d-dimensional coordinates whose function value are to be calculated
        :return: value of the function at the coordinates given by x
        """
        assert len(point) == len(x) == len(domain)   # sanity check
        result = 1.0
        if not self.grid.modified_basis:
            for dim in range(len(x)):
                if x[dim] >= point[dim]:
                    # result is linear interpolation between middle and domain end
                    result *= max(0.0, 1.0 - (1.0 / (domain[dim][1] - point[dim])) * (x[dim] - point[dim]))
                elif x[dim] < point[dim]:
                    result *= max(0.0, 1.0 - (1.0 / (point[dim] - domain[dim][0])) * (point[dim] - x[dim]))
            return result
        else:
            for dim in range(len(x)):
                # if the domain reaches the boundary, we extrapolate with the same slope that's to the neighboring point
                boundary_check = lambda x: x == 0.0 or x == 1.0
                if x[dim] >= point[dim]:
                    # result is linear interpolation between middle and domain end
                    if boundary_check(domain[dim][1]):
                        result *= (1.0 / (domain[dim][1] - point[dim])) * (x[dim] - point[dim])
                    else:
                        result *= max(0.0, 1.0 - (1.0 / (domain[dim][1] - point[dim])) * (x[dim] - point[dim]))
                elif x[dim] < point[dim]:
                    if boundary_check(domain[dim][0]):
                        result *= (1.0 / (point[dim] - domain[dim][0])) * (point[dim] - x[dim])
                    else:
                        result *= max(0.0, 1.0 - (1.0 / (point[dim] - domain[dim][0])) * (point[dim] - x[dim]))
            return result

    def find_closest_old_B(self, gridPointCoordinatesAsStripes, max_levels):
        """
        This method looks for the closest match of old B vectors for the current grid and returns it, along with
        a range of indices that need to be changed/updated
        Parameters
        ----------
        gridPointCoordinatesAsStripes

        Returns
        -------

        """
        # # look for the vector(s) with the lowest max level distance
        extract_list = lambda x: list(map(int, x[1:-1].split(',')))
        # keys = [extract_list(key_sequence) for key_sequence in self.old_B.keys()]
        # # hamming_distances = [[max_levels[d] - key[d] for d in range(len(key))] for key in keys]
        # weighted_distance_sums = [sum((max_levels[d] - key[d] + ((max_levels[d] - key[d]) / max_levels[d]) for d in range(len(key)))) for key in keys]
        # if weighted_distance_sums:
        #     weighted_distance_sums = [99 if s < 0.0 else s for s in weighted_distance_sums]
        #     closest_match_key = keys[weighted_distance_sums.index(min(weighted_distance_sums))]
        #     closest_match = self.old_B[str(closest_match_key)]
        # else:
        #     return None, None

        if len(self.old_B) == 0:
            return None

        # get the ranges for all new coordinates
        new_coordinate_sets = []
        key_list = []
        for key in self.old_B.keys():
            old_coordinates = self.old_grid_coord[key]
            key_list.append(key)
            new_coordinates_indices = []
            for d in range(len(gridPointCoordinatesAsStripes)):
                new_coordinates_indices.append([])
                for i in range(len(gridPointCoordinatesAsStripes[d])):
                    if gridPointCoordinatesAsStripes[d][i] not in old_coordinates[d]:
                        new_coordinates_indices[d].append(gridPointCoordinatesAsStripes[d].index(gridPointCoordinatesAsStripes[d][i]))
            new_coordinate_sets.append(new_coordinates_indices)

        # get the coordinate list of
        differences = [sum([len(i) for i in s]) for s in new_coordinate_sets]
        new_coordinates_indices = new_coordinate_sets[differences.index(min(differences))]
        closest_match_key = key_list[differences.index(min(differences))]

        def safe_get(sequence, dim, index):
            if (index < len(sequence[dim])):
                return 0.0
            elif (index > len(sequence[dim])):
                return 1.0
            else:
                return sequence[dim][index]

        new_ranges = [[(safe_get(gridPointCoordinatesAsStripes, d, i-1), safe_get(gridPointCoordinatesAsStripes, d, i+1))
                       for i in range(len(new_coordinates_indices[d]))]
                      for d in range(len(new_coordinates_indices))]

        # find the indices in the sorted data matching the new ranges
        range_indices = []
        # for d in range(len(new_ranges)):
        #     indices = self.sorted_data[d]
        #     range_indices.append([])
        #     range_indices[d] = []
        #     for r in new_ranges[d]:
        #         lower = len(indices)
        #         upper = 0
        #         # find the highest min and lowest max index
        #         for i in range(len(indices)):
        #             if self.data[indices[i]][d] < lower and self.data[indices[i]][d] >= r[0]:
        #                 lower = self.data[indices[i]][d]
        #             if self.data[indices[i]][d] > upper and self.data[indices[i]][d] <= r[0]:
        #                 upper = self.data[indices[i]][d]
        #         range_indices[d].append((lower, upper))

        # get the new points as list
        new_coordinates = [[gridPointCoordinatesAsStripes[d][x] for x in new_coordinates_indices[d]] for d in range(len(gridPointCoordinatesAsStripes))]
        new_points = []
        for d in range(len(new_coordinates)):
            if len(new_coordinates[d]) > 0:
                coords = [gridPointCoordinatesAsStripes[x] if x == d else new_coordinates[x] for x in range(len(gridPointCoordinatesAsStripes))]
                points = list(get_cross_product(coords))
                new_points.append(points)


        return closest_match_key#, range_indices, new_points


    def find_enclosing_bin(self, domain: Tuple[float, float], dim: int):
        """
        This function looks for indices in the bins for the given dimension that are the closest to the given domain.
        (Only relevant for reuse of old B vectors)
        domain: 2-dimensional Sequence; Domain for which the closest indices should be found in the sorted data
        dim:    The dimension for which the enclosing bin should be found
        :return: 2-dimensional Sequence; Closest indices to the given domain, in the given dimension within the sorted data
        """
        enclosing_bin = [0, len(self.sorted_data[dim] - 1)]
        # check for available bins
        if domain[0] == 0.0 and domain[1] == 1.0:
            return enclosing_bin
        if dim in self.data_bins:
            bins = self.data_bins[dim]
        else:
            return enclosing_bin
        if len(bins) == 0:
            return enclosing_bin
        # check if we have an enclosing bin, so we don't have to search the entire data set
        extract_list = lambda x: list(map(float, x[1:-1].split(',')))
        enclosing_bin_keys = [extract_list(key_string) for key_string in bins.keys()]

        lower_end = min([x for x in enclosing_bin_keys if x[0] <= domain[0]], key=lambda t: abs(t[0] - domain[0]))[0]
        higher_end = min([x for x in enclosing_bin_keys if x[1] >= domain[1]], key=lambda t: abs(t[1] - domain[1]))[1]

        enclosing_bin = [lower_end, higher_end]
        return enclosing_bin

    def find_data_in_domain(self, domain: Sequence[Tuple[float, float]]):
        """
        This method finds all data points
        domain:
        :return:
        """
        data_ranges = []

        for d in range(len(domain)):
            data_ranges.append([])
            # check if we have a data bin for the domain, otherwise create the bin
            key = str([domain[d][0], domain[d][1]])
            if key in self.data_bins[d]:
                data_ranges[d] = [self.data_bins[d][key][0], self.data_bins[d][key][1]]
            else:
                enclosing_bin = self.find_enclosing_bin(domain[d], d)
                lower = len(self.sorted_data[d])
                upper = 0
                # find the lowest min and highest max within the domain
                for i in range(enclosing_bin[0], min(enclosing_bin[1]+1, len(self.sorted_data[d]))):
                    if self.data[self.sorted_data[d][i]][d] >= domain[d][0] and i < lower:
                        lower = i
                    if self.data[self.sorted_data[d][i]][d] <= domain[d][1] and i > upper:
                        upper = i
                data_ranges[d] = [max(lower-1, 0), min(upper+1, len(self.sorted_data[d])-1)]
        # save the data ranges as bins
        for d in range(len(data_ranges)):
            self.data_bins[d][str([domain[d][0], domain[d][1]])] = data_ranges[d]

        domain_data = self.sorted_data[0][data_ranges[0][0]:data_ranges[0][1]]
        for d in range(self.dim):
            domain_data = np.intersect1d(domain_data, self.sorted_data[d][data_ranges[d][0]:data_ranges[d][1]])
        return domain_data

    def build_R_matrix(self, levelvec: Sequence[int]) -> Sequence[Sequence[float]]:
        """
        This method constructs the R matrix for the component grid specified by the levelvector ((R + λ*I) = B)
        :param levelvec: Levelvector of the component grid
        :return: R matrix of the component grid specified by the levelvector
        """
        grid_size = self.grid.get_num_points()
        R = np.zeros((grid_size, grid_size))
        dim = len(levelvec)

        #if not self.grid.is_global():
        index_list = self.grid.get_indexlist()
        #else:
        #    index_list = self.get_existing_indices(levelvec)


        diag_val = np.prod([1 / (2 ** (levelvec[k] - 1) * 3) for k in range(dim)])
        R[np.diag_indices_from(R)] += (diag_val + self.lambd)
        if self.print_output:
            print("Indexlist: ", index_list)
            print("Levelvector: ", levelvec)
            print("Diagonal value: ", diag_val)
        if self.masslumping == False:
            for i in range(grid_size - 1):
                for j in range(i + 1, grid_size):
                    res = 1.0

                    for k in range(dim):
                        index_ik = index_list[i][k]
                        index_jk = index_list[j][k]

                        # basis function overlap fully
                        if index_ik == index_jk:
                            res *= 1 / (2 ** (levelvec[k] - 1) * 3)
                        # basis function do not overlap
                        elif max((index_ik - 1) * 2 ** (levelvec[k] - 1), (index_jk - 1) * 2 ** (levelvec[k] - 1)) \
                                >= min((index_ik + 1) * 2 ** (levelvec[k] - 1), (index_jk + 1) * 2 ** (levelvec[k] - 1)):
                            res = 0
                            break
                        # basis functions overlap partly
                        else:
                            res *= 1 / (2 ** (levelvec[k] - 1) * 12)

                    if res == 0:
                        if self.print_output:
                            print("-" * 100)
                            print("Skipping calculation")
                            print("Gridpoints: ", index_list[i], index_list[j])
                    else:
                        if self.print_output:
                            print("-" * 100)
                            print("Calculating")
                            print("Gridpoints: ", index_list[i], index_list[j])
                            print("Result: ", res)
                        R[i, j] = res
                        R[j, i] = res
        return R

    def solve_density_estimation(self, levelvec: Sequence[int]) -> Sequence[float]:
        """
        Calculates the surpluses of the component grid for the specified dataset
        :param levelvec: Levelvector of the component grid
        :return: Surpluses of the component grid for the specified dataset
        """
        R = self.build_R_matrix(levelvec)
        b = self.calculate_B(self.data, levelvec)
        alphas, info = cg(R, b)
        if self.print_output:
            print("Alphas: ", levelvec, alphas)
            print("-" * 100)
        return alphas

    def calculate_B(self, data: Sequence[Sequence[float]], levelvec: Sequence[int]) -> Sequence[float]:
        """
        This method calculates the B vector for the component grid and the data set of the linear system ((R + λ*I) = B)
        :param data: dataset specified for the operation
        :param levelvec: Levelvector of the component grid
        :return: b vector of the component grid
        """
        M = len(data)
        N = self.grid.get_num_points()
        b = np.zeros(N)

        #if not self.grid.is_global():
        index_list = self.grid.get_indexlist()
        #else:
        #    index_list = self.get_existing_indices(levelvec)

        for i in range(M):
            hats = self.get_hats_in_support(levelvec, data[i])
            for j in range(len(hats)):
                b[index_list.index(hats[j])] += self.hat_function(hats[j], levelvec, data[i])
        b *= (1 / M)
        if self.print_output:
            print("B vector: ", b)
        return b

    def hat_function(self, ivec: Sequence[int], lvec: Sequence[int], x: Sequence[float]) -> float:
        """
        This method calculates the value of the hat function at the point x
        :param ivec: Index of the hat function
        :param lvec: Levelvector of the component grid
        :param x: datapoint
        :return: Value of the hat function at x
        """
        dim = len(lvec)
        result = 1.0
        for d in range(dim):
            result *= max((1 - abs(2 ** lvec[d] * x[d] - ivec[d])), 0)
        return result

    def weighted_basis_function(self, levelvec: Sequence[int], alphas: Sequence[float], x: Sequence[float]) -> float:
        """
        This method calculates the sum of basis functions of the component grid,
        in whose support the data point x lies, weighted by the specific surpluses
        :param levelvec: Levelvector of the compoenent grid
        :param alphas: the calculated surpluses of the component grid
        :param x: datapoint
        :return: Sum of basis functions of the component grid in whose support the data point x lies, weighted by the surpluses
        """
        index_list = self.grid.get_indexlist()
        hats_in_support = self.get_hats_in_support(levelvec, x)
        sum = 0
        for i, index in enumerate(hats_in_support):
            sum += self.hat_function(index, levelvec, x) * alphas[index_list.index(index)]
        return sum

    def plot_dataset(self, filename: str = None):
        """
        This method plots the data set specified for this operation
        :param filename: If set the plot will be saved to the specified filename
        :return: Matplotlib figure
        """
        if self.initialized == False:
            self.initialize()
        fontsize = 30
        plt.rcParams.update({'font.size': fontsize})
        fig = plt.figure(figsize=(10, 10))
        if self.dim == 2:
            ax = fig.add_subplot(1, 1, 1)
            x, y = zip(*self.data[:, :self.dim])
            ax.scatter(x, y, s=125)
            ax.set_xlabel('x')
            ax.set_ylabel('y')
            ax.set_title("M = %d" % len(self.data[:, :self.dim]))

        elif self.dim == 3:
            ax = fig.add_subplot(1, 1, 1, projection='3d')
            x, y, z = zip(*self.data[:, :self.dim])
            ax.scatter(x, y, z, s=125)
            ax.set_xlabel('x')
            ax.set_ylabel('y')
            ax.set_zlabel('z')
            ax.set_title("#points = %d" % len(self.data[:, :self.dim]))

        else:
            print("Cannot print data of dimension > 2")

        if filename is not None:
            plt.savefig(filename, bbox_inches='tight')
        #plt.show()
        # reset fontsize to default so it does not affect other figures
        plt.rcParams.update({'font.size': plt.rcParamsDefault.get('font.size')})
        return fig

    def plot_component_grid(self, combiObject: "StandardCombi", component_grid: ComponentGridInfo, grid: Axes3D, pointsPerDim: int = 100) -> None:
        """
        This method plots the contour plot of the component grid specified by the ComponentGridInfo.
        This method is used by print_resulting_combi_scheme in StandardCombi
        :param component_grid:  ComponentGridInfo of the specified component grid.
        :param grid: Axes3D of the
        :param levels: the amount of different levels for the contourf plot
        :param pointsPerDim: amount of points to be plotted in each dimension
        :return: None
        """
        X = np.linspace(0.0, 1.0, pointsPerDim)
        Y = np.linspace(0.0, 1.0, pointsPerDim)
        X, Y = np.meshgrid(X, Y)
        Z = combiObject.interpolate_points(list(map(lambda x, y: (x, y), X.flatten(), Y.flatten())), component_grid)
        Z = Z.reshape((100, 100))
        t = cm.coolwarm
        tt = colors.PowerNorm(gamma=0.95, vmin=self.extrema[0], vmax=self.extrema[1])
        grid.imshow(Z, extent=[0.0, 1.0, 0.0, 1.0], origin='lower', cmap=cm.coolwarm, norm=colors.PowerNorm(gamma=0.95, vmin=self.extrema[0], vmax=self.extrema[1]))

    def print_evaluation_output(self, refinement):
        combi_surpluses = self.surpluses
        if len(combi_surpluses) == 1:
            combi_surpluses = combi_surpluses[0]
        #print("combisurpluses:", combi_surpluses)

    def get_global_error_estimate(self, refinement_container, norm):
        if self.reference_solution is None:
            return None
        elif LA.norm(self.reference_solution) == 0.0:
            return LA.norm(abs(self.surpluses), norm)
        else:
            return LA.norm(abs((self.reference_solution - self.surpluses) / self.reference_solution), norm)


from scipy.interpolate import interpn


class Integration(AreaOperation):
    def __init__(self, f: Function, grid: Grid, dim: int, reference_solution: Sequence[float] = None):
        self.f = f
        self.f_actual = None
        self.grid = grid
        self.reference_solution = reference_solution
        self.dim = dim
        self.dict_integral = {}
        self.dict_points = {}
        self.integral = np.zeros(f.output_length())

    def get_distinct_points(self):
        return self.f.get_f_dict_size()

    def get_point_values_component_grid(self, points, component_grid) -> Sequence[Sequence[float]]:
        """This method returns the values in the component grid at the given points.

        :param points: Points where we want to evaluate the componenet grid (should coincide with grid points)
        :param component_grid: Component grid which we want to evaluate.
        :return: Values at points (same order).
        """
        return np.asarray([self.f(p) for p in points])

    def process_removed_objects(self, removed_objects: List[RefinementObject]) -> None:
        for removed_object in removed_objects:
            self.integral -= removed_object.value

    def get_component_grid_values(self, component_grid, mesh_points_grid):
        mesh_points = get_cross_product(mesh_points_grid)
        function_value_dim = self.f.output_length()
        # calculate function values at mesh points and transform  correct data structure for scipy
        values = np.array(
            [self.f(p) if self.grid.point_not_zero(p) else np.zeros(function_value_dim) for p in mesh_points])
        return values

    def get_mesh_values(self, mesh_points_grid):
        mesh_points = get_cross_product(mesh_points_grid)
        function_value_dim = self.f.output_length()
        # calculate function values at mesh points and transform  correct data structure for scipy
        values = np.array(
            [self.f(p) if self.grid.point_not_zero(p) else np.zeros(function_value_dim) for p in mesh_points])
        return values

    def get_result(self):
        return self.integral

    def point_output_length(self):
        return self.f.output_length()

    def initialize(self):
        self.f.reset_dictionary()
        self.integral = np.zeros(self.f.output_length())

    def eval_analytic(self, coordinate: Tuple[float, ...]) -> Sequence[float]:
        return self.f.eval(coordinate)

    def add_value(self, combined_solution: Sequence[float], new_solution: Sequence[float], component_grid_info: ComponentGridInfo):
        return combined_solution + component_grid_info.coefficient * new_solution

    def evaluate_area(self, area, levelvector, componentgrid_info, refinement_container, additional_info):
        partial_integral = self.grid.integrate(self.f, levelvector, area.start, area.end)
        if area.value is None:
            area.value = partial_integral * componentgrid_info.coefficient
        else:
            area.value += partial_integral * componentgrid_info.coefficient
        evaluations = np.prod(self.grid.levelToNumPoints(levelvector))
        if refinement_container is not None:
            refinement_container.value += partial_integral * componentgrid_info.coefficient
        self.integral += partial_integral * componentgrid_info.coefficient
        return evaluations

    def evaluate_levelvec(self, component_grid: ComponentGridInfo):
        levelvector = component_grid.levelvector
        partial_integral = self.grid.integrate(self.f, levelvector, self.grid.a, self.grid.b)
        self.integral += partial_integral * component_grid.coefficient

    def evaluate_area_for_error_estimates(self, area, levelvector, componentgrid_info, refinement_container, additional_info):
        if additional_info.error_name == "extend_parent":
            assert additional_info.filter_area is None
            extend_parent_new = self.grid.integrate(self.f, levelvector, area.start, area.end)
            if area.parent_info.extend_parent_integral is None:
                area.parent_info.extend_parent_integral = extend_parent_new * componentgrid_info.coefficient
            else:
                area.parent_info.extend_parent_integral += extend_parent_new * componentgrid_info.coefficient
            return np.prod(self.grid.levelToNumPoints(levelvector))
        elif additional_info.error_name == "extend_error_correction":
            assert additional_info.filter_area is None
            if area.switch_to_parent_estimation:
                extend_parent_new = self.grid.integrate(self.f, levelvector, area.start, area.end)
                if area.parent_info.extend_error_correction is None:
                    area.parent_info.extend_error_correction = np.array(area.value)
                area.parent_info.extend_error_correction -= extend_parent_new * componentgrid_info.coefficient
                return np.prod(self.grid.levelToNumPoints(levelvector))
            else:
                return 0
        elif additional_info.error_name == "split_no_filter":
            assert additional_info.filter_area is None
            split_parent_new = self.grid.integrate(self.f, levelvector, area.start, area.end)
            if additional_info.target_area.parent_info.split_parent_integral is None:
                additional_info.target_area.parent_info.split_parent_integral = split_parent_new * componentgrid_info.coefficient
            else:
                additional_info.target_area.parent_info.split_parent_integral += split_parent_new * componentgrid_info.coefficient
            return np.prod(self.grid.levelToNumPoints(levelvector))
        else:
            assert additional_info.filter_area is not None
            if not additional_info.interpolate:  # use filtering approach
                self.grid.setCurrentArea(area.start, area.end, levelvector)
                points, weights = self.grid.get_points_and_weights()
                integral = 0.0
                num_points = 0
                for i, (p, weight) in enumerate(zip(points, weights)):
                    if additional_info.filter_area.point_in_area(p):
                        integral += self.f(p) * weight * self.get_point_factor(p, additional_info.filter_area, area)
                        num_points += 1
            else:  # use bilinear interpolation to get function values in filter_area
                integral = 0.0
                num_points = 0
                # create grid with boundaries; if 0 boudnary condition we will fill boundary points with 0's
                boundary_save = self.grid.get_boundaries()
                self.grid.set_boundaries([True] * self.dim)
                self.grid.setCurrentArea(area.start, area.end, levelvector)
                self.grid.set_boundaries(boundary_save)

                # get corner grid in scipy data structure
                mesh_points_grid = [self.grid.coordinate_array[d] for d in range(self.dim)]

                # get points of filter area for which we want interpolated values
                self.grid.setCurrentArea(additional_info.filter_area.start, additional_info.filter_area.end, levelvector)
                points, weights = self.grid.get_points_and_weights()

                # bilinear interpolation
                interpolated_values = self.interpolate_points(self.get_component_grid_values(componentgrid_info, mesh_points_grid), mesh_points_grid,
                                                              points)

                integral += np.inner(interpolated_values.T, weights)

                # calculate all mesh points
                mesh_points = list(
                    zip(*[g.ravel() for g in np.meshgrid(*[mesh_points_grid[d] for d in range(self.dim)])]))

                # count the number of mesh points that fall into the filter area
                for p in mesh_points:
                    if additional_info.filter_area.point_in_area(p) and self.grid.point_not_zero(p):
                        num_points += 1
            if additional_info.error_name == "split_parent":
                child_area = additional_info.filter_area
                if child_area.parent_info.split_parent_integral is None:
                    child_area.parent_info.split_parent_integral = 0.0
                child_area.parent_info.split_parent_integral += integral * componentgrid_info.coefficient
            else:
                if additional_info.error_name == "split_parent2":
                    child_area = additional_info.filter_area
                    if child_area.parent_info.split_parent_integral2 is None:
                        child_area.parent_info.split_parent_integral2 = 0.0
                    child_area.parent_info.split_parent_integral2 += integral * componentgrid_info.coefficient

                else:
                    assert additional_info.error_name == "reference"
            return num_points

    def count_unique_points(self):
        return True

    def area_preprocessing(self, area):
        # area.set_integral(0.0)
        area.set_value(np.zeros(self.f.output_length()))
        # area.evaluations = 0
        # area.levelvec_dict = {}
        # area.error = None

    def get_global_error_estimate(self, refinement_container, norm):
        if self.reference_solution is None:
            return None
        elif LA.norm(self.reference_solution) == 0.0:
            return LA.norm(abs(self.integral), norm)
        else:
            return LA.norm(abs((self.reference_solution - self.integral) / self.reference_solution), norm)

    #    def area_postprocessing(self, area):
    #        area.value = np.array(area.integral)

    def get_point_factor(self, point, area, area_parent):
        factor = 1.0
        for d in range(self.dim):
            if (point[d] == area.start[d] or point[d] == area.end[d]) and not (
                    point[d] == area_parent.start[d] or point[d] == area_parent.end[d]):
                factor /= 2.0
        return factor

    # interpolates the cell at the subcell edge points and evaluates the integral based on the trapezoidal rule
    def compute_subcell_with_interpolation(self, cell, subcell, coefficient, refinement_container):
        start_subcell = subcell.start
        end_subcell = subcell.end
        start_cell = cell.start
        end_cell = cell.end
        subcell_points = list(zip(*[g.ravel() for g in np.meshgrid(*[[start_subcell[d], end_subcell[d]] for d in range(self.dim)])]))
        corner_points_grid = [[start_cell[d], end_cell[d]] for d in range(self.dim)]
        interpolated_values = self.interpolate_points(self.get_mesh_values(corner_points_grid), corner_points_grid, subcell_points)
        width = np.prod(np.array(end_subcell) - np.array(start_subcell))
        factor = 0.5 ** self.dim * width
        integral = 0.0
        for p in interpolated_values:
            integral += p * factor
        subcell.cell_dict[subcell.get_key()].sub_integrals.append((integral, coefficient))
        subcell.value += integral * coefficient
        if refinement_container is not None:
            refinement_container.value += integral * coefficient
        self.integral += integral * coefficient

    def print_evaluation_output(self, refinement):
        combi_integral = self.integral
        if len(combi_integral) == 1:
            combi_integral = combi_integral[0]
        print("combiintegral:", combi_integral)

    def calculate_operation_dimension_wise(self, gridPointCoordsAsStripes, grid_point_levels, component_grid):
        reuse_old_values = False
        if reuse_old_values:
            previous_integral, previous_points = self.get_previous_integral_and_points(component_grid.levelvector)
            integral = np.array(previous_integral)
            previous_points_coarsened = list(previous_points)
            modification_points, modification_points_coarsen = self.get_modification_points(previous_points,
                                                                                            gridPointCoordsAsStripes)
            if modification_points_coarsen is not None:
                for d in range(self.dim):
                    previous_points_coarsened[d] = list(previous_points[d])
                    for mod_point in modification_points_coarsen[d]:
                        for removal_point in mod_point[1]:
                            previous_points_coarsened[d].remove(removal_point)
                integral += self.subtract_contributions(modification_points_coarsen, previous_points_coarsened,
                                                        previous_points)
                integral -= self.get_new_contributions(modification_points_coarsen, previous_points)
            if modification_points is not None:
                # ~ integral -= self.subtract_contributions(modification_points, previous_points_coarsened,
                # ~ gridPointCoordsAsStripes)
                v = self.subtract_contributions(modification_points, previous_points_coarsened,
                                                gridPointCoordsAsStripes)
                assert len(v) == len(integral)
                integral -= v
                integral += self.get_new_contributions(modification_points, gridPointCoordsAsStripes)
        else:
            self.grid_surplusses.set_grid(gridPointCoordsAsStripes, grid_point_levels)
            self.grid.set_grid(gridPointCoordsAsStripes, grid_point_levels)
            integral = self.grid.integrate(self.f, component_grid.levelvector, self.a, self.b)
        self.refinement_container.value += integral * component_grid.coefficient
        self.integral += integral * component_grid.coefficient
        if reuse_old_values:
            self.dict_integral[tuple(component_grid.levelvector)] = np.array(integral)
            self.dict_points[tuple(component_grid.levelvector)] = np.array(gridPointCoordsAsStripes)

    def set_function(self, f=None):
        assert f is None or f == self.f, "Integration and the refinement should use the same function"

    def init_dimension_wise(self, grid, grid_surplusses, refinement_container, lmin, lmax, a, b, version=2):
        self.grid = grid
        self.grid_surplusses = grid_surplusses
        self.refinement_container = refinement_container
        self.version = version
        self.lmin = lmin
        self.lmax = lmax
        self.a = a
        self.b = b

    def initialize_evaluation_dimension_wise(self, refinement_container):
        refinement_container.value = np.zeros(self.f.output_length())
        self.integral = np.zeros(self.f.output_length())

    # This method returns the previous integral approximation + the points contained in this grid for the given
    # component grid identified by the levelvector. In case the component grid is new, we search for a close component
    # grid with levelvector2 <= levelvector and return the respective previous integral and the points of the
    # previous grid.
    def get_previous_integral_and_points(self, levelvector):
        if tuple(levelvector) in self.dict_integral:
            return np.array(self.dict_integral[tuple(levelvector)]), np.array(self.dict_points[tuple(levelvector)])
        else:
            k = 1
            dimensions = []
            for d in range(self.dim):
                if self.lmax[d] - k > 0:
                    dimensions.append(d)
            while k < max(self.lmax):
                reduction_values = list(zip(*[g.ravel() for g in np.meshgrid(
                    *[range(0, min(k, self.lmax[d] - self.lmin[d])) for d in range(self.dim)])]))

                for value in reduction_values:
                    levelvec_temp = np.array(levelvector) - np.array(list(value))
                    if tuple(levelvec_temp) in self.dict_integral:
                        return np.array(self.dict_integral[tuple(levelvec_temp)]), np.array(self.dict_points[tuple(levelvec_temp)])
                k += 1
        assert False

    # This method checks if there are new points in the grid new_points compared to the old grid old_points
    # We then return a suited data structure containing the newly added points and the points that were removed.
    def get_modification_points(self, old_points, new_points):
        found_modification = found_modification2 = False
        # storage for newly added points per dimension
        modification_array_added = [[] for d in range(self.dim)]
        # storage for removed points per dimension
        modification_arra_removed = [[] for d in range(self.dim)]

        for d in range(self.dim):
            # get newly added points for dimension d
            modifications = sorted(list(set(new_points[d]) - set(old_points[d])))
            if len(modifications) != 0:
                found_modification = True
                modification_1D = self.get_modification_objects(modifications, new_points[d])
                modification_array_added[d].extend(list(modification_1D))
            # get removed points for dimension d
            modifications_coarsen = sorted(list(set(old_points[d]) - set(new_points[d])))
            if len(modifications_coarsen) != 0:
                found_modification2 = True
                modification_1D = self.get_modification_objects(modifications_coarsen, old_points[d])
                modification_arra_removed[d].extend(list(modification_1D))
        return modification_array_added if found_modification else None, modification_arra_removed if found_modification2 else None

    # Construct the data structures for the newly added points listed in modifications. The complete grid is given in
    # grid_points.
    def get_modification_objects(self, modifications, grid_points):
        modification_1D = []
        k = 0
        for i in range(len(grid_points)):
            if grid_points[i] == modifications[k]:
                j = 1
                # get consecutive list of points that are newly added
                while k + j < len(modifications) and grid_points[i + j] == modifications[k + j]:
                    j += 1
                # store left and right neighbour in addition to the newly added points list(grid_points[i:i + j])
                modification_1D.append((grid_points[i - 1], list(grid_points[i:i + j]), grid_points[i + j]))
                k += j
                if k == len(modifications):
                    break
        return modification_1D

    # This method calculates the change of the integral contribution of the neighbouring points of newly added points.
    # We assume here a trapezoidal rule. The newly added points are contained in new_points but not in old_points.
    def subtract_contributions(self, modification_points, old_points, new_points):
        # calculate weights of point in new grid
        self.grid_surplusses.set_grid(new_points)
        weights = self.grid_surplusses.weights
        # save weights in dictionary for fast access via coordinate
        dict_weights_fine = [{} for d in range(self.dim)]
        for d in range(self.dim):
            for p, w in zip(self.grid_surplusses.coords[d], weights[d]):
                dict_weights_fine[d][p] = w
        # reset grid to old grid
        self.grid_surplusses.set_grid(old_points)
        # sum up the changes in contributions
        integral = 0.0
        for d in range(self.dim):
            for point in modification_points[d]:
                # calculate the changes in contributions for all points that contain the neighbouring points point[0]
                # and point[2] in dimension d
                points_for_slice = list([point[0], point[2]])
                # remove boundary points if contained if grid has no boundary points
                if not self.grid.boundary:
                    points_for_slice = [p for p in points_for_slice if not (isclose(p, self.a[d]) or isclose(p, self.b[d]))]
                integral += self.calc_slice_through_points(points_for_slice, old_points, d, modification_points, subtract_contribution=True,
                                                           dict=dict_weights_fine)
        return integral

    # This method calculates the new contributions of the points specified in modification_points to the grid new_points
    # The new_points grid contains the newly added points.
    def get_new_contributions(self, modification_points, new_points):
        self.grid_surplusses.set_grid(new_points)
        # sum up all new contributions
        integral = 0.0
        for d in range(self.dim):
            for point in modification_points[d]:
                # calculate the new contribution of the points with the new coordinates points[1] (a list of one or
                # multiple new coordinates) in dimension d
                integral += self.calc_slice_through_points(point[1], new_points, d, modification_points)
        return integral

    # This method computes the integral of the dim-1 dimensional slice through the points_for_slice of dimension d.
    # We also account for the fact that some points might be traversed by multiple of these slice calculations and
    # reduce the factors accordingly. If subtract_contribution is set we calculate the difference of the
    # new contribution from previously existing points to the new points.
    def calc_slice_through_points(self, points_for_slice, grid_points, d, modification_points, subtract_contribution=False, dict=None):
        integral = 0.0
        positions = [list(self.grid_surplusses.coords[d]).index(point) for point in points_for_slice]
        points = list(
            zip(*[g.ravel() for g in np.meshgrid(*[self.grid_surplusses.coords[d2] if d != d2 else points_for_slice for d2 in range(self.dim)])]))
        indices = list(zip(
            *[g.ravel() for g in np.meshgrid(*[range(len(self.grid_surplusses.coords[d2])) if d != d2 else positions for d2 in range(self.dim)])]))
        for i in range(len(points)):
            # index of current point in grid_points grid
            index = indices[i]
            # point coordinates of current point
            current_point = points[i]
            # old weight of current point in coarser grid
            weight = self.grid_surplusses.getWeight(index)
            if subtract_contribution:
                # weight of current point in new finer grid
                weight_fine = 1
                for d in range(self.dim):
                    weight_fine *= dict[d][current_point[d]]
                number_of_dimensions_that_intersect = 0
                # calculate if other slices also contain this point
                for d2 in range(self.dim):
                    for mod_point in modification_points[d2]:
                        if current_point[d2] == mod_point[0] or current_point[d2] == mod_point[2]:
                            number_of_dimensions_that_intersect += 1
                # calculate the weight difference from the old to the new grid
                factor = (weight - weight_fine) / number_of_dimensions_that_intersect
            else:
                number_of_dimensions_that_intersect = 1
                # calculate if other slices also contain this point
                for d2 in range(self.dim):
                    if d2 == d:
                        continue
                    for mod_point in modification_points[d2]:
                        if current_point[d2] in mod_point[1]:
                            number_of_dimensions_that_intersect += 1
                # calculate the new weight contribution of newly added point
                factor = weight / number_of_dimensions_that_intersect
            assert (factor >= 0)
            integral += self.f(current_point) * factor
        return integral


class Interpolation(Integration):
    # interpolates mesh_points_grid at the given  evaluation_points using bilinear interpolation
    @staticmethod
    def interpolate_points(values: Sequence[Sequence[float]], dim: int, grid: Grid, mesh_points_grid: Sequence[Sequence[float]],
                           evaluation_points: Sequence[Tuple[float, ...]]):
        # constructing all points from mesh definition
        function_value_dim = len(values[0])
        interpolated_values_array = []
        for d in range(function_value_dim):
            values_1D = np.asarray([value[d] for value in values])

            values_1D = values_1D.reshape(*[len(mesh_points_grid[d]) for d in (range(dim))])

            # interpolate evaluation points from mesh points with bilinear interpolation
            interpolated_values = interpn(mesh_points_grid, values_1D, evaluation_points, method='linear')

            interpolated_values = np.asarray([[value] for value in interpolated_values])
            interpolated_values_array.append(interpolated_values)
        return np.hstack(interpolated_values_array)


import chaospy as cp
import scipy.stats as sps
from Function import *
from StandardCombi import *  # For reference solution calculation


class UncertaintyQuantification(Integration):
    # The constructor resembles Integration's constructor;
    # it has an additional parameter:
    # distributions can be a list, tuple or string
    def __init__(self, f, distributions, a: Sequence[float], b: Sequence[float],
                 dim: int = None, grid=None, reference_solution=None):
        dim = dim or len(a)
        super().__init__(f, grid, dim, reference_solution)
        self.f_model = f
        # If distributions is not a list, it specifies the same distribution
        # for every dimension
        if not isinstance(distributions, list):
            distributions = [distributions for _ in range(dim)]

        # Setting the distribution to a string is a short form when
        # no parameters are given
        for d in range(dim):
            if isinstance(distributions[d], str):
                distributions[d] = (distributions[d],)

        self._prepare_distributions(distributions, a, b)
        self.f_evals = None
        self.gPCE = None
        self.pce_polys = None

    def set_grid(self, grid):
        self.grid = grid

    def set_reference_solution(self, reference_solution):
        self.reference_solution = reference_solution

    # From the user provided information about distributions, this function
    # creates the distributions list which contains Chaospy distributions
    def _prepare_distributions(self, distris, a: Sequence[float],
                               b: Sequence[float]):
        self.distributions = []
        self.distribution_infos = distris
        chaospy_distributions = []
        known_distributions = dict()
        for d in range(self.dim):
            distr_info = distris[d]
            distr_known = distr_info in known_distributions
            if distr_known:
                # Reuse the same distribution objects for multiple dimensions
                d_prev = known_distributions[distr_info]
                self.distributions.append(self.distributions[d_prev])
            else:
                known_distributions[distr_info] = d

            distr_type = distr_info[0]
            if distr_type == "Uniform":
                distr = cp.Uniform(a[d], b[d])
                chaospy_distributions.append(distr)
                if not distr_known:
                    self.distributions.append(UQDistribution.from_chaospy(distr))
            elif distr_type == "Triangle":
                midpoint = distr_info[1]
                assert isinstance(midpoint, float), "invalid midpoint"
                distr = cp.Triangle(a[d], midpoint, b[d])
                chaospy_distributions.append(distr)
                if not distr_known:
                    self.distributions.append(UQDistribution.from_chaospy(distr))
            elif distr_type == "Normal":
                mu = distr_info[1]
                sigma = distr_info[2]
                cp_distr = cp.Normal(mu=mu, sigma=sigma)
                chaospy_distributions.append(cp_distr)
                if not distr_known:
                    # The chaospy normal distribution does not work with big values
                    def pdf(x, _mu=mu, _sigma=sigma):
                        return sps.norm.pdf(x, loc=_mu, scale=_sigma)

                    def cdf(x, _mu=mu, _sigma=sigma):
                        return sps.norm.cdf(x, loc=_mu, scale=_sigma)

                    def ppf(x, _mu=mu, _sigma=sigma):
                        return sps.norm.ppf(x, loc=_mu, scale=_sigma)

                    self.distributions.append(UQDistribution(pdf, cdf, ppf))
            elif distr_type == "Laplace":
                mu = distr_info[1]
                scale = distr_info[2]
                cp_distr = cp.Laplace(mu=mu, scale=scale)
                chaospy_distributions.append(cp_distr)
                if not distr_known:
                    def pdf(x, _mu=mu, _scale=scale):
                        return sps.laplace.pdf(x, loc=_mu, scale=_scale)

                    def cdf(x, _mu=mu, _scale=scale):
                        return sps.laplace.cdf(x, loc=_mu, scale=_scale)

                    def ppf(x, _mu=mu, _scale=scale):
                        return sps.laplace.ppf(x, loc=_mu, scale=_scale)

                    self.distributions.append(UQDistribution(pdf, cdf, ppf))
            else:
                assert False, "Distribution not implemented: " + distr_type
        self.distributions_chaospy = chaospy_distributions
        self.distributions_joint = cp.J(*chaospy_distributions)
        self.all_uniform = all(k[0] == "Uniform" for k in known_distributions)
        self.a = a
        self.b = b

    def get_surplus_width(self, d: int, right_parent: float, left_parent: float) -> float:
        # Approximate the width with the probability
        cdf = self.distributions[d].cdf
        return cdf(right_parent) - cdf(left_parent)

    # This function exchanges the operation's function so that the adaptive
    # refinement can use a different function than the operation's function
    def set_function(self, f=None):
        if f is None:
            self.f = self.f_actual
            self.f_actual = None
        else:
            assert self.f_actual is None
            self.f_actual = self.f
            self.f = f

    def update_function(self, f):
        self.f = f

    def get_distributions(self):
        return self.distributions

    def get_distributions_chaospy(self):
        return self.distributions_chaospy

    # This function returns boundaries for distributions which have an infinite
    # domain, such as normal distribution
    def get_boundaries(self, tol: float) -> Tuple[Sequence[float], Sequence[float]]:
        assert 1.0 - tol < 1.0, "Tolerance is too small"
        a = []
        b = []
        for d in range(self.dim):
            dist = self.distributions[d]
            a.append(dist.ppf(tol))
            b.append(dist.ppf(1.0 - tol))
        return a, b

    def _set_pce_polys(self, polynomial_degrees):
        if self.pce_polys is not None and self.polynomial_degrees == polynomial_degrees:
            return
        self.polynomial_degrees = polynomial_degrees
        if not hasattr(polynomial_degrees, "__iter__"):
            self.pce_polys, self.pce_polys_norms = cp.orth_ttr(polynomial_degrees, self.distributions_joint, retall=True)
            return

        # Chaospy does not support different degrees for each dimension, so
        # the higher degree polynomials are removed afterwards
        polys, norms = cp.orth_ttr(max(polynomial_degrees), self.distributions_joint, retall=True)
        polys_filtered, norms_filtered = [], []
        for i, poly in enumerate(polys):
            max_exponents = [max(exps) for exps in poly.exponents.T]
            if any([max_exponents[d] > deg_max for d, deg_max in enumerate(polynomial_degrees)]):
                continue
            polys_filtered.append(poly)
            norms_filtered.append(norms[i])
        self.pce_polys = cp.Poly(polys_filtered)
        self.pce_polys_norms = norms_filtered

    def _scale_values(self, values):
        assert self.all_uniform, "Division by the domain volume should be used for uniform distributions only"
        div = 1.0 / np.prod([self.b[i] - v_a for i, v_a in enumerate(self.a)])
        return values * div

    def _set_nodes_weights_evals(self, combiinstance, scale_weights=False):
        self.nodes, self.weights = combiinstance.get_points_and_weights()
        assert len(self.nodes) == len(self.weights)
        if scale_weights:
            assert combiinstance.has_basis_grid(), "scale_weights should only be needed for basis grids"
            self.weights = self._scale_values(self.weights)
            # ~ self.f_evals = combiinstance.get_surplusses()
            # Surpluses are required here..
            self.f_evals = [self.f_model(coord) for coord in self.nodes]
        else:
            self.f_evals = [self.f_model(coord) for coord in self.nodes]

    def _get_combiintegral(self, combiinstance, scale_weights=False):
        integral = self.get_result()
        if scale_weights:
            assert combiinstance.has_basis_grid(), "scale_weights should only be needed for basis grids"
            return self._scale_values(integral)
        return integral

    def calculate_moment(self, combiinstance, k: int = None,
                         use_combiinstance_solution=True, scale_weights=False):
        if use_combiinstance_solution:
            mom = self._get_combiintegral(combiinstance, scale_weights=scale_weights)
            assert len(mom) == self.f_model.output_length()
            return mom
        self._set_nodes_weights_evals(combiinstance)
        vals = [self.f_evals[i] ** k * self.weights[i] for i in range(len(self.f_evals))]
        return sum(vals)

    def calculate_expectation(self, combiinstance, use_combiinstance_solution=True):
        return self.calculate_moment(combiinstance, k=1, use_combiinstance_solution=use_combiinstance_solution)

    @staticmethod
    def moments_to_expectation_variance(mom1: Sequence[float],
                                        mom2: Sequence[float]) -> Tuple[Sequence[float], Sequence[float]]:
        expectation = mom1
        variance = [mom2[i] - ex * ex for i, ex in enumerate(expectation)]
        for i, v in enumerate(variance):
            if v < 0.0:
                # When the variance is zero, it can be set to something negative
                # because of numerical errors
                variance[i] = -v
        return expectation, variance

    def calculate_expectation_and_variance(self, combiinstance, use_combiinstance_solution=True, scale_weights=False):
        if use_combiinstance_solution:
            integral = self._get_combiintegral(combiinstance, scale_weights=scale_weights)
            output_dim = len(integral) // 2
            expectation = integral[:output_dim]
            expectation_of_squared = integral[output_dim:]
        else:
            expectation = self.calculate_moment(combiinstance, k=1, use_combiinstance_solution=False)
            expectation_of_squared = self.calculate_moment(combiinstance, k=2, use_combiinstance_solution=False)
        return self.moments_to_expectation_variance(expectation, expectation_of_squared)

    def calculate_PCE(self, polynomial_degrees, combiinstance, restrict_degrees=False, use_combiinstance_solution=True, scale_weights=False):
        if use_combiinstance_solution:
            assert self.pce_polys is not None
            assert not restrict_degrees
            integral = self._get_combiintegral(combiinstance, scale_weights=scale_weights)
            num_polys = len(self.pce_polys)
            output_dim = len(integral) // num_polys
            coefficients = integral.reshape((num_polys, output_dim))
            self.gPCE = cp.poly.transpose(cp.poly.sum(self.pce_polys * coefficients.T, -1))
            return

        self._set_nodes_weights_evals(combiinstance)

        if restrict_degrees:
            # Restrict the polynomial degrees if in some dimension not enough points
            # are available
            # For degree deg, deg+(deg-1)+1 points should be available
            num_points = combiinstance.get_num_points_each_dim()
            polynomial_degrees = [min(polynomial_degrees, num_points[d] // 2) for d in range(self.dim)]

        self._set_pce_polys(polynomial_degrees)
        self.gPCE = cp.fit_quadrature(self.pce_polys, list(zip(*self.nodes)),
                                      self.weights, np.asarray(self.f_evals), norms=self.pce_polys_norms)

    def get_gPCE(self):
        return self.gPCE

    def get_expectation_PCE(self):
        if self.gPCE is None:
            assert False, "calculatePCE must be invoked before this method"
        return cp.E(self.gPCE, self.distributions_joint)

    def get_variance_PCE(self):
        if self.gPCE is None:
            assert False, "calculatePCE must be invoked before this method"
        return cp.Var(self.gPCE, self.distributions_joint)

    def get_expectation_and_variance_PCE(self):
        return self.get_expectation_PCE(), self.get_variance_PCE()

    def get_Percentile_PCE(self, q: float, sample: int = 10000):
        if self.gPCE is None:
            assert False, "calculatePCE must be invoked before this method"
        return cp.Perc(self.gPCE, q, self.distributions_joint, sample)

    def get_first_order_sobol_indices(self):
        if self.gPCE is None:
            assert False, "calculatePCE must be invoked before this method"
        return cp.Sens_m(self.gPCE, self.distributions_joint)

    def get_total_order_sobol_indices(self):
        if self.gPCE is None:
            assert False, "calculatePCE must be invoked before this method"
        return cp.Sens_t(self.gPCE, self.distributions_joint)

    # Returns a Function which can be passed to performSpatiallyAdaptiv
    # so that adapting is optimized for the k-th moment
    def get_moment_Function(self, k: int):
        if k == 1:
            return self.f
        return FunctionPower(self.f, k)

    def set_moment_Function(self, k: int):
        self.update_function(self.get_moment_Function(k))

    # Optimizes adapting for multiple moments at once
    def get_moments_Function(self, ks: Sequence[int]):
        return FunctionConcatenate([self.get_moment_Function(k) for k in ks])

    def set_moments_Function(self, ks: Sequence[int]):
        self.update_function(self.get_moments_Function(ks))

    def get_expectation_variance_Function(self):
        return self.get_moments_Function([1, 2])

    def set_expectation_variance_Function(self):
        self.update_function(self.get_expectation_variance_Function())

    # Returns a Function which can be passed to performSpatiallyAdaptiv
    # so that adapting is optimized for the PCE
    def get_PCE_Function(self, polynomial_degrees):
        self._set_pce_polys(polynomial_degrees)
        # self.f can change, so putting it to a local variable is important
        # ~ f = self.f
        # ~ polys = self.pce_polys
        # ~ funcs = [(lambda coords: f(coords) * polys[i](coords)) for i in range(len(polys))]
        # ~ return FunctionCustom(funcs)
        return FunctionPolysPCE(self.f, self.pce_polys, self.pce_polys_norms)

    def set_PCE_Function(self, polynomial_degrees):
        self.update_function(self.get_PCE_Function(polynomial_degrees))

    def get_pdf_Function(self):
        pdf = self.distributions_joint.pdf
        return FunctionCustom(lambda coords: float(pdf(coords)))

    def set_pdf_Function(self):
        self.update_function(self.get_pdf_Function())

    # Returns a Function which applies the PPF functions before evaluating
    # the problem function; it can be integrated without weighting
    def get_inverse_transform_Function(self, func=None):
        return FunctionInverseTransform(func or self.f, self.distributions)

    def set_inverse_transform_Function(self, func=None):
        self.update_function(self.get_inverse_transform_Function(func or self.f, self.distributions))


# UncertaintyQuantification extended for testing purposes
class UncertaintyQuantificationTesting(UncertaintyQuantification):
    # This function uses the quadrature provided by Chaospy.
    def calculate_PCE_chaospy(self, polynomial_degrees, num_quad_points):
        self._set_pce_polys(polynomial_degrees)
        nodes, weights = cp.generate_quadrature(num_quad_points,
                                                self.distributions_joint, rule="G")
        f_evals = [self.f(c) for c in zip(*nodes)]
        self.gPCE = cp.fit_quadrature(self.pce_polys, nodes, weights, np.asarray(f_evals), norms=self.pce_polys_norms)

    def calculate_expectation_and_variance_for_weights(self, nodes, weights):
        f_evals = np.array([self.f(c) for c in zip(*nodes)])
        f_evals_squared = np.array([v ** 2 for v in f_evals])
        expectation = np.inner(f_evals.T, weights)
        expectation_of_squared = np.inner(f_evals_squared.T, weights)
        return self.moments_to_expectation_variance(expectation, expectation_of_squared)

    def calculate_expectation_and_variance_reference(self, mode="ChaospyHalton", modeparams=None):
        if mode == "ChaospyHalton":
            num_points = modeparams or 2 ** 14
            nodes = self.distributions_joint.sample(num_points, rule="H")
            num_samples = len(nodes[0])
            assert num_points == num_samples
            w = 1.0 / num_samples
            weights = np.array([w for _ in range(num_samples)])
        elif mode == "ChaospyGauss":
            nodes, weights = cp.generate_quadrature(29,
                                                    self.distributions_joint, rule="G")
        elif mode == "StandardcombiGauss":
            if all([distr[0] == "Normal" for distr in self.distribution_infos]):
                expectations = [distr[1] for distr in self.distribution_infos]
                standard_deviations = [distr[2] for distr in self.distribution_infos]
                grid = GaussHermiteGrid(expectations, standard_deviations)
                # ~ combiinstance = StandardCombi(self.a, self.b, grid=grid, operation=self)
                combiinstance = StandardCombi(self.a, self.b, grid=grid)
                combiinstance.perform_combi(1, 4, self.get_expectation_variance_Function())
                combiinstance.print_resulting_combi_scheme(markersize=5)
                combiinstance.print_resulting_sparsegrid(markersize=10)
            elif self.all_uniform:

                grid = GaussLegendreGrid(self.a, self.b, self.dim)
                # ~ combiinstance = StandardCombi(self.a, self.b, grid=grid, operation=self)
                combiinstance = StandardCombi(self.a, self.b, grid=grid)
                combiinstance.perform_combi(1, 4, self.get_expectation_variance_Function())
                combiinstance.print_resulting_combi_scheme(markersize=5)
                combiinstance.print_resulting_sparsegrid(markersize=10)
            else:
                assert False, "Not implemented"
        else:
            assert False, mode
        return self.calculate_expectation_and_variance_for_weights(nodes, weights)

    def calculate_multiple_expectation_and_variance(self, solutions):
        evals = sorted(solutions)
        expectation_variances = []
        for k in evals:
            integral = solutions[k]
            output_dim = len(integral) // 2
            mom1 = integral[:output_dim]
            mom2 = integral[output_dim:]
            expectation, variance = self.moments_to_expectation_variance(mom1, mom2)
            expectation_variances.append((k, expectation, variance))
        return expectation_variances

    @staticmethod
    def sort_multiple_solutions(solutions):
        return [(num_evals, solutions[num_evals]) for num_evals in sorted(solutions)]

    def calculate_multiple_expectation_and_variance(self, solutions):
        expectation_variances = []
        for num_evals, integral in self.sort_multiple_solutions(solutions):
            output_dim = len(integral) // 2
            mom1 = integral[:output_dim]
            mom2 = integral[output_dim:]
            expectation, variance = self.moments_to_expectation_variance(mom1, mom2)
            expectation_variances.append((num_evals, expectation, variance))
        return expectation_variances

    def calculate_PCE_from_multiple(self, combiinstance, integrals):
        combiinstance.calculated_solution = integrals
        return self.calculate_PCE(None, combiinstance)


from scipy import integrate


class UQDistribution:
    def __init__(self, pdf, cdf, ppf):
        self.pdf = pdf
        self.cdf = cdf
        self.ppf = ppf
        self.cached_moments = [dict() for _ in range(2)]
        self.cache_gauss_quad = dict()
        # ~ self.cache_integrals = dict()

    @staticmethod
    def from_chaospy(cp_distr):
        # The inverse Rosenblatt transformation is the inverse cdf here
        return UQDistribution(cp_distr.pdf, cp_distr.cdf,
                              lambda x: float(cp_distr.inv(x)))

    def get_zeroth_moment(self, x1: float, x2: float):
        cache = self.cached_moments[0]
        if (x1, x2) in cache:
            return cache[(x1, x2)]
        moment_0 = self.cdf(x2) - self.cdf(x1)
        cache[(x1, x2)] = moment_0
        return moment_0

    def get_first_moment(self, x1: float, x2: float):
        cache = self.cached_moments[1]
        if (x1, x2) in cache:
            return cache[(x1, x2)]
        moment_1 = integrate.quad(lambda x: x * self.pdf(x), x1, x2,
                                  epsrel=10 ** -2, epsabs=np.inf)[0]
        cache[(x1, x2)] = moment_1
        return moment_1

    # Returns single-dimensional quadrature points and weights
    # for the high order grid
    def get_quad_points_weights(self, num_quad_points: int, cp_distribution) -> Tuple[Sequence[float], Sequence[float]]:
        cache = self.cache_gauss_quad
        if num_quad_points in cache:
            return cache[num_quad_points]
        (coords,), weights = cp.generate_quadrature(num_quad_points, cp_distribution, rule="G")
        cache[num_quad_points] = (coords, weights)
        return coords, weights

    # Calculates the weighted integral of an arbitrary function
    # between x1 and x2
    def calculate_integral(self, func, x1: float, x2: float):
        # ~ k = (func, x1, x2)
        # ~ cache = self.cache_integrals
        # ~ if k in cache:
        # ~ print("Cache match")
        # ~ return cache[k]
        integral = integrate.quad(lambda x: func(x) * self.pdf(x), x1, x2)[0]
        # ~ cache[k] = integral
        return integral<|MERGE_RESOLUTION|>--- conflicted
+++ resolved
@@ -296,36 +296,6 @@
         It gets called in the perform_operation function of StandardCombi
         :return:
         """
-<<<<<<< HEAD
-        scaler = preprocessing.MinMaxScaler(feature_range=(0.0, 1.0))
-        self.initialized = True
-
-        # if (isinstance(self.data, str)):
-        #     dataCSV = []
-        #     with open(self.data, "r", newline="") as file:
-        #         has_header = csv.Sniffer().has_header(file.read(2048))
-        #         file.seek(0)
-        #         reader = csv.reader(file)
-        #         if has_header:
-        #             next(reader)
-        #         for row in reader:
-        #             dataCSV.append([float(i) for i in row])
-        #         scaler.fit(dataCSV)
-        #         self.data = scaler.transform(dataCSV)
-        #         self.initialized = True
-        # elif (isinstance(self.data, tuple)):
-        #     scaler.fit(self.data[0])
-        #     self.data = scaler.transform(self.data[0])
-        #     self.initialized = True
-        # else:
-        #     # if (self.dim > 1):
-        #     #     scaler.fit(self.data)
-        #     # else:
-        #     #     self.data = self.data.reshape(-1, 1)
-        #     #     scaler.fit(self.data)
-        #     # self.data = scaler.transform(self.data)
-        #     self.initialized = True
-=======
         scaler = preprocessing.MinMaxScaler(feature_range=(0, 1))
         if (isinstance(self.data, str)):
             dataCSV = []
@@ -353,7 +323,6 @@
                 self.data = scaler.transform(self.data)
                 self.scaled = True
         self.initialized = True
->>>>>>> c11de5ef
 
     def post_processing(self):
         """
