from numpy import linalg as LA
from math import isclose, isinf
from Grid import *
from BasisFunctions import *

class GridOperation(object):
    def is_area_operation(self):
        return False
    @abc.abstractmethod
    def perform_operation(self, levelvector, refinementObjects=None):
        pass

    @abc.abstractmethod
    def set_errors(self, refinementObjects=None):
        pass

    # This method indicates whether we should only count unique points for the cost estimate (return True) or
    # if we should count points multiple times if they are contained in different component grids
    @abc.abstractmethod
    def count_unique_points(self):
        return False

    def area_preprocessing(self, area):
        pass

    def area_postprocessing(self, area):
        pass

    def post_processing(self):
        pass

    # This method can be used if there is a better global error estimate than the summation of the local surplusses
    def get_global_error_estimate(self, refinement):
        return None

class AreaOperation(GridOperation):
    def is_area_operation(self):
        return True

    def perform_operation(self, levelvector, refinementObjects=None):
        for area in enumerate(refinementObjects):
            self.evaluate_area(area, levelvector)

    @abc.abstractmethod
    def evaluate_area(self, area, levelvector, componentgrid_info, refinement_container):
        pass

from scipy.interpolate import interpn

class Integration(AreaOperation):
    def __init__(self, f, grid, dim,  reference_solution=None):
        self.f = f
        self.f_actual = None
        self.grid = grid
        self.reference_solution = reference_solution
        self.dim = dim
        self.dict_integral = {}
        self.dict_points = {}

    def evaluate_area(self, area, levelvector, componentgrid_info, refinement_container, additional_info):
        partial_integral = componentgrid_info.coefficient * self.grid.integrate(self.f, levelvector, area.start, area.end)
        area.integral += partial_integral
        evaluations = np.prod(self.grid.levelToNumPoints(levelvector))
        if refinement_container is not None:
            refinement_container.integral += partial_integral
        return evaluations

    def evaluate_area_for_error_estimates(self, area, levelvector, componentgrid_info, refinement_container, additional_info):
        if additional_info.error_name == "extend_parent":
            assert additional_info.filter_area is None
            extend_parent_new = self.grid.integrate(self.f, levelvector, area.start, area.end)
            if area.parent_info.extend_parent_integral is None:
                area.parent_info.extend_parent_integral = extend_parent_new * componentgrid_info.coefficient
            else:
                area.parent_info.extend_parent_integral += extend_parent_new * componentgrid_info.coefficient
            return np.prod(self.grid.levelToNumPoints(levelvector))
        elif additional_info.error_name == "extend_error_correction":
            assert additional_info.filter_area is None
            if area.switch_to_parent_estimation:
                extend_parent_new = self.grid.integrate(self.f, levelvector, area.start, area.end)
                if area.parent_info.extend_error_correction is None:
                    area.parent_info.extend_error_correction = np.array(area.integral)
                area.parent_info.extend_error_correction -= extend_parent_new * componentgrid_info.coefficient
                return np.prod(self.grid.levelToNumPoints(levelvector))
            else:
                return 0
        elif additional_info.error_name == "split_no_filter":
                assert additional_info.filter_area is None
                split_parent_new = self.grid.integrate(self.f, levelvector, area.start, area.end)
                if additional_info.target_area.parent_info.split_parent_integral is None:
                    additional_info.target_area.parent_info.split_parent_integral = split_parent_new * componentgrid_info.coefficient
                else:
                    additional_info.target_area.parent_info.split_parent_integral += split_parent_new * componentgrid_info.coefficient
                return np.prod( self.grid.levelToNumPoints(levelvector))
        else:
            assert additional_info.filter_area is not None
            if not additional_info.interpolate:  # use filtering approach
                self.grid.setCurrentArea(area.start, area.end, levelvector)
                points, weights = self.grid.get_points_and_weights()
                integral = 0.0
                num_points = 0
                for i, p in enumerate(points):
                    if self.point_in_area(p, additional_info.filter_area):
                        integral += self.f(p) * weights[i] * self.get_point_factor(p, additional_info.filter_area, area)
                        num_points += 1
            else:  # use bilinear interpolation to get function values in filter_area
                integral = 0.0
                num_points = 0
                # create grid with boundaries; if 0 boudnary condition we will fill boundary points with 0's
                boundary_save = self.grid.get_boundaries()
                self.grid.set_boundaries([True] * self.dim)
                self.grid.setCurrentArea(area.start, area.end, levelvector)
                self.grid.set_boundaries(boundary_save)

                # get corner grid in scipy data structure
                mesh_points_grid = [self.grid.coordinate_array[d] for d in range(self.dim)]

                # get points of filter area for which we want interpolated values
                self.grid.setCurrentArea(additional_info.filter_area.start, additional_info.filter_area.end, levelvector)
                points, weights = self.grid.get_points_and_weights()

                # bilinear interpolation
                interpolated_values = self.interpolate_points(mesh_points_grid, points)

                integral += sum(
                    [interpolated_values[i] * weights[i] for i in range(len(interpolated_values))])

                # calculate all mesh points
                mesh_points = list(
                    zip(*[g.ravel() for g in np.meshgrid(*[mesh_points_grid[d] for d in range(self.dim)])]))

                # count the number of mesh points that fall into the filter area
                for p in mesh_points:
                    if self.point_in_area(p, additional_info.filter_area) and self.grid.point_not_zero(p):
                        num_points += 1
            if additional_info.error_name == "split_parent":
                child_area = additional_info.filter_area
                if child_area.parent_info.split_parent_integral is None:
                    child_area.parent_info.split_parent_integral = 0.0
                child_area.parent_info.split_parent_integral += integral * componentgrid_info.coefficient
            else:
                if additional_info.error_name == "split_parent2":
                    child_area = additional_info.filter_area
                    if child_area.parent_info.split_parent_integral2 is None:
                        child_area.parent_info.split_parent_integral2 = 0.0
                    child_area.parent_info.split_parent_integral2 += integral * componentgrid_info.coefficient

                else:
                    assert additional_info.error_name == "reference"
            return num_points


    def get_best_fit(self, area, norm):
        old_value = area.parent_info.split_parent_integral
        new_value = area.parent_info.split_parent_integral2
        if old_value is None:
            area.parent_info.split_parent_integral = np.array(new_value)
        else:
            if new_value is None or LA.norm(abs(area.integral - old_value), norm) < LA.norm(abs(area.integral - new_value), norm):
                pass
            else:
                area.parent_info.split_parent_integral = np.array(area.parent_info.split_parent_integral2)

    def initialize_error_estimates(self,area):
        area.parent_info.split_parent_integral = None
        area.parent_info.split_parent_integral2 = None
        area.parent_info.extend_parent_integral = None
        if area.parent_info.benefit_split is None:
            area.parent_info.num_points_extend_parent = None
        if area.parent_info.benefit_extend is None:
            area.parent_info.num_points_split_parent = None
        area.parent_info.num_points_reference = None
        area.parent_info.extend_error_correction = None

    def initialize_split_error(self, area):
        area.parent_info.split_parent_integral = None
        area.parent_info.split_parent_integral2 = None
        if area.parent_info.benefit_extend is None:
            area.parent_info.num_points_split_parent = None

    def initialize_error(self, area, error_name):
        if error_name == "split_parent":
            area.parent_info.split_parent_integral = None
        if error_name == "split_parent2":
            area.parent_info.split_parent_integral2 = None
        if error_name == "extend_parent":
            area.parent_info.extend_parent_integral = None

    def initialize_point_numbers(self, area, error_name):
        if error_name == "split_parent":
            area.parent_info.num_points_split_parent = None
        if error_name == "split_parent2":
            area.parent_info.num_points_split_parent = None
        if error_name == "extend_parent":
            area.parent_info.num_points_extend_parent = None

    def get_previous_value_from_split_parent(self, area):
        area.parent_info.previous_value = area.parent_info.split_parent_integral

    def count_unique_points(self):
        return True

    def area_preprocessing(self, area):
        area.set_integral(0.0)

    def get_global_error_estimate(self, refinement_container, norm):
        if self.reference_solution is None:
            return None
        elif LA.norm(self.reference_solution) == 0.0:
            return LA.norm(abs(refinement_container.integral), norm)
        else:
            return LA.norm(abs((self.reference_solution - refinement_container.integral)/self.reference_solution), norm)

    def area_postprocessing(self, area):
        area.value = np.array(area.integral)

    def get_sum_sibling_value(self, area):
        area.sum_siblings = 0.0
        i = 0
        for child in area.parent_info.parent.children:
            if child.integral is not None:
                area.sum_siblings += child.integral
                i += 1
        assert i == 2 ** self.dim  # we always have 2**dim children

    def set_extend_benefit(self, area, norm):
        if area.parent_info.benefit_extend is not None:
            return
        if area.switch_to_parent_estimation:
            comparison = area.sum_siblings
            num_comparison = area.evaluations * 2 ** self.dim
        else:
            comparison = area.integral
            num_comparison = area.evaluations
        assert num_comparison > area.parent_info.num_points_split_parent or area.switch_to_parent_estimation

        error_extend = LA.norm(abs((area.parent_info.split_parent_integral - comparison) / (abs(comparison) + 10 ** -100)), norm)
        if not self.grid.is_high_order_grid():
            area.parent_info.benefit_extend = error_extend * (area.parent_info.num_points_split_parent - area.parent_info.num_points_reference)
        else:
            area.parent_info.benefit_extend = error_extend * area.parent_info.num_points_split_parent

    def set_split_benefit(self, area, norm):
        if area.parent_info.benefit_split is not None:
            return
        if area.switch_to_parent_estimation:
            num_comparison = area.evaluations * 2 ** self.dim
        else:
            num_comparison = area.evaluations
        assert num_comparison > area.parent_info.num_points_extend_parent

        if self.grid.boundary:
            assert area.parent_info.num_points_split_parent > 0
        error_split = LA.norm(abs((area.parent_info.extend_parent_integral - area.integral) / (abs(area.integral) + 10 ** -100)), norm)
        if not self.grid.is_high_order_grid():
            area.parent_info.benefit_split = error_split * (area.parent_info.num_points_extend_parent - area.parent_info.num_points_reference)
        else:
            area.parent_info.benefit_split = error_split * area.parent_info.num_points_extend_parent

    def set_extend_error_correction(self, area, norm):
        if area.switch_to_parent_estimation:
            area.parent_info.extend_error_correction = LA.norm(area.parent_info.extend_error_correction, norm) * area.parent_info.num_points_split_parent

    def point_in_area(self, point, area):
        for d in range(self.dim):
            if point[d] < area.start[d] or point[d] > area.end[d]:
                return False
        return True

    def get_point_factor(self, point, area, area_parent):
        factor = 1.0
        for d in range(self.dim):
            if (point[d] == area.start[d] or point[d] == area.end[d]) and not (
                    point[d] == area_parent.start[d] or point[d] == area_parent.end[d]):
                factor /= 2.0
        return factor

    def initialize_global_value(self, refinement):
        refinement.integral = 0.0

    # interpolates the cell at the subcell edge points and evaluates the integral based on the trapezoidal rule
    def compute_subcell_with_interpolation(self, cell, subcell, coefficient, refinement_container):
        start_subcell = subcell.start
        end_subcell = subcell.end
        start_cell = cell.start
        end_cell = cell.end
        subcell_points = list(zip(*[g.ravel() for g in np.meshgrid(*[[start_subcell[d], end_subcell[d]] for d in range(self.dim)])]))
        corner_points_grid = [[start_cell[d], end_cell[d]] for d in range(self.dim)]
        interpolated_values = self.interpolate_points(corner_points_grid, subcell_points)
        width = np.prod(np.array(end_subcell) - np.array(start_subcell))
        factor = 0.5**self.dim * width
        integral = 0.0
        for p in interpolated_values:
            integral += p * factor
        subcell.cell_dict[subcell.get_key()].sub_integrals.append((integral, coefficient))
        subcell.integral += integral * coefficient
        if refinement_container is not None:
            refinement_container.integral += integral * coefficient

    # interpolates mesh_points_grid at the given  evaluation_points using bilinear interpolation
    def interpolate_points(self, mesh_points_grid, evaluation_points):
        return Interpolation.interpolate_points(self.f, self.dim, self.grid, mesh_points_grid, evaluation_points)

    def print_evaluation_output(self, refinement):
        combi_integral = refinement.integral
        if len(combi_integral) == 1:
            combi_integral = combi_integral[0]
        print("combiintegral:", combi_integral)

    def calculate_operation_dimension_wise(self, gridPointCoordsAsStripes, grid_point_levels, component_grid, start, end, reuse_old_values):
        reuse_old_values = False
        if reuse_old_values:
            previous_integral, previous_points = self.get_previous_integral_and_points(component_grid.levelvector)
            integral = np.array(previous_integral)
            previous_points_coarsened = list(previous_points)
            modification_points, modification_points_coarsen = self.get_modification_points(previous_points,
                                                                                            gridPointCoordsAsStripes)
            if modification_points_coarsen is not None:
                for d in range(self.dim):
                    previous_points_coarsened[d] = list(previous_points[d])
                    for mod_point in modification_points_coarsen[d]:
                        for removal_point in mod_point[1]:
                            previous_points_coarsened[d].remove(removal_point)
                integral += self.subtract_contributions(modification_points_coarsen, previous_points_coarsened,
                                                        previous_points)
                integral -= self.get_new_contributions(modification_points_coarsen, previous_points)
            if modification_points is not None:
                # ~ integral -= self.subtract_contributions(modification_points, previous_points_coarsened,
                                                        # ~ gridPointCoordsAsStripes)
                v = self.subtract_contributions(modification_points, previous_points_coarsened,
                                                        gridPointCoordsAsStripes)
                assert len(v) == len(integral)
                integral -= v
                integral += self.get_new_contributions(modification_points, gridPointCoordsAsStripes)
        else:
            self.grid_surplusses.set_grid(gridPointCoordsAsStripes, grid_point_levels)
            self.grid.set_grid(gridPointCoordsAsStripes, grid_point_levels)
            integral = self.grid.integrate(self.f, component_grid.levelvector, start, end)
        self.refinement_container.integral += integral * component_grid.coefficient
        self.dict_integral[tuple(component_grid.levelvector)] = np.array(integral)
        self.dict_points[tuple(component_grid.levelvector)] = np.array(gridPointCoordsAsStripes)
        return integral

    def compute_error_estimates_dimension_wise(self, gridPointCoordsAsStripes, grid_point_levels, children_indices, component_grid):
        self.grid_surplusses.set_grid(gridPointCoordsAsStripes, grid_point_levels)
        self.grid.set_grid(gridPointCoordsAsStripes, grid_point_levels)
        self.calculate_surplusses(gridPointCoordsAsStripes, children_indices, component_grid)

    def set_function(self, f=None):
        assert f is None or f == self.f, "Integration and the refinement should use the same function"

    def init_dimension_wise(self, grid, grid_surplusses, f, refinement_container, lmin, lmax, a, b, version = 2):
        self.grid = grid
        self.grid_surplusses = grid_surplusses
        self.set_function(f)
        self.refinement_container = refinement_container
        self.version = version
        self.lmin = lmin
        self.lmax = lmax
        self.a = a
        self.b = b

    def initialize_refinement_container_dimension_wise(self, refinement_container):
        refinement_container.integral = 0.0
    # This method calculates the surplus error estimates for a point by calculating dim-1 dimensional slices
    # through the domain along the child coordinates. We always calculate the 1-dimensional surplus for every point
    # on this slice.
    def calculate_surplusses(self, grid_points, children_indices, component_grid):
        tol = 10**-84
        for d in range(0, self.dim):
            k=0
            refinement_dim = self.refinement_container.get_refinement_container_for_dim(d)
            if isinstance(self.grid, GlobalBSplineGrid) or isinstance(self.grid, GlobalLagrangeGrid):
                grid_values = np.empty((self.f.output_length(), np.prod(self.grid.numPoints)))
                hierarchization_operator = HierarchizationLSG(self.grid)
                points, weights = self.grid.get_points_and_weights()
                surplusses_1d = hierarchization_operator.hierarchize_poles_for_dim(grid_values, self.grid.numPoints, self.f, d, True)
                surplus_pole = np.zeros((self.f.output_length(), self.grid.numPoints[d]))
                stride = int(np.prod(self.grid.numPoints[d+1:]))
                for j in range(self.grid.numPoints[d]):
                    i = j * stride
                    while i < np.prod(self.grid.numPoints):
                        surplus_pole[:,j] += np.sum(abs(surplusses_1d[:,i:i+stride])) #* weights[i:i+stride]))
                        i += stride * self.grid.numPoints[d]
                #toDo sum up pole surplusses and use below
                #print("surplus pole", surplus_pole, surplusses_1d, stride)
            for child_info in children_indices[d]:
                left_parent = child_info.left_parent
                right_parent = child_info.right_parent
                child = child_info.child
                level_child = child_info.level_child
                if isinstance(self.grid, GlobalBSplineGrid) or isinstance(self.grid, GlobalLagrangeGrid):
                    index_child = grid_points[d].index(child) - int(not(self.grid.boundary))
                    volume = surplus_pole[:, index_child] / np.prod(self.grid.numPoints) * self.grid.numPoints[d] * self.grid.weights[d][index_child]
                    evaluations = np.prod(self.grid.numPoints) / self.grid.numPoints[d]
                else:
                    volume, evaluations = self.sum_up_volumes_for_point_vectorized(child_info=child_info, grid_points=grid_points, d=d)
                #print("surplus pole", surplus_pole[1], grid_values[d], child)
                #print(surplus_pole[grid_points[d].index(child)])


                k_old = 0
                for i in range(refinement_dim.size() ):
                    if refinement_dim.get_object(i).start >= left_parent * (1 - tol):
                        k_old = i
                        break
                k = k_old
                refine_obj = refinement_dim.get_object(k)
                if not (refine_obj.start >= left_parent * (1 - tol) and refine_obj.end <= right_parent * (1 + tol)):
                    for child_info in children_indices[d]:
                        print(child_info.left_parent, child_info.child, child_info.right_parent)
                #print(refine_obj.start, refine_obj.end, left_parent, right_parent)
                assert refine_obj.start >= left_parent * (1 - tol) and refine_obj.end <= right_parent * (1 + tol)
                max_level = 1
                while k < refinement_dim.size():
                    refine_obj = refinement_dim.get_object(k)
                    if refine_obj.start >= right_parent * (1 - tol):
                        break
                    #refine_obj.print()
                    #print("Right parent", right_parent)
                    assert refine_obj.end <= right_parent * (1 + tol)
                    k += 1
                    max_level = max(max_level, max(refine_obj.levels))
                for i in range(k_old, k):
                    refine_obj = refinement_dim.get_object(i)
                    num_area_in_support = (k-k_old)
                    # ~ fraction_of_support = (refine_obj.end - refine_obj.start)/(right_parent - left_parent)
                    modified_volume = volume/num_area_in_support ** 2 #/ 2**(max_level - log2((self.b[d] - self.a[d])/(right_parent - left_parent))) #/  (num_area_in_support)**2
                    # ~ assert fraction_of_support <= 1
                    #print(modified_volume, left_parent, child, right_parent, refine_obj.start, refine_obj.end, num_area_in_support, evaluations)
                    #if not self.combischeme.has_forward_neighbour(component_grid.levelvector):
                    #print(volume)
                    refine_obj.add_volume(modified_volume * component_grid.coefficient)
                    #refine_obj.add_evaluations(evaluations / num_area_in_support * component_grid.coefficient)
                    #assert component_grid.coefficient == 1
                     #* component_grid.coefficient)
                    #print("Dim:", d, refine_obj.start, refine_obj.end, refine_obj.volume, refine_obj.evaluations, child, left_parent, right_parent, volume, modified_volume)

                    '''
                    if refine_obj.start >= left_parent and refine_obj.end <= child: #and not child_info.has_left_child:
                        width_refinement = refine_obj.end - refine_obj.start
                        width_basis = right_parent - left_parent
                        refine_obj.add_volume(modified_volume)  # * width_refinement/ width_basis)

                    elif refine_obj.start >= child and refine_obj.end <= right_parent: #and not child_info.has_right_child:
                        width_refinement = refine_obj.end - refine_obj.start
                        width_basis = right_parent - left_parent
                        refine_obj.add_volume(modified_volume)  # * width_refinement/ width_basis)
                    else:
                        break
                    '''
                k = min(k, refinement_dim.size() - 1)

                '''
                if not child_info.has_right_child:
                    child_info.right_refinement_object.add_volume(volume / 2.0)
                    child_info.right_refinement_object.add_evaluations(evaluations / 2.0)
                if not child_info.has_left_child:
                    child_info.left_refinement_object.add_volume(volume/2.0)
                    child_info.left_refinement_object.add_evaluations(evaluations / 2.0)
                '''

    # Sum up the 1-d surplusses along the dim-1 dimensional slice through the point child in dimension d.
    #  The surplusses are calculated based on the left and right parents.
    def sum_up_volumes_for_point(self, child_info, grid_points, d):
        #print(grid_points)
        child = child_info.child
        level_child = child_info.level_child
        left_parent = child_info.left_parent
        right_parent = child_info.right_parent
        left_parent_of_left_parent = child_info.left_parent_of_left_parent
        right_parent_of_right_parent = child_info.right_parent_of_right_parent
        volume = 0.0
        assert right_parent > child > left_parent

        #npt.assert_almost_equal(right_parent - child, child - left_parent, decimal=12)

        # Searching close points does not work right when points have
        # low distance to each other.
        # ~ for p in grid_points[d]:
            # ~ if isclose(p, left_parent):
                # ~ left_parent = p
            # ~ if isclose(p, right_parent):
                # ~ right_parent = p
        index_left_parent = grid_points[d].index(left_parent) - 1 * int(not self.grid.boundary)
        index_child = grid_points[d].index(child) - 1 * int(not self.grid.boundary)
        index_right_parent = grid_points[d].index(right_parent) - 1 * int(not self.grid.boundary)

        left_parent_in_grid = self.grid_surplusses.boundary or not(isclose(left_parent, self.a[d]))
        right_parent_in_grid = self.grid_surplusses.boundary or not(isclose(right_parent, self.b[d]))
        # avoid evaluating on boundary points if grids has none
        if left_parent_in_grid:
<<<<<<< HEAD
            if isinf(right_parent):
                factor_left_parent = 1.0
            else:
                factor_left_parent = (right_parent - child)/(right_parent - left_parent)
            points_left_parent = list(zip(*[g.ravel() for g in np.meshgrid(*[self.grid_surplusses.coords[d2]if d != d2 else [left_parent] for d2 in range(self.dim)])]))
        if right_parent_in_grid:
            if isinf(left_parent):
                factor_right_parent= 1.0
            else:
                factor_right_parent = (child - left_parent)/(right_parent - left_parent)
            points_right_parent = list(zip(*[g.ravel() for g in np.meshgrid(*[self.grid_surplusses.coords[d2] if d != d2 else [right_parent] for d2 in range(self.dim)])]))
        points_children = list(zip(*[g.ravel() for g in np.meshgrid(*[self.grid_surplusses.coords[d2] if d != d2 else [child] for d2 in range(self.dim)])]))
        indices = list(zip(*[g.ravel() for g in np.meshgrid(*[range(len(self.grid_surplusses.coords[d2])) if d != d2 else None for d2 in range(self.dim)])]))
        weight_child = self.grid_surplusses.weights[d][index_child]
        for i in range(len(points_children)):
            index = indices[i]
=======
            factor_left_parent = (right_parent - child)/(right_parent - left_parent)
            #points_left_parent = get_cross_product([self.grid_surplusses.coords[d2]if d != d2 else [left_parent] for d2 in range(self.dim)])
            #points_left_parent = list(zip(*[g.ravel() for g in np.meshgrid(*[self.grid_surplusses.coords[d2]if d != d2 else [left_parent] for d2 in range(self.dim)])]))
        if right_parent_in_grid:
            factor_right_parent = (child - left_parent)/(right_parent - left_parent)
            #points_right_parent = get_cross_product([self.grid_surplusses.coords[d2] if d != d2 else [right_parent] for d2 in range(self.dim)])
            #points_right_parent = list(zip(*[g.ravel() for g in np.meshgrid(*[self.grid_surplusses.coords[d2] if d != d2 else [right_parent] for d2 in range(self.dim)])]))
        points_children = get_cross_product([self.grid_surplusses.coords[d2] if d != d2 else [child] for d2 in range(self.dim)])
        #points_children = list(zip(*[g.ravel() for g in np.meshgrid(*[self.grid_surplusses.coords[d2] if d != d2 else [child] for d2 in range(self.dim)])]))
        indices = get_cross_product([range(len(self.grid_surplusses.coords[d2])) if d != d2 else [1] for d2 in range(self.dim)])
        #indices = list(zip(*[g.ravel() for g in np.meshgrid(*[range(len(self.grid_surplusses.coords[d2])) if d != d2 else None for d2 in range(self.dim)])]))
        for (point_child, index) in zip(points_children, indices):
            #index = indices[i]
>>>>>>> 4389b560
            factor = np.prod([self.grid_surplusses.weights[d2][index[d2]] if d2 != d else 1 for d2 in range(self.dim)])
            #factor2 = np.prod([self.grid.weights[d2][index[d2]]  if d2 != d else self.grid.weights[d2][index_child] for d2 in range(self.dim)])
            if factor != 0:
                exponent = 1# if not self.do_high_order else 2
                #if factor2 != 0:
                value = self.f(point_child)
                #print(points_children[i], self.f.f_dict.keys())
                # avoid evaluating on boundary points if grids has none
                assert (tuple(point_child) in self.f.f_dict)

                if left_parent_in_grid:
                    point_left_parent = tuple(point_child[:d] + tuple([left_parent]) + point_child[d+1:])
                    if self.grid_surplusses.modified_basis and not right_parent_in_grid:
                        assert point_left_parent in self.f.f_dict or self.grid.weights[d][index_left_parent] == 0

                        left_of_left_parent = list(point_left_parent)
                        left_of_left_parent[d] = left_parent_of_left_parent
                        #print("Left of left:", left_of_left_parent, points_left_parent[i])
                        #value = (2 * self.f(points_children[i]) - self.f(points_left_parent[i]))/2
                        #assert (tuple(points_left_parent[i]) in self.f.f_dict)

                        if isclose(left_of_left_parent[d], self.a[d]):
                            value = self.f(point_child) - self.f(point_left_parent)
                        else:
                            m = (self.f(tuple(left_of_left_parent)) - self.f(point_left_parent)) / (
                                        left_parent_of_left_parent - left_parent)
                            previous_value_at_child = m * (child - left_parent) + self.f(point_left_parent)
                            value = self.f(point_child) - previous_value_at_child
                            #print("Hey", m, previous_value_at_child, value, (self.f(tuple(left_of_left_parent)) - self.f(points_left_parent[i])), (left_of_left_parent - left_parent))

                            assert(tuple(left_of_left_parent) in self.f.f_dict)

                    else:
<<<<<<< HEAD
                        plpi = points_left_parent[i]
                        ws = self.grid.weights[d]
                        wsl = ws[index_left_parent]
                        assert plpi in self.f.f_dict or wsl == 0
                        # ~ assert points_left_parent[i] in self.f.f_dict or self.grid.weights[d][index_left_parent] == 0
=======
                        assert point_left_parent in self.f.f_dict or self.grid.weights[d][index_left_parent] == 0
>>>>>>> 4389b560

                        value -= factor_left_parent * self.f(point_left_parent)
                if right_parent_in_grid:
                    point_right_parent = tuple(point_child[:d] + tuple([right_parent]) + point_child[d+1:])
                    if self.grid_surplusses.modified_basis and not left_parent_in_grid:
                        assert point_right_parent in self.f.f_dict or self.grid.weights[d][index_right_parent] == 0

                        right_of_right_parent = list(point_right_parent)
                        right_of_right_parent[d] = right_parent_of_right_parent
                        #print("Right of right:", right_of_right_parent, points_right_parent[i])
                        #value = (2 * self.f(points_children[i]) - self.f(points_right_parent[i]))/2
                        #assert (tuple(points_right_parent[i]) in self.f.f_dict)
                        if isclose(right_of_right_parent[d], self.b[d]):
                            value = self.f(point_child) - self.f(point_right_parent)
                        else:
                            m = (self.f(tuple(right_of_right_parent)) - self.f(point_right_parent))  / (right_parent_of_right_parent - right_parent)
                            previous_value_at_child = m * (child - right_parent) + self.f(point_right_parent)
                            value = self.f(point_child) - previous_value_at_child
                            #print("Hey", m, previous_value_at_child, value, (self.f(tuple(right_of_right_parent)) - self.f(points_right_parent[i])), (right_of_right_parent - right_parent))
                            assert(tuple(right_of_right_parent) in self.f.f_dict)
                    else:
                        #print(points_right_parent[i], self.f.f_dict.keys())
<<<<<<< HEAD
                        assert points_right_parent[i] in self.f.f_dict or self.grid.weights[d][index_right_parent] == 0
                        value -= factor_right_parent * self.f(points_right_parent[i])
                # ~ volume += factor * abs(value) * (weight_child * 2 ** -level_child)**exponent
                volume += factor * abs(value) * (2 ** -level_child) ** exponent
=======
                        assert point_right_parent in self.f.f_dict or self.grid.weights[d][index_right_parent] == 0
                        value -= factor_right_parent * self.f(point_right_parent)
                volume += factor * abs(value) * (right_parent - left_parent)**exponent
>>>>>>> 4389b560
        if self.version == 0 or self.version == 2:
            evaluations = len(points_children) #* (1 + int(left_parent_in_grid) + int(right_parent_in_grid))
        else:
            evaluations = 0
        return abs(volume), evaluations

    # Sum up the 1-d surplusses along the dim-1 dimensional slice through the point child in dimension d.
    #  The surplusses are calculated based on the left and right parents.
    def sum_up_volumes_for_point_vectorized(self, child_info, grid_points, d):
        #print(grid_points)
        child = child_info.child
        left_parent = child_info.left_parent
        right_parent = child_info.right_parent
        left_parent_of_left_parent = child_info.left_parent_of_left_parent
        right_parent_of_right_parent = child_info.right_parent_of_right_parent
        assert right_parent > child > left_parent

        #npt.assert_almost_equal(right_parent - child, child - left_parent, decimal=12)

        for p in grid_points[d]:
            if isclose(p, left_parent):
                left_parent = p
            if isclose(p, right_parent):
                right_parent = p
        index_right_parent = grid_points[d].index(right_parent) - 1 * int(not self.grid.boundary)
        index_left_parent = grid_points[d].index(left_parent) - 1 * int(not self.grid.boundary)

        left_parent_in_grid = self.grid_surplusses.boundary or not(isclose(left_parent, self.a[d]))
        right_parent_in_grid = self.grid_surplusses.boundary or not(isclose(right_parent, self.b[d]))
        # avoid evaluating on boundary points if grids has none
        if left_parent_in_grid:
            factor_left_parent = (right_parent - child)/(right_parent - left_parent)
            points_left_parent = get_cross_product([self.grid_surplusses.coords[d2]if d != d2 else [left_parent] for d2 in range(self.dim)])
            #points_left_parent = list(zip(*[g.ravel() for g in np.meshgrid(*[self.grid_surplusses.coords[d2]if d != d2 else [left_parent] for d2 in range(self.dim)])]))
        if right_parent_in_grid:
            factor_right_parent = (child - left_parent)/(right_parent - left_parent)
            points_right_parent = get_cross_product([self.grid_surplusses.coords[d2] if d != d2 else [right_parent] for d2 in range(self.dim)])
            #points_right_parent = list(zip(*[g.ravel() for g in np.meshgrid(*[self.grid_surplusses.coords[d2] if d != d2 else [right_parent] for d2 in range(self.dim)])]))
        if self.grid_surplusses.modified_basis and not right_parent_in_grid:
            left_of_left_parents = get_cross_product([self.grid_surplusses.coords[d2] if d != d2 else [left_parent_of_left_parent] for d2 in range(self.dim)])
        if self.grid_surplusses.modified_basis and not left_parent_in_grid:
            right_of_right_parents = get_cross_product([self.grid_surplusses.coords[d2] if d != d2 else [right_parent_of_right_parent] for d2 in range(self.dim)])

        points_children = get_cross_product([self.grid_surplusses.coords[d2] if d != d2 else [child] for d2 in range(self.dim)])
        #points_children = list(zip(*[g.ravel() for g in np.meshgrid(*[self.grid_surplusses.coords[d2] if d != d2 else [child] for d2 in range(self.dim)])]))
        indices = get_cross_product([range(len(self.grid_surplusses.coords[d2])) if d != d2 else [1] for d2 in range(self.dim)])
        #indices = list(zip(*[g.ravel() for g in np.meshgrid(*[range(len(self.grid_surplusses.coords[d2])) if d != d2 else None for d2 in range(self.dim)])]))
        #index = indices[i]
        factors = np.asarray([np.prod([self.grid_surplusses.weights[d2][index[d2]] if d2 != d else 1 for d2 in range(self.dim)]) for index in indices]).reshape((len(points_children), 1))
        #factor2 = np.prod([self.grid.weights[d2][index[d2]]  if d2 != d else self.grid.weights[d2][index_child] for d2 in range(self.dim)])
        exponent = 1# if not self.do_high_order else 2
        #if factor2 != 0:
        #print(points_children[i], self.f.f_dict.keys())
        # avoid evaluating on boundary points if grids has none
        #assert (tuple(point_child) in self.f.f_dict)
        point_values = np.asarray([self.f(p) for p in points_children])
        values = point_values
        if left_parent_in_grid:
            point_values_left_parent = np.asarray([self.f(p) for p in points_left_parent])
            #point_left_parent = tuple(point_child[:d] + tuple([left_parent]) + point_child[d+1:])
            if self.grid_surplusses.modified_basis and not right_parent_in_grid:
                #assert point_left_parent in self.f.f_dict or self.grid.weights[d][index_left_parent] == 0

                #left_of_left_parent = list(point_left_parent)
                #left_of_left_parent[d] = left_parent_of_left_parent
                #print("Left of left:", left_of_left_parent, points_left_parent[i])
                #value = (2 * self.f(points_children[i]) - self.f(points_left_parent[i]))/2
                #assert (tuple(points_left_parent[i]) in self.f.f_dict)

                if isclose(left_parent_of_left_parent, self.a[d]):
                    values = point_values - point_values_left_parent
                else:
                    point_values_left_of_left_parent = np.asarray([self.f(p) for p in left_of_left_parents])

                    m = (point_values_left_of_left_parent - point_values_left_parent) / (
                                left_parent_of_left_parent - left_parent)
                    previous_value_at_child = m * (child - left_parent) + point_values_left_parent
                    values = point_values - previous_value_at_child
                    #print("Hey", m, previous_value_at_child, value, (self.f(tuple(left_of_left_parent)) - self.f(points_left_parent[i])), (left_of_left_parent - left_parent))

                    #assert(tuple(left_of_left_parent) in self.f.f_dict)

            else:
                #assert point_left_parent in self.f.f_dict or self.grid.weights[d][index_left_parent] == 0

                values -= factor_left_parent * point_values_left_parent
        if right_parent_in_grid:
            point_values_right_parent = np.asarray([self.f(p) for p in points_right_parent])
            if self.grid_surplusses.modified_basis and not left_parent_in_grid:
                #assert point_right_parent in self.f.f_dict or self.grid.weights[d][index_right_parent] == 0

                #right_of_right_parent = list(point_right_parent)
                #right_of_right_parent[d] = right_parent_of_right_parent
                #print("Right of right:", right_of_right_parent, points_right_parent[i])
                #value = (2 * self.f(points_children[i]) - self.f(points_right_parent[i]))/2
                #assert (tuple(points_right_parent[i]) in self.f.f_dict)
                if isclose(right_parent_of_right_parent, self.b[d]):
                    values = point_values - point_values_right_parent
                else:
                    point_values_right_of_right_parent = np.asarray([self.f(p) for p in right_of_right_parents])
                    m = (point_values_right_of_right_parent - point_values_right_parent)  / (right_parent_of_right_parent - right_parent)
                    previous_value_at_child = m * (child - right_parent) + point_values_right_parent
                    values = point_values - previous_value_at_child
                    #print("Hey", m, previous_value_at_child, value, (self.f(tuple(right_of_right_parent)) - self.f(points_right_parent[i])), (right_of_right_parent - right_parent))
                    #assert(tuple(right_of_right_parent) in self.f.f_dict)
            else:
                #print(points_right_parent[i], self.f.f_dict.keys())
                #assert point_right_parent in self.f.f_dict or self.grid.weights[d][index_right_parent] == 0
                values -= factor_right_parent * point_values_right_parent
        #print("Values", values, np.sum(factors*abs(values), axis=0), factors * abs(values), np.shape(values), np.shape(factors))
        volume = np.sum(factors * abs(values), axis=0) * (right_parent - left_parent)**exponent
        #print("Volume", volume)
        if self.version == 0 or self.version == 2:
            evaluations = len(points_children) #* (1 + int(left_parent_in_grid) + int(right_parent_in_grid))
        else:
            evaluations = 0
        return abs(volume), evaluations

    # This method returns the previous integral approximation + the points contained in this grid for the given
    # component grid identified by the levelvector. In case the component grid is new, we search for a close component
    # grid with levelvector2 <= levelvector and return the respective previous integral and the points of the
    # previous grid.
    def get_previous_integral_and_points(self, levelvector):
        if tuple(levelvector) in self.dict_integral:
            return np.array(self.dict_integral[tuple(levelvector)]), np.array(self.dict_points[tuple(levelvector)])
        else:
            k = 1
            dimensions = []
            for d in range(self.dim):
                if self.lmax[d] - k > 0:
                    dimensions.append(d)
            while k < max(self.lmax):
                reduction_values = list(zip(*[g.ravel() for g in np.meshgrid(
                    *[range(0, min(k, self.lmax[d] - self.lmin[d])) for d in range(self.dim)])]))

                for value in reduction_values:
                    levelvec_temp = np.array(levelvector) - np.array(list(value))
                    if tuple(levelvec_temp) in self.dict_integral:
                        return np.array(self.dict_integral[tuple(levelvec_temp)]), np.array(self.dict_points[tuple(levelvec_temp)])
                k += 1
        assert False

    # This method checks if there are new points in the grid new_points compared to the old grid old_points
    # We then return a suited data structure containing the newly added points and the points that were removed.
    def get_modification_points(self, old_points, new_points):
        found_modification = found_modification2 = False
        # storage for newly added points per dimension
        modification_array_added = [[] for d in range(self.dim)]
        # storage for removed points per dimension
        modification_arra_removed = [[] for d in range(self.dim)]

        for d in range(self.dim):
            # get newly added points for dimension d
            modifications = sorted(list(set(new_points[d]) - set(old_points[d])))
            if len(modifications) != 0:
                found_modification = True
                modification_1D = self.get_modification_objects(modifications, new_points[d])
                modification_array_added[d].extend(list(modification_1D))
            #get removed points for dimension d
            modifications_coarsen = sorted(list(set(old_points[d]) - set(new_points[d])))
            if len(modifications_coarsen) != 0:
                found_modification2 = True
                modification_1D = self.get_modification_objects(modifications_coarsen, old_points[d])
                modification_arra_removed[d].extend(list(modification_1D))
        return modification_array_added if found_modification else None, modification_arra_removed if found_modification2 else None

    # Construct the data structures for the newly added points listed in modifications. The complete grid is given in
    # grid_points.
    def get_modification_objects(self, modifications, grid_points):
        modification_1D = []
        k = 0
        for i in range(len(grid_points)):
            if grid_points[i] == modifications[k]:
                j = 1
                # get consecutive list of points that are newly added
                while k + j < len(modifications) and grid_points[i + j] == modifications[k + j]:
                    j += 1
                # store left and right neighbour in addition to the newly added points list(grid_points[i:i + j])
                modification_1D.append((grid_points[i - 1], list(grid_points[i:i + j]), grid_points[i + j]))
                k += j
                if k == len(modifications):
                    break
        return modification_1D

    # This method calculates the change of the integral contribution of the neighbouring points of newly added points.
    # We assume here a trapezoidal rule. The newly added points are contained in new_points but not in old_points.
    def subtract_contributions(self, modification_points, old_points, new_points):
        # calculate weights of point in new grid
        self.grid_surplusses.set_grid(new_points)
        weights = self.grid_surplusses.weights
        # save weights in dictionary for fast access via coordinate
        dict_weights_fine = [{} for d in range(self.dim)]
        for d in range(self.dim):
            for p, w in zip(self.grid_surplusses.coords[d], weights[d]):
                dict_weights_fine[d][p] = w
        # reset grid to old grid
        self.grid_surplusses.set_grid(old_points)
        # sum up the changes in contributions
        integral = 0.0
        for d in range(self.dim):
            for point in modification_points[d]:
                # calculate the changes in contributions for all points that contain the neighbouring points point[0]
                # and point[2] in dimension d
                points_for_slice = list([point[0],point[2]])
                # remove boundary points if contained if grid has no boundary points
                if not self.grid.boundary:
                    points_for_slice = [p for p in points_for_slice if not(isclose(p, self.a[d]) or isclose(p, self.b[d]))]
                integral += self.calc_slice_through_points(points_for_slice, old_points, d, modification_points, subtract_contribution=True, dict=dict_weights_fine)
        return integral

    # This method calculates the new contributions of the points specified in modification_points to the grid new_points
    # The new_points grid contains the newly added points.
    def get_new_contributions(self, modification_points, new_points):
        self.grid_surplusses.set_grid(new_points)
        # sum up all new contributions
        integral = 0.0
        for d in range(self.dim):
            for point in modification_points[d]:
                # calculate the new contribution of the points with the new coordinates points[1] (a list of one or
                # multiple new coordinates) in dimension d
                integral += self.calc_slice_through_points(point[1], new_points, d, modification_points)
        return integral

    # This method computes the integral of the dim-1 dimensional slice through the points_for_slice of dimension d.
    # We also account for the fact that some points might be traversed by multiple of these slice calculations and
    # reduce the factors accordingly. If subtract_contribution is set we calculate the difference of the
    # new contribution from previously existing points to the new points.
    def calc_slice_through_points(self, points_for_slice, grid_points, d, modification_points, subtract_contribution=False, dict=None):
        integral = 0.0
        positions = [list(self.grid_surplusses.coords[d]).index(point) for point in points_for_slice]
        points = list(zip(*[g.ravel() for g in np.meshgrid(*[self.grid_surplusses.coords[d2] if d != d2 else points_for_slice for d2 in range(self.dim)])]))
        indices = list(zip(*[g.ravel() for g in np.meshgrid(*[range(len(self.grid_surplusses.coords[d2])) if d != d2 else positions for d2 in range(self.dim)])]))
        for i in range(len(points)):
            # index of current point in grid_points grid
            index = indices[i]
            #point coordinates of current point
            current_point = points[i]
            # old weight of current point in coarser grid
            weight = self.grid_surplusses.getWeight(index)
            if subtract_contribution:
                # weight of current point in new finer grid
                weight_fine = 1
                for d in range(self.dim):
                    weight_fine *= dict[d][current_point[d]]
                number_of_dimensions_that_intersect = 0
                # calculate if other slices also contain this point
                for d2 in range(self.dim):
                    for mod_point in modification_points[d2]:
                        if current_point[d2] == mod_point[0] or current_point[d2] == mod_point[2]:
                            number_of_dimensions_that_intersect += 1
                # calculate the weight difference from the old to the new grid
                factor = (weight - weight_fine)/number_of_dimensions_that_intersect
            else:
                number_of_dimensions_that_intersect = 1
                # calculate if other slices also contain this point
                for d2 in range(self.dim):
                    if d2 == d:
                        continue
                    for mod_point in modification_points[d2]:
                        if current_point[d2] in mod_point[1]:
                            number_of_dimensions_that_intersect += 1
                # calculate the new weight contribution of newly added point
                factor = weight / number_of_dimensions_that_intersect
            assert(factor >= 0)
            integral += self.f(current_point) * factor
        return integral

class Interpolation(Integration):
    # interpolates mesh_points_grid at the given  evaluation_points using bilinear interpolation
    @staticmethod
    def interpolate_points(f, dim, grid, mesh_points_grid, evaluation_points):
        # constructing all points from mesh definition
        mesh_points = get_cross_product(mesh_points_grid)

        function_value_dim = len(f(np.ones(dim)*0.5))

        # calculate function values at mesh points and transform  correct data structure for scipy
        values = np.array([f(p) if grid.point_not_zero(p) else np.zeros(function_value_dim) for p in mesh_points])
        interpolated_values_array = []
        for d in range(function_value_dim):
            values_1D = np.asarray([value[d] for value in values])

            values_1D = values_1D.reshape(*[len(mesh_points_grid[d]) for d in (range(dim))])

            # interpolate evaluation points from mesh points with bilinear interpolation
            interpolated_values = interpn(mesh_points_grid, values_1D, evaluation_points, method='linear')

            interpolated_values = np.asarray([[value] for value in interpolated_values])
            interpolated_values_array.append(interpolated_values)
        return np.hstack(interpolated_values_array)


import chaospy as cp
import scipy.stats as sps
from Function import *

class UncertaintyQuantification(Integration):
    # The constructor resembles Integration's constructor;
    # it has an additional parameter:
    # distributions can be a list, tuple or string
    def __init__(self, f, distributions, a, b, dim,
            reference_solution=None):
        super().__init__(f, None, dim, reference_solution)

        # If distributions is not a list, it specifies the same distribution
        # for every dimension
        if not isinstance(distributions, list):
            distributions = [distributions for _ in range(dim)]

        # Setting the distribution to a string is a short form when
        # no parameters are given
        for d in range(dim):
            if isinstance(distributions[d], str):
                distributions[d] = (distributions[d],)

        self._prepare_distributions(distributions, a, b)
        self.f_evals = None
        self.gPCE = None
        self.pce_polys = None

    # From the user provided information about distributions, this function
    # creates the distributions list which contains Chaospy distributions
    def _prepare_distributions(self, distris, a, b):
        self.distributions = []
        chaospy_distributions = []
        known_distributions = dict()
        for d in range(self.dim):
            distr_info = distris[d]
            distr_known = distr_info in known_distributions
            if distr_known:
                # Reuse the same distribution objects for multiple dimensions
                d_prev = known_distributions[distr_info]
                self.distributions.append(self.distributions[d_prev])
            else:
                known_distributions[distr_info] = d

            distr_type = distr_info[0]
            if distr_type == "Uniform":
                distr = cp.Uniform(a[d], b[d])
                chaospy_distributions.append(distr)
                if not distr_known:
                    self.distributions.append(UQDistribution.from_chaospy(distr))
            elif distr_type == "Triangle":
                midpoint = distr_info[1]
                assert isinstance(midpoint, float), "invalid midpoint"
                distr = cp.Triangle(a[d], midpoint, b[d])
                chaospy_distributions.append(distr)
                if not distr_known:
                    self.distributions.append(UQDistribution.from_chaospy(distr))
            elif distr_type == "Normal":
                mu = distr_info[1]
                sigma = distr_info[2]
                cp_distr = cp.Normal(mu=mu, sigma=sigma)
                chaospy_distributions.append(cp_distr)
                if not distr_known:
                    # The chaospy normal distribution does not work with big values
                    def pdf(x, _mu=mu, _sigma=sigma):
                        return sps.norm.pdf(x, loc=_mu, scale=_sigma)
                    def cdf(x, _mu=mu, _sigma=sigma):
                        return sps.norm.cdf(x, loc=_mu, scale=_sigma)
                    def ppf(x, _mu=mu, _sigma=sigma):
                        return sps.norm.ppf(x, loc=_mu, scale=_sigma)
                    self.distributions.append(UQDistribution(pdf, cdf, ppf))
            elif distr_type == "Laplace":
                mu = distr_info[1]
                scale = distr_info[2]
                cp_distr = cp.Laplace(mu=mu, scale=scale)
                chaospy_distributions.append(cp_distr)
                if not distr_known:
                    def pdf(x, _mu=mu, _scale=scale):
                        return sps.laplace.pdf(x, loc=_mu, scale=_scale)
                    def cdf(x, _mu=mu, _scale=scale):
                        return sps.laplace.cdf(x, loc=_mu, scale=_scale)
                    def ppf(x, _mu=mu, _scale=scale):
                        return sps.laplace.ppf(x, loc=_mu, scale=_scale)
                    self.distributions.append(UQDistribution(pdf, cdf, ppf))
            else:
                assert False, "Distribution not implemented: " + distr_type
        self.distributions_chaospy = chaospy_distributions
        self.distributions_joint = cp.J(*chaospy_distributions)

    # reuse_old_values does not work for multidimensional function output,
    # so this method is overridden here
    def calculate_operation_dimension_wise(self, gridPointCoordsAsStripes, grid_point_levels, component_grid, start, end, _reuse_old_values=False):
        self.grid_surplusses.set_grid(gridPointCoordsAsStripes, grid_point_levels)
        self.grid.set_grid(gridPointCoordsAsStripes, grid_point_levels)
        integral = self.grid.integrator(self.f, self.grid.numPoints, start, end)
        self.refinement_container.integral += integral * component_grid.coefficient
        return integral

    # This function exchanges the operation's function so that the adaptive
    # refinement can use a different function than the operation's function
    def set_function(self, f=None):
        if f is None:
            self.f = self.f_actual
            self.f_actual = None
        else:
            assert self.f_actual is None
            self.f_actual = self.f
            self.f = f

    def get_distributions(self): return self.distributions
    def get_distributions_chaospy(self): return self.distributions_chaospy

    # This function returns boundaries for distributions which have an infinite
    # domain, such as normal distribution
    def get_boundaries(self, tol):
        assert 1.0 - tol < 1.0, "Tolerance is too small"
        a = []
        b = []
        for d in range(self.dim):
            dist = self.distributions[d]
            a.append(dist.ppf(tol))
            b.append(dist.ppf(1.0 - tol))
        return a, b

    def _set_pce_polys(self, polynomial_degrees):
        if self.pce_polys is not None and self.polynomial_degrees == polynomial_degrees:
            return
        self.polynomial_degrees = polynomial_degrees
        if not hasattr(polynomial_degrees, "__iter__"):
            self.pce_polys, self.pce_polys_norms = cp.orth_ttr(polynomial_degrees, self.distributions_joint, retall=True)
            return

        # Chaospy does not support different degrees for each dimension, so
        # the higher degree polynomials are removed afterwards
        polys, norms = cp.orth_ttr(max(polynomial_degrees), self.distributions_joint, retall=True)
        polys_filtered, norms_filtered = [], []
        for i,poly in enumerate(polys):
            max_exponents = [max(exps) for exps in poly.exponents.T]
            if any([max_exponents[d] > deg_max for d, deg_max in enumerate(polynomial_degrees)]):
                continue
            polys_filtered.append(poly)
            norms_filtered.append(norms[i])
        self.pce_polys = cp.Poly(polys_filtered)
        self.pce_polys_norms = norms_filtered

    def _set_nodes_weights_evals(self, combiinstance):
        self.nodes, self.weights = combiinstance.get_points_and_weights()
        assert len(self.nodes) == len(self.weights)
        # ~ if any([w <= 0.0 for w in self.weights]):
            # ~ print("Some weights are not positive, weights are", self.weights)
        self.f_evals = [self.f(coord) for coord in self.nodes]

    def calculate_moment(self, k, combiinstance):
        self._set_nodes_weights_evals(combiinstance)
        vals = [self.f_evals[i] ** k * self.weights[i] for i in range(len(self.f_evals))]
        return sum(vals)

    def calculate_expectation(self, combiinstance):
        return self.calculate_moment(1, combiinstance)

    def calculate_expectation_and_variance(self, combiinstance):
        expectation = self.calculate_moment(1, combiinstance)
        expectation_of_squared = self.calculate_moment(2, combiinstance)
        variance = [expectation_of_squared[i] - ex * ex for i, ex in enumerate(expectation)]
        for i, v in enumerate(variance):
            if v < 0.0:
                # When the variance is zero, it can be set to something negative
                # because of numerical errors
                variance[i] = -v
        return expectation, variance

    def calculate_PCE(self, polynomial_degrees, combiinstance, restrict_degrees=False):
        self._set_nodes_weights_evals(combiinstance)

        if restrict_degrees:
            # Restrict the polynomial degrees if in some dimension not enough points
            # are available
            # For degree deg, deg+(deg-1)+1 points should be available
            num_points = combiinstance.get_num_points_each_dim()
            polynomial_degrees = [min(polynomial_degrees, num_points[d] // 2) for d in range(self.dim)]

        self._set_pce_polys(polynomial_degrees)
        self.gPCE = cp.fit_quadrature(self.pce_polys, list(zip(*self.nodes)),
            self.weights, np.asarray(self.f_evals), norms=self.pce_polys_norms)

    def get_gPCE(self): return self.gPCE

    def get_expectation_PCE(self):
        if self.gPCE is None:
            assert False, "calculatePCE must be invoked before this method"
        return cp.E(self.gPCE, self.distributions_joint)

    def get_variance_PCE(self):
        if self.gPCE is None:
            assert False, "calculatePCE must be invoked before this method"
        return cp.Var(self.gPCE, self.distributions_joint)

    def get_expectation_and_variance_PCE(self):
        return self.get_expectation_PCE(), self.get_variance_PCE()

    def get_Percentile_PCE(self, q, sample=10000):
        if self.gPCE is None:
            assert False, "calculatePCE must be invoked before this method"
        return cp.Perc(self.gPCE, q, self.distributions_joint, sample)

    def get_first_order_sobol_indices(self):
        if self.gPCE is None:
            assert False, "calculatePCE must be invoked before this method"
        return cp.Sens_m(self.gPCE, self.distributions_joint)

    def get_total_order_sobol_indices(self):
        if self.gPCE is None:
            assert False, "calculatePCE must be invoked before this method"
        return cp.Sens_t(self.gPCE, self.distributions_joint)

    # This function uses the quadrature provided by Chaospy.
    # It can be used for testing.
    def calculate_PCE_chaospy(self, polynomial_degrees, num_quad_points):
        self._set_pce_polys(polynomial_degrees)
        nodes, weights = cp.generate_quadrature(num_quad_points,
            self.distributions_joint, rule="G")
        f_evals = [self.f(c) for c in zip(*nodes)]
        self.gPCE = cp.fit_quadrature(self.pce_polys, nodes, weights, np.asarray(f_evals), norms=self.pce_polys_norms)

    def get_pdf_Function(self):
        pdf = self.distributions_joint.pdf
        return FunctionCustom(lambda coords: float(pdf(coords)))

    # Returns a function which can be passed to performSpatiallyAdaptiv
    # so that adapting is optimized for the k-th moment
    def get_moment_Function(self, k):
        if k == 1:
            return self.f
        return FunctionPower(self.f, k)

    # Optimizes adapting for multiple moments at once
    def get_moments_Function(self, ks):
        return FunctionConcatenate([self.get_moment_Function(k) for k in ks])

    def get_expectation_variance_Function(self):
        return self.get_moments_Function([1, 2])

    # Returns a function which can be passed to performSpatiallyAdaptiv
    # so that adapting is optimized for the PCE
    def get_PCE_Function(self, polynomial_degrees):
        self._set_pce_polys(polynomial_degrees)
        # self.f can change, so putting it to a local variable is important
        # ~ f = self.f
        # ~ polys = self.pce_polys
        # ~ funcs = [(lambda coords: f(coords) * polys[i](coords)) for i in range(len(polys))]
        # ~ return FunctionCustom(funcs)
        return FunctionPolysPCE(self.f, self.pce_polys, self.pce_polys_norms)


from scipy import integrate

class UQDistribution:
    def __init__(self, pdf, cdf, ppf):
        self.pdf = pdf
        self.cdf = cdf
        self.ppf = ppf
        self.cached_moments = [dict() for _ in range(2)]
        self.cache_gauss_quad = dict()

    @staticmethod
    def from_chaospy(cp_distr):
        # The inverse Rosenblatt transformation is the inverse cdf here
        return UQDistribution(cp_distr.pdf, cp_distr.cdf,
            lambda x: float(cp_distr.inv(x)))

    def get_zeroth_moment(self, x1: float, x2: float):
        cache = self.cached_moments[0]
        if (x1, x2) in cache:
            return cache[(x1, x2)]
        moment_0 = self.cdf(x2) - self.cdf(x1)
        cache[(x1, x2)] = moment_0
        return moment_0

    def get_first_moment(self, x1: float, x2: float):
        cache = self.cached_moments[1]
        if (x1, x2) in cache:
            return cache[(x1, x2)]
        moment_1 = integrate.quad(lambda x: x * self.pdf(x), x1, x2,
            epsrel=10 ** -2, epsabs=np.inf)[0]
        cache[(x1, x2)] = moment_1
        return moment_1

    # Returns single-dimensional quadrature points and weights
    # for the high order grid
    def get_quad_points_weights(self, num_quad_points: int, a: float, b: float, cp_distribution) -> Tuple[Sequence[float], Sequence[float]]:
        cache = self.cache_gauss_quad
        if num_quad_points in cache:
            return cache[num_quad_points]
        (coords,), weights = cp.generate_quadrature(num_quad_points, cp_distribution, rule="G")
        cache[num_quad_points] = (coords, weights)
        return coords, weights<|MERGE_RESOLUTION|>--- conflicted
+++ resolved
@@ -490,29 +490,17 @@
         right_parent_in_grid = self.grid_surplusses.boundary or not(isclose(right_parent, self.b[d]))
         # avoid evaluating on boundary points if grids has none
         if left_parent_in_grid:
-<<<<<<< HEAD
             if isinf(right_parent):
                 factor_left_parent = 1.0
             else:
                 factor_left_parent = (right_parent - child)/(right_parent - left_parent)
-            points_left_parent = list(zip(*[g.ravel() for g in np.meshgrid(*[self.grid_surplusses.coords[d2]if d != d2 else [left_parent] for d2 in range(self.dim)])]))
+            #points_left_parent = get_cross_product([self.grid_surplusses.coords[d2]if d != d2 else [left_parent] for d2 in range(self.dim)])
+            #points_left_parent = list(zip(*[g.ravel() for g in np.meshgrid(*[self.grid_surplusses.coords[d2]if d != d2 else [left_parent] for d2 in range(self.dim)])]))
         if right_parent_in_grid:
             if isinf(left_parent):
                 factor_right_parent= 1.0
             else:
                 factor_right_parent = (child - left_parent)/(right_parent - left_parent)
-            points_right_parent = list(zip(*[g.ravel() for g in np.meshgrid(*[self.grid_surplusses.coords[d2] if d != d2 else [right_parent] for d2 in range(self.dim)])]))
-        points_children = list(zip(*[g.ravel() for g in np.meshgrid(*[self.grid_surplusses.coords[d2] if d != d2 else [child] for d2 in range(self.dim)])]))
-        indices = list(zip(*[g.ravel() for g in np.meshgrid(*[range(len(self.grid_surplusses.coords[d2])) if d != d2 else None for d2 in range(self.dim)])]))
-        weight_child = self.grid_surplusses.weights[d][index_child]
-        for i in range(len(points_children)):
-            index = indices[i]
-=======
-            factor_left_parent = (right_parent - child)/(right_parent - left_parent)
-            #points_left_parent = get_cross_product([self.grid_surplusses.coords[d2]if d != d2 else [left_parent] for d2 in range(self.dim)])
-            #points_left_parent = list(zip(*[g.ravel() for g in np.meshgrid(*[self.grid_surplusses.coords[d2]if d != d2 else [left_parent] for d2 in range(self.dim)])]))
-        if right_parent_in_grid:
-            factor_right_parent = (child - left_parent)/(right_parent - left_parent)
             #points_right_parent = get_cross_product([self.grid_surplusses.coords[d2] if d != d2 else [right_parent] for d2 in range(self.dim)])
             #points_right_parent = list(zip(*[g.ravel() for g in np.meshgrid(*[self.grid_surplusses.coords[d2] if d != d2 else [right_parent] for d2 in range(self.dim)])]))
         points_children = get_cross_product([self.grid_surplusses.coords[d2] if d != d2 else [child] for d2 in range(self.dim)])
@@ -521,7 +509,6 @@
         #indices = list(zip(*[g.ravel() for g in np.meshgrid(*[range(len(self.grid_surplusses.coords[d2])) if d != d2 else None for d2 in range(self.dim)])]))
         for (point_child, index) in zip(points_children, indices):
             #index = indices[i]
->>>>>>> 4389b560
             factor = np.prod([self.grid_surplusses.weights[d2][index[d2]] if d2 != d else 1 for d2 in range(self.dim)])
             #factor2 = np.prod([self.grid.weights[d2][index[d2]]  if d2 != d else self.grid.weights[d2][index_child] for d2 in range(self.dim)])
             if factor != 0:
@@ -555,15 +542,7 @@
                             assert(tuple(left_of_left_parent) in self.f.f_dict)
 
                     else:
-<<<<<<< HEAD
-                        plpi = points_left_parent[i]
-                        ws = self.grid.weights[d]
-                        wsl = ws[index_left_parent]
-                        assert plpi in self.f.f_dict or wsl == 0
-                        # ~ assert points_left_parent[i] in self.f.f_dict or self.grid.weights[d][index_left_parent] == 0
-=======
                         assert point_left_parent in self.f.f_dict or self.grid.weights[d][index_left_parent] == 0
->>>>>>> 4389b560
 
                         value -= factor_left_parent * self.f(point_left_parent)
                 if right_parent_in_grid:
@@ -586,16 +565,10 @@
                             assert(tuple(right_of_right_parent) in self.f.f_dict)
                     else:
                         #print(points_right_parent[i], self.f.f_dict.keys())
-<<<<<<< HEAD
-                        assert points_right_parent[i] in self.f.f_dict or self.grid.weights[d][index_right_parent] == 0
-                        value -= factor_right_parent * self.f(points_right_parent[i])
-                # ~ volume += factor * abs(value) * (weight_child * 2 ** -level_child)**exponent
-                volume += factor * abs(value) * (2 ** -level_child) ** exponent
-=======
                         assert point_right_parent in self.f.f_dict or self.grid.weights[d][index_right_parent] == 0
                         value -= factor_right_parent * self.f(point_right_parent)
-                volume += factor * abs(value) * (right_parent - left_parent)**exponent
->>>>>>> 4389b560
+                volume += factor * abs(value) * (2 ** -level_child) ** exponent
+                # ~ volume += factor * abs(value) * (right_parent - left_parent)**exponent
         if self.version == 0 or self.version == 2:
             evaluations = len(points_children) #* (1 + int(left_parent_in_grid) + int(right_parent_in_grid))
         else:
