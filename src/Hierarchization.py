--- conflicted
+++ resolved
@@ -13,14 +13,9 @@
         self.grid = grid
         self.dim = len(numPoints)
         #grid values to be filled with hierarchical surplusses
-<<<<<<< HEAD
         output_dim = f.output_length()
         grid_values = np.empty((output_dim, np.prod(numPoints)))
-        points, _ = self.grid.get_points_and_weights()
-=======
-        grid_values = np.empty((f.output_length(), np.prod(numPoints)))
         points = self.grid.getPoints()
->>>>>>> 482a4ec0
         for i, point in enumerate(points):
             v = f(point)
             assert len(v) == output_dim, "The Function returned a wrong output length"
