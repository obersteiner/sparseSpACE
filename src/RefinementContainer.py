
import math
import numpy as np
from ErrorCalculator import ErrorCalculator
import abc,logging
from operator import itemgetter, attrgetter, methodcaller
from typing import Callable, Tuple, Sequence, List
from RefinementObject import RefinementObject
from Function import Function

# This class implements a general container that can be filled with refinementObjects (typically specified by the refinement strategy)
# In addition it stores accumulated values over all refinementObjects (like integral, numberOfEvaluations)
class RefinementContainer(object):
    def __init__(self, initial_objects: List[RefinementObject], dim: int, error_estimator: ErrorCalculator):
        self.refinementObjects = initial_objects
        self.dim = dim
        self.evaluationstotal = 0
        self.integral = 0
        self.popArray = []
        self.startNewObjects = 0
        self.errorEstimator = error_estimator
        self.searchPosition = 0

    # returns the error that is associated with the specified refinementObject
    def get_error(self, object_id: int):
        return self.refinementObjects[object_id].error

    # refines the specified refinementObject
    def refine(self, object_id: int):
        # at first refinement in current refinement round we have
        # to save where the new RefinementObjects start
        if self.startNewObjects == 0:
            self.startNewObjects = len(self.refinementObjects)
        # refine RefinementObject;
        # returns the new RefinementObjects a possible update to lmax and update information for other RefinementObjects
        new_objects, lmax_update, update_information = self.refinementObjects[object_id].refine()
        # update other RefinementObjects if necessary
        if update_information is not None:
            self.update_values(update_information)
        # remove refined (and now outdated) RefinementObject
        self.prepare_remove(object_id)
        # add new RefinementObjects
        self.add(new_objects)
        return lmax_update

    def update_values(self, update_info) -> None:
        for r in self.refinementObjects:
            r.update(update_info)

    def refinement_postprocessing(self) -> None:
        self.searchPosition = 0

    # if strategy decides from outside to update elements this function can be used
    def update_objects(self, update_info) -> None:
        for r in self.refinementObjects:
            r.update(update_info)

    # reset everything so that all RefinementObjects will be iterated
    def reinit_new_objects(self) -> None:
        self.startNewObjects = 0
        self.integral = 0
        self.evaluationstotal = 0
        for obj in self.refinementObjects:
            obj.reinit()


    # return the maximal error among all RefinementObjects
    def get_max_error(self) -> float:
        max_error = 0
        for i in self.refinementObjects:
            if i.error > max_error:
                max_error = i.error
        return max_error

    # return the maximal benefit among all RefinementObjects
    def get_max_benefit(self) -> float:
        max_benefit = 0
        for i in self.refinementObjects:
            if i.benefit > max_benefit:
                max_benefit = i.benefit
        return max_benefit

    # return the maximal error among all RefinementObjects
    def get_total_error(self) -> float:
        total_error = 0
        for i in self.refinementObjects:
            total_error += i.error
        return total_error

    # indicate that all objects have been processed and new RefinementObjects will be added at the end
    def clear_new_objects(self) -> None:
        self.startNewObjects = len(self.refinementObjects)

        # returns only newly added RefinementObjects

    def get_new_objects(self) -> Sequence[RefinementObject]:
        return self.refinementObjects[self.startNewObjects:]

    # returns amount of newly added RefinementObjects
    def new_objects_size(self) -> int:
        return len(self.refinementObjects) - self.startNewObjects

    # prepares removing a RefinementObject (will be removed after refinement round)
    def prepare_remove(self, objectID) -> None:
        self.popArray.append(objectID)

    # remove all RefinementObjects that are outdated from container
    def apply_remove(self, sort=False) -> None:
        for position in reversed(sorted(self.popArray)):
            self.integral -= self.refinementObjects[position].integral
            self.evaluationstotal -= self.refinementObjects[position].evaluations
            self.refinementObjects.pop(position)
            if self.startNewObjects != 0:
                self.startNewObjects -= 1
        self.popArray = []
        if sort:
            # sorted after every remove
            self.refinementObjects = sorted(self.refinementObjects, key=attrgetter('start'))

    # add new RefinementObjects to the container
    def add(self, new_refinement_objects) -> None:
        self.refinementObjects.extend(new_refinement_objects)

    # calculate the error according to the error estimator for specified RefinementObjects
<<<<<<< HEAD
    def calc_error(self, object_id, f, norm, volume_weights=None):
=======
    def calc_error(self, object_id, f, norm) -> None:
>>>>>>> 3f3fbff2
        refine_object = self.refinementObjects[object_id]
        assert refine_object.volume is not None
        refine_object.set_error(self.errorEstimator.calc_error(f, refine_object, norm, volume_weights=volume_weights))

    # returns all RefinementObjects in the container
    def get_objects(self) -> List[RefinementObject]:
        return self.refinementObjects

    def get_next_object_for_refinement(self, tolerance: float) -> Tuple[bool, int, RefinementObject]:
        if self.startNewObjects == 0:
            end = self.size()
        else:
            end = self.startNewObjects
        for i in range(self.searchPosition, end):
            if self.refinementObjects[i].benefit >= tolerance:
                self.searchPosition = i + 1
                return True, i, self.refinementObjects[i]
        return False, None, None

    # returns the specified RefinementObject from container
    def get_object(self, object_id: int) -> RefinementObject:
        return self.refinementObjects[object_id]

    # returns amount of RefinementObjects in container
    def size(self) -> int:
        return len(self.refinementObjects)

    # sets the number of evaluations associated with specified RefinementObject
    def set_evaluations(self, object_id: int, evaluations: int) -> None:
        # add evaluations also to total number of evaluations
        self.evaluationstotal += evaluations
        self.refinementObjects[object_id].set_evaluations(evaluations)

    def add_volume_of_children(self, object_id: int, volume: float, f) -> None:

        self.get_object(object_id).add_volume(volume, f)

        # self.calc_error(object_id, f)

        # print("setVolumeOfChildren not implemented yet", parameter)

    def printContainer(self) -> None:

        print("refineCont with this_dim:", self.dim)

        for obj in self.refinementObjects:
            obj.print()

    # sets the integral for area associated with specified RefinementObject
    def set_integral(self, object_id: int, integral: Sequence[float]) -> None:
        # also add integral to global integral value
        self.integral += integral
        self.refinementObjects[object_id].set_integral(integral)

    def set_benefit(self, object_id: int) -> None:
        refine_object = self.refinementObjects[object_id]
        if refine_object.evaluations != 0:
            refine_object.benefit = refine_object.error / refine_object.evaluations
        else:
            refine_object.benefit = refine_object.error

# this class defines a container of refinement containers for each dimension in the single dimension test case
# it delegates methods to subcontainers and coordinates everything
class MetaRefinementContainer(object):
    def __init__(self, refinement_containers: Sequence[RefinementContainer]):
        self.refinementContainers = refinement_containers
        self.evaluationstotal = 0
        self.integral = 0
        # for get next obj for refinement:
        self.curContainer = 0

    # return the maximal error among all RefinementContainers
    def get_max_benefit(self) -> float:
        max_benefit = 0.0
        for c in self.refinementContainers:
            benefit = c.get_max_benefit()
            # print("getMaxERror", error)
            if max_benefit < benefit:
                max_benefit = benefit
        return max_benefit

    def get_object(self, object_position: Tuple[int, int]) -> RefinementObject:
        return self.refinementContainers[object_position[0]].get_object(object_position[1])

    # return the maximal error among all RefinementContainers
    def get_total_error(self) -> float:
        total_error = 0.0
        for c in self.refinementContainers:
            total_error += c.get_total_error()
        return total_error

    def refinement_postprocessing(self) -> None:
        for c in self.refinementContainers:
            c.refinement_postprocessing()

    # sets the integral for area associated with whole meta container
    def set_integral(self, objectID: int, integral: Sequence[float]) -> None:
        self.integral = integral

    # sets the number of evaluations associated with whole meta container
    def set_evaluations(self, objectID: int, evaluations: int) -> None:
        self.evaluationstotal = evaluations

    # delegate to containers
    def reinit_new_objects(self) -> None:
        self.curContainer = 0
        for c in self.refinementContainers:
            c.reinit_new_objects()

    def size(self) -> int:
        return 1

    def new_objects_size(self) -> int:
        return 1

    def clear_new_objects(self) -> None:
        for container in self.refinementContainers:
            container.clear_new_objects()

    def get_next_object_for_refinement(self, tolerance: float) -> Tuple[bool, Tuple[int, int], RefinementObject]:
        foundObj = False
        if self.curContainer == len(self.refinementContainers):
            return False, None, None
        while foundObj == False:
            result, index, obj = self.refinementContainers[self.curContainer].get_next_object_for_refinement(tolerance)
            if (result == False):
                self.curContainer += 1
                if (self.curContainer == len(self.refinementContainers)):
                    return False, None, None
                # check current obj
            else:
                foundObj = True
                return True, (self.curContainer, index), obj
        print("get_next_object_for_refinement: should not end here!")
        return False, None, None

    # delegate to containers
    def apply_remove(self, sort: bool=False) -> None:
        for c in self.refinementContainers:
            c.apply_remove(sort)

    def get_refinement_container_for_dim(self, d: int) -> RefinementContainer:
        return self.refinementContainers[d]

    # apply refinement
    def refine(self, position: Tuple[int, int]) -> Sequence[int]:
        # position[0]: which container(=dimension), position[1]: which object(=area)
        # self.updateGridSpecificRefinementInfo(position)
        new_lmax_change = self.refinementContainers[position[0]].refine(position[1])
        #if new_lmax_change is not None:
        #    for d, c in enumerate(self.refinementContainers):
        #        if d != position[0]:
        #            c.update_objects(new_lmax_change[d])
        # self.print()
        return new_lmax_change

    # calculate the error according to the error estimator for specified RefinementObjects
<<<<<<< HEAD
    def calc_error(self, object_id, f, norm):
        volume_weights = np.array([1.0 / v if abs(v) > 10 ** -10 else 1.0 for v in self.integral])
=======
    def calc_error(self, object_id: int, f: Function, norm: int) -> None:
>>>>>>> 3f3fbff2
        for cont in self.refinementContainers:
            for obj in range(0, cont.size()):
                cont.calc_error(obj, f, norm, volume_weights=volume_weights)

    # calculate the error according to the error estimator for specified RefinementObjects
    def set_benefit(self, object_id: int) -> None:
        for cont in self.refinementContainers:
            for obj in range(0, cont.size()):
                cont.set_benefit(obj)

    def set_dictChildren(self, dictChildren):
        self.dictChildren = dictChildren

    def set_dictCoordinate(self, dictCoordinate):
        self.dictCoordinate = dictCoordinate

    def set_depthLevelVector(self, depthLevelVector):
        self.depthLevelVector = depthLevelVector

    # for testing purposes:
    def print(self) -> None:
        print("--------------------")
        print("printMetaRefinement")
        print("--------------------")
        # print("dictCoord:", self.dictCoordinate)
        # print("dictChildren:", self.dictChildren)
        # print("depthLevelVector:", self.depthLevelVector)
        self.print_containers_only()

    def print_containers_only(self) -> None:
        for cont in self.refinementContainers:
            print("-")
            cont.printContainer()

    def print_size(self) -> None:
        print("----------------\nRefinement Information sizes")
        for d in range(0, len(self.refinementContainers)):
            print("Dim: ", d, "\t", self.get_refinement_container_for_dim(d).size())

'''
class RefinementContainerCell(RefinementContainer):
    def __init__(self, initial_objects, dim, error_estimator, a, b):
        super().__init__(self, initial_objects, dim, error_estimator)
        self.grid_dictionary = {}
        index_set = CombiScheme.get_index_set()
        for object in initial_objects:
            if tuple(object.levelvec) in self.grid_dictionary:
                self.grid_dictionary[tuple(object.levelvec)].append((object.start,object.end))
            else:
                self.grid_dictionary[tuple(object.levelvec)] = [(object.start,object.end)]

    def refinement_postprocessing(self, new_objects, object_id):
        for object in new_objects:
            previous_levelvec = [max(CombiScheme.lmin,object.levelvec - 1) for d in range(self.dim)]

            self.grid_dictionary[tuple(object.levelvec)] = self.grid_dictionary[tuple(previous_levelvec)]

            area_info_old = (self.grid_dictionary[tuple(self.getObject(object_id).levelvec)].start, self.grid_dictionary[tuple(self.getObject(object_id).levelvec)].end)
            self.grid_dictionary[tuple(object.levelvec)].remove(area_info_old)

        for object in new_objects:
            self.grid_dictionary[tuple(object.levelvec)].append((object.start, object.end))

    def set_integral(self, object_id, integral):
        self.integral += integral

    def set_evaluations(self, object_id, evaluations):
        self.evaluationstotal += evaluations

    def calc_error(self, object_id, f):
        pass
'''

<|MERGE_RESOLUTION|>--- conflicted
+++ resolved
@@ -122,11 +122,7 @@
         self.refinementObjects.extend(new_refinement_objects)
 
     # calculate the error according to the error estimator for specified RefinementObjects
-<<<<<<< HEAD
-    def calc_error(self, object_id, f, norm, volume_weights=None):
-=======
-    def calc_error(self, object_id, f, norm) -> None:
->>>>>>> 3f3fbff2
+    def calc_error(self, object_id, f, norm, volume_weights=None) -> None:
         refine_object = self.refinementObjects[object_id]
         assert refine_object.volume is not None
         refine_object.set_error(self.errorEstimator.calc_error(f, refine_object, norm, volume_weights=volume_weights))
@@ -284,12 +280,8 @@
         return new_lmax_change
 
     # calculate the error according to the error estimator for specified RefinementObjects
-<<<<<<< HEAD
-    def calc_error(self, object_id, f, norm):
+    def calc_error(self, object_id: int, f: Function, norm: int) -> None:
         volume_weights = np.array([1.0 / v if abs(v) > 10 ** -10 else 1.0 for v in self.integral])
-=======
-    def calc_error(self, object_id: int, f: Function, norm: int) -> None:
->>>>>>> 3f3fbff2
         for cont in self.refinementContainers:
             for obj in range(0, cont.size()):
                 cont.calc_error(obj, f, norm, volume_weights=volume_weights)
