--- conflicted
+++ resolved
@@ -399,11 +399,7 @@
 
 # This is the special class for the RefinementObject defined in the single dimension refinement scheme
 class RefinementObjectSingleDimension(RefinementObject):
-<<<<<<< HEAD
-    def __init__(self, start, end, this_dim, dim, levels, grid, coarsening_level=0, dim_adaptive=False):
-=======
-    def __init__(self, start, end, this_dim, dim, levels, a, b, chebyshev=False, coarsening_level=0):
->>>>>>> abd78151
+    def __init__(self, start, end, this_dim, dim, levels, grid, a, b, chebyshev=False, coarsening_level=0):
         # start of subarea
         self.start = start
         # end of subarea
@@ -422,15 +418,12 @@
         self.levels = levels
         self.error = 0.0
         self.benefit = None
-<<<<<<< HEAD
+        self.a = a
+        self.b = b
+        self.chebyshev = chebyshev
         # The middle between two nodes can be calculated with the probability if
         # available so that infinite boundaries are possible
         self.grid = grid
-=======
-        self.a = a
-        self.b = b
-        self.chebyshev = chebyshev
->>>>>>> abd78151
 
         assert(end > start)
 
@@ -464,20 +457,17 @@
         #    # self.scheme = getCombiScheme(self.lmin[0],self.lmax[0],self.this_dim)
         #    # self.newScheme = True
         # add new refined interval to refinement array
-        mid = self.grid.get_mid_point(self.start, self.end, self.this_dim)
+        if not self.chebyshev:
+            mid = self.grid.get_mid_point(self.start, self.end, self.this_dim)
+        else:
+            mid = self.map_chebyshev(self.start, self.end)
         assert self.start < mid < self.end, "{} < {} < {} does not hold.".format(self.start, mid, self.end)
 
         newObjects = []
         newLevel = max(self.levels) + 1
         # print("newLevel", newLevel)
-<<<<<<< HEAD
-        newObjects.append(RefinementObjectSingleDimension(self.start, mid, self.this_dim, self.dim, list((self.levels[0], newLevel)), self.grid, coarsening_level=coarsening_value, dim_adaptive=self.dim_adaptive))
-        newObjects.append(RefinementObjectSingleDimension(mid, self.end, self.this_dim, self.dim, list((newLevel, self.levels[1])), self.grid, coarsening_level=coarsening_value, dim_adaptive=self.dim_adaptive))
-=======
-        mid_point = self.start + newWidth if not self.chebyshev else self.map_chebyshev(self.start, self.end)
-        newObjects.append(RefinementObjectSingleDimension(self.start, mid_point, self.this_dim, self.dim, list((self.levels[0], newLevel)), coarsening_level=coarsening_value, a=self.a, b=self.b, chebyshev=self.chebyshev))
-        newObjects.append(RefinementObjectSingleDimension(mid_point, self.end, self.this_dim, self.dim, list((newLevel, self.levels[1])), coarsening_level=coarsening_value, a=self.a, b=self.b, chebyshev=self.chebyshev))
->>>>>>> abd78151
+        newObjects.append(RefinementObjectSingleDimension(self.start, mid, self.this_dim, self.dim, list((self.levels[0], newLevel)), grid=self.grid, coarsening_level=coarsening_value, a=self.a, b=self.b, chebyshev=self.chebyshev))
+        newObjects.append(RefinementObjectSingleDimension(mid, self.end, self.this_dim, self.dim, list((newLevel, self.levels[1])), grid=self.grid, coarsening_level=coarsening_value, a=self.a, b=self.b, chebyshev=self.chebyshev))
         # self.finestWidth = min(newWidth,self.finestWidth)
         return newObjects, lmax_increase, update
 
