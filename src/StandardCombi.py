--- conflicted
+++ resolved
@@ -41,16 +41,8 @@
 
     def interpolate_points(self, grid_points, component_grid):
         self.grid.setCurrentArea(self.a, self.b, component_grid.levelvector)
-<<<<<<< HEAD
-        if type(self.operation) is DensityEstimation:
-            return self.operation.interpolate_points(levelvector=component_grid.levelvector, evaluation_points=grid_points)
-        else:
-            return self.operation.interpolate_points(mesh_points_grid=self.grid.coordinate_array_with_boundary,
-                                              evaluation_points=grid_points)
-=======
         return self.operation.interpolate_points(self.operation.get_component_grid_values(component_grid, self.grid.coordinate_array_with_boundary), mesh_points_grid=self.grid.coordinate_array_with_boundary,
                                           evaluation_points=grid_points)
->>>>>>> 83b7e88a
 
     def interpolate_grid(self, grid_coordinates: Sequence[Sequence[float]]) -> Sequence[Sequence[float]]:
         num_points = np.prod([len(grid_d) for grid_d in grid_coordinates])
