import matplotlib.pyplot as plt
from matplotlib import cm
from combiScheme import *
from GridOperation import *
import importlib
import multiprocessing as mp
<<<<<<< HEAD
from mpl_toolkits.axisartist.axislines import SubplotZero
=======
from mpl_toolkits.axes_grid1 import make_axes_locatable

>>>>>>> 96f8d1a6

class StandardCombi(object):
    """This class implements the standard combination technique.

    """

    def __init__(self, a, b, operation: GridOperation, print_output=True, norm=2):
        """

        :param a: Vector of lower boundaries of domain.
        :param b: Vector of upper boundaries of domain.
        :param operation: GridOperation that is used for combination.
        :param print_output: Specifies whether output should be written during combination.
        """
        self.log = logging.getLogger(__name__)
        self.dim = len(a)
        self.a = a
        self.b = b
        assert operation is not None
        self.grid = operation.get_grid()
        self.combischeme = CombiScheme(self.dim)
        self.print_output = print_output
        assert (len(a) == len(b))
        self.operation = operation
        self.do_parallel = True
        self.norm = norm

    def __call__(self, interpolation_points: Sequence[Tuple[float, ...]]) -> Sequence[Sequence[float]]:
        """This method evaluates the model at the specified interpolation points using the Combination Technique.

        :param interpolation_points: List of points at which we want to evaluate/interpolate.
        :return: List of values (each a numpy array)
        """
        interpolation = np.zeros((len(interpolation_points), self.operation.point_output_length()))
        self.do_parallel = False
        if self.do_parallel:
            pool = mp.Pool(4)
            interpolation_results = pool.starmap_async(self.get_multiplied_interpolation, [(interpolation_points, component_grid) for component_grid in self.scheme]).get()
            pool.close()
            pool.join()
            for result in interpolation_results:
                interpolation += result
        else:
            for component_grid in self.scheme:
                interpolation += self.interpolate_points(interpolation_points, component_grid) * component_grid.coefficient
        return interpolation

    def interpolate_points(self, interpolation_points: Sequence[Tuple[float, ...]], component_grid: ComponentGridInfo):
        """This method evaluates the model at the specified interpolation points on the specified component grid.

        :param interpolation_points: List of points at which we want to evaluate/interpolate.
        :param component_grid: ComponentGridInfo of the specified component grid.
        :return: List of values (each a numpy array)
        """
        self.grid.setCurrentArea(self.a, self.b, component_grid.levelvector)
        return self.operation.interpolate_points(self.operation.get_component_grid_values(component_grid, self.grid.coordinate_array_with_boundary), mesh_points_grid=self.grid.coordinate_array_with_boundary,
                                                 evaluation_points=interpolation_points)

    def interpolate_grid(self, grid_coordinates: Sequence[Sequence[float]]) -> Sequence[Sequence[float]]:
        """This method evaluates the model at the specified interpolation grid using the Combination Technique.

        :param grid_coordinates: 1D grid coordinates where we want to evaluate/interpolate the model
        :return: List of values (each a numpy array)
        """
        num_points = np.prod([len(grid_d) for grid_d in grid_coordinates])
        interpolation = np.zeros((num_points, self.operation.point_output_length()))
        for component_grid in self.scheme:
            interpolation += self.interpolate_grid_component(grid_coordinates, component_grid) * component_grid.coefficient
        return interpolation

    def interpolate_grid_component(self, grid_coordinates: Sequence[Sequence[float]], component_grid: ComponentGridInfo) -> Sequence[Sequence[float]]:
        """This method evaluates the model at the specified interpolation grid on the specified component grid.

        :param grid_coordinates: 1D grid coordinates where we want to evaluate/interpolate the model
        :param component_grid: ComponentGridInfo of the specified component grid.
        :return: List of values (each a numpy array)
        """
        grid_points = list(get_cross_product(grid_coordinates))
        return self.interpolate_points(grid_points, component_grid)

    def get_multiplied_interpolation(self, interpolation_points: Sequence[Tuple[float, ...]], component_grid: ComponentGridInfo):
        """Returns the interpolation result on specified component grid at interpolation points and multiplied by  combi
        coefficient.

        :param interpolation_points: List of points at which we want to evaluate/interpolate.
        :param component_grid: ComponentGridInfo of the specified component grid.
        :return: List of values (each a numpy array)
        """
        return self.interpolate_points(interpolation_points, component_grid) * component_grid.coefficient

    def plot(self, filename: str = None, plotdimension: int = 0, contour=False) -> None:
        """This method plots the model obtained by the Combination Technique.

        :param plotdimension: Dimension of the output vector that should be plotted. (0 if scalar outputs)
        :return: None
        """
        if self.dim != 2:
            print("Can only plot 2D results")
            return
        fontsize = 30
        plt.rcParams.update({'font.size': fontsize})
        xArray = np.linspace(self.a[0], self.b[0], 10 ** 2)
        yArray = np.linspace(self.a[1], self.b[1], 10 ** 2)
        X = [x for x in xArray]
        Y = [y for y in yArray]
        points = list(get_cross_product([X, Y]))

        #f_values = np.asarray(self.interpolate_grid([X,Y]))

        X, Y = np.meshgrid(X, Y, indexing="ij")
        Z = np.zeros(np.shape(X))
        f_values = np.asarray((self(points)))
        # print(f_values)
        for i in range(len(X)):
            for j in range(len(X[i])):
                # print(X[i,j],Y[i,j],self.eval((X[i,j],Y[i,j])))
                Z[i, j] = f_values[j + i * len(X)][plotdimension]
        # Z=self.eval((X,Y))
        # print Z
        if contour:
            fig = plt.figure(figsize=(20, 10))

            # `ax` is a 3D-aware axis instance, because of the projection='3d' keyword argument to add_subplot
            ax = fig.add_subplot(1, 2, 1, projection='3d')

            # p = ax.plot_surface(X, Y, Z, rstride=1, cstride=1, cmap=cm.coolwarm, linewidth=0, antialiased=False)
            ax.plot_surface(X, Y, Z, cmap=cm.coolwarm, linewidth=0, antialiased=False)

            ax = fig.add_subplot(1, 2, 2)
            # TODO why do I have to transpose here so it plots in the right orientation?
            p = ax.imshow(np.transpose(Z), extent=[0.0, 1.0, 0.0, 1.0], origin='lower', cmap=cm.coolwarm)
            # ax.axis(aspect="image")
            divider = make_axes_locatable(ax)
            cax = divider.append_axes("right", size="5%", pad=0.1)
            fig.colorbar(p, cax=cax)
        else:
            fig = plt.figure(figsize=(20, 10))

            # `ax` is a 3D-aware axis instance, because of the projection='3d' keyword argument to add_subplot
            ax = fig.add_subplot(1, 1, 1, projection='3d')

            # p = ax.plot_surface(X, Y, Z, rstride=1, cstride=1, cmap=cm.coolwarm, linewidth=0, antialiased=False)
            p = ax.plot_surface(X, Y, Z, cmap=cm.coolwarm, linewidth=0, antialiased=False)
            # TODO make colorbar look nicer
            fig.colorbar(p, ax=ax)
        # plt.show()
        if filename is not None:
            plt.savefig(filename, bbox_inches='tight')
        plt.show()
        # reset fontsize to default so it does not affect other figures
        plt.rcParams.update({'font.size': plt.rcParamsDefault.get('font.size')})

    def set_combi_parameters(self, lmin: int, lmax: int) -> None:
        """Initializes the combi parameters according to minimum and maximum level.

        :param lmin: Minimum level of combination technique.
        :param lmax: Maximum level of combination technique.
        :return: None
        """
        # compute minimum and target level vector
        self.lmin = [lmin for i in range(self.dim)]
        self.lmax = [lmax for i in range(self.dim)]
        # get combi scheme
        self.scheme = self.combischeme.getCombiScheme(lmin, lmax, self.print_output)


    # lmin = minimum level; lmax = target level
    def perform_operation(self, lmin: int, lmax: int, plot:bool=False) -> Tuple[Sequence[ComponentGridInfo], float, Sequence[float]]:
        """This method performs the standard combination scheme for the chosen operation.

        :param lmin: Minimum level of combination technique.
        :param lmax: Maximum level of combination technique.
        :return: Combination scheme, error, and combination result.
        """
        assert self.operation is not None

        # initializtation
        self.set_combi_parameters(lmin, lmax)
        self.operation.initialize()

        # iterate over all component_grids and perform operation
        for component_grid in self.scheme:  # iterate over component grids
            self.operation.evaluate_levelvec(component_grid)

        # potential post processing after processing all component grids
        self.operation.post_processing()

        # get result of combination
        combi_result = self.operation.get_result()

        # obtain reference solution if available
        reference_solution = self.operation.get_reference_solution()

        # output combi_result
        if self.print_output:
            print("CombiSolution", combi_result)

        if plot:
            print("Combi scheme:")
            self.print_resulting_combi_scheme()
            print("Sparse Grid:")
            self.print_resulting_sparsegrid()

        # return results
        if reference_solution is not None:
            if self.print_output:
                print("Analytic Solution", reference_solution)
                print("Difference", self.operation.compute_difference(combi_result, reference_solution, self.norm))
            return self.scheme, self.operation.compute_difference(combi_result, reference_solution, self.norm), combi_result
        else:
            return self.scheme, None, combi_result

    def get_num_points_component_grid(self, levelvector: Sequence[int], count_multiple_occurrences: bool):
        """This method returns the number of points contained in the specified component grid.

        :param levelvector: Level vector of the compoenent grid.
        :param count_multiple_occurrences: Indicates whether points that appear multiple times should be counted again.
        :return: Number of points in component grid.
        """
        return np.prod(self.grid.levelToNumPoints(levelvector))

    def get_total_num_points(self, doNaive: bool = False,
                             distinct_function_evals: bool = True) -> int:  # we assume here that all lmax entries are equal
        """This method calculates the total number of points used in the combination technique.

        :param doNaive: Indicates whether we should count points that appear multiple times in a grid again (False-> no)
        :param distinct_function_evals: Indicates whether we should recount points that appear in different grids.
        :return: Total number of points.
        """
        if distinct_function_evals:
            return self.operation.get_distinct_points()
        numpoints = 0
        for component_grid in self.scheme:
            pointsgrid = self.get_num_points_component_grid(component_grid.levelvector, doNaive)
            if distinct_function_evals and self.grid.isNested():
                numpoints += pointsgrid * int(component_grid.coefficient)
            else:
                numpoints += pointsgrid
        # print(numpoints)
        return numpoints

    # prints every single component grid of the combination and orders them according to levels
    def print_resulting_combi_scheme(self, filename: str=None, add_refinement: bool=True, ticks: bool=True, markersize: int=20, show_border=True, linewidth=2.0, show_levelvec=True, show_coefficient=False, fontsize: int=40, figsize=10, fill_boundary_points=False, consider_not_null=False, operation=None):
        """This method plots the the combination scheme including the points and maybe additional refinement structures.

        :param filename: If set the plot will be set to the specified filename.
        :param add_refinement: If set the refinement structure of the refinement strategy will be plotted.
        :param ticks: If set the ticks in the plots will be set.
        :param markersize: Specifies the marker size in the plot.
        :param show_border: If set the borders of the indivdual plots will be shown for each component grid.
        :param linewidth: Specifies linewidth.
        :param show_levelvec: If set level vectors will be printed above component grids.
        :param show_coefficient: If set the coefficient of component grid will be shown.
        :return: Matplotlib Figure.
        """
        plt.rcParams.update({'font.size': fontsize})
        scheme = self.scheme
        lmin = self.lmin
        lmax = self.lmax #[self.combischeme.lmax_adaptive] * self.dim if hasattr(self.combischeme, 'lmax_adaptive') else self.lmax
        dim = self.dim
        if dim != 2:
            print("Cannot print combischeme of dimension > 2")
            return None
        ncols = self.lmax[0] - self.lmin[0] + 1
        nrows = self.lmax[1] - self.lmin[1] + 1
        fig, ax = plt.subplots(ncols=ncols, nrows=nrows, figsize=(figsize*self.lmax[0], figsize*self.lmax[1]))
        # for axis in ax:
        #    spine = axis.spines.values()
        #    spine.set_visible(False)
        # get points of each component grid and plot them individually
        if lmax == lmin:
            ax.xaxis.set_ticks_position('none')
            ax.yaxis.set_ticks_position('none')
            ax.set_xlim([self.a[0] - 0.05, self.b[0] + 0.05])
            ax.set_ylim([self.a[1] - 0.05, self.b[1] + 0.05])
            points = self.get_points_component_grid(lmax)
            x_array = [p[0] for p in points]
            y_array = [p[1] for p in points]
            if any([math.isinf(x) for x in np.concatenate([self.a, self.b])]):
                offsetx = 0.04 * (max(x_array) - min(x_array))
                offsety = 0.04 * (max(y_array) - min(y_array))
                ax.set_xlim([min(x_array) - offsetx, max(x_array) + offsetx])
                ax.set_ylim([min(y_array) - offsety, max(y_array) + offsety])
            else:
                offsetx = 0.04 * (self.b[0] - self.a[0])
                offsety = 0.04 * (self.b[1] - self.a[1])
                ax.set_xlim([self.a[0] - offsetx, self.b[0] + offsetx])
                ax.set_ylim([self.a[1] - offsety, self.b[1] + offsety])
            self.plot_points(points=points, grid=ax, markersize=markersize, color="black",
                             fill_boundary=fill_boundary_points)
            ax.spines['top'].set_visible(False)
            ax.spines['right'].set_visible(False)
            ax.spines['bottom'].set_visible(False)
            ax.spines['left'].set_visible(False)
            if show_levelvec:
                ax.set_title(str(tuple(self.lmax)))
            if show_border and operation is None:
                startx = self.a[0]
                starty = self.a[1]
                endx = self.b[0]
                endy = self.b[1]
                facecolor = "green"
                ax.add_patch(
                    patches.Rectangle(
                        (startx, starty),
                        endx - startx,
                        endy - starty,
                        fill=True,  # remove background,
                        alpha=0.5,
                        linewidth=linewidth, visible=True, facecolor=facecolor, edgecolor='black'
                    )
                )
            if not ticks:
                ax.axis('off')
            if add_refinement:
                self.add_refinment_to_figure_axe(ax, linewidth=linewidth)
            if operation is not None:
                operation.plot_component_grid(scheme[0], ax)
        else:

            for i in range(lmax[0] - lmin[0] + 1):
                for j in range(lmax[1] - lmin[1] + 1):
                    ax[j, i].axis('off')

            for component_grid in scheme:
                points = self.get_points_component_grid(component_grid.levelvector)
                points_not_null = self.get_points_component_grid_not_null(component_grid.levelvector)
                x_array = [p[0] for p in points]
                y_array = [p[1] for p in points]
                x_array_not_null = [[p[0] for p in points_not_null]]
                y_array_not_null = [[p[1] for p in points_not_null]]
                grid = ax[lmax[1] - lmin[1] - (component_grid.levelvector[1] - lmin[1]), (component_grid.levelvector[0] - lmin[0])]
                grid.axis('on')
                for axdir in ("x", "y"):
                    grid.tick_params(axis=axdir, labelcolor='#345040')
                grid.xaxis.set_ticks_position('none')
                grid.yaxis.set_ticks_position('none')
                if any([math.isinf(x) for x in np.concatenate([self.a, self.b])]):
                    offsetx = 0.04 * (max(x_array) - min(x_array))
                    offsety = 0.04 * (max(y_array) - min(y_array))
                    startx = min(x_array) - offsetx
                    starty = min(y_array) - offsety
                    endx = max(x_array) + offsetx
                    endy =  max(y_array) + offsety
                    grid.set_xlim([startx, endx])
                    grid.set_ylim([starty,endy])
                else:
                    startx = self.a[0]
                    starty = self.a[1]
                    endx = self.b[0]
                    endy =  self.b[1]
                    offsetx = 0.04 * (self.b[0] - self.a[0])
                    offsety = 0.04 * (self.b[1] - self.a[1])
                    grid.set_xlim([self.a[0] - offsetx, self.b[0] + offsetx])
                    grid.set_ylim([self.a[1] - offsety, self.b[1] + offsety])
                if consider_not_null:
                    self.plot_points(points=points, grid=grid, markersize=markersize, color="red", fill_boundary=fill_boundary_points)
                    self.plot_points(points=points_not_null, grid=grid, markersize=markersize, color="black", fill_boundary=fill_boundary_points)
                else:
                    self.plot_points(points=points, grid=grid, markersize=markersize, color="black", fill_boundary=fill_boundary_points)
                grid.spines['top'].set_visible(False)
                grid.spines['right'].set_visible(False)
                grid.spines['bottom'].set_visible(False)
                grid.spines['left'].set_visible(False)
                if show_levelvec:
                    grid.set_title(str(tuple(component_grid.levelvector)))
                if show_border and operation is None:
                    facecolor = 'limegreen' if component_grid.coefficient == 1 else 'orange'
                    grid.add_patch(
                        patches.Rectangle(
                            (startx, starty),
                            endx - startx,
                            endy - starty,
                            fill=True,  # remove background,
                            #alpha=0.5,
                            linewidth=linewidth, visible=True, facecolor=facecolor, edgecolor='black'
                        )
                    )
                if not ticks:
                    grid.axis('off')
                if add_refinement:
                    self.add_refinment_to_figure_axe(grid, linewidth=linewidth)
                if show_coefficient:
                    coefficient = str(int(component_grid.coefficient)) if component_grid.coefficient <= 0 else "+" + str(int(component_grid.coefficient))
                    grid.text(0.55, 0.55, coefficient,
                          fontsize=fontsize * 2, ha='center', color="blue")
                if True:
                    #fig, overax = plt.subplots()
                    #overax = SubplotZero(fig, 111)
                    #fig.add_subplot(overax)

                    overax = fig.add_axes([0.1,0.1,0.8,0.8])
                    overax.patch.set_alpha(0)
                    #overax.axis('off')
                    #overax.set_xticks(np.linspace(0.5/(ncols+1),1 - 0.5/(ncols+1), ncols), range(self.lmin[0], self.lmax[0]+1))
                    #overax.set_yticks(np.linspace(0.5/(nrows+1),1 - 0.5/(nrows+1), nrows), range(self.lmin[1], self.lmax[1]+1))
                    overax.set_xticks([],[])
                    overax.set_yticks([],[])
                    overax.set_xlabel("$l_1$")
                    overax.set_ylabel("$l_2$")
                    #plt.rcParams['axes.linewidth'] = 1
                    for direction in ["left", "bottom"]:
                        # adds arrows at the ends of each axis
                        #overax.spines[direction].set_axisline_style("-|>")

                        # adds X and Y-axis from the origin
                        overax.spines[direction].set_visible(True)
                    for direction in ["right", "top"]:
                        # hides borders
                        overax.spines[direction].set_visible(False)
                    overax.arrow(0, 0, 0., 1, fc='k', ec='k', lw = linewidth, head_width=linewidth/100, head_length=linewidth/100, overhang = 0.3,
                    length_includes_head= True, clip_on = False)
                    overax.arrow(0, 0, 1, 0.0, fc='k', ec='k', lw = linewidth, head_width=linewidth/100, head_length=linewidth/100, overhang = 0.3,
                    length_includes_head= True, clip_on = False)
                # for axis in ['top', 'bottom', 'left', 'right']:
                #    grid.spines[axis].set_visible(False)
                if operation is not None:
                    operation.plot_component_grid(self, component_grid, grid)
        # ax1 = fig.add_subplot(111, alpha=0)
        # ax1.set_ylim([self.lmin[1] - 0.5, self.lmax[1] + 0.5])
        # ax1.set_xlim([self.lmin[0] - 0.5, self.lmax[0] + 0.5])
        # plt.tight_layout()
        if filename is not None:
            plt.savefig(filename, bbox_inches='tight')

        plt.show()
        # reset fontsize to default so it does not affect other figures
        plt.rcParams.update({'font.size': plt.rcParamsDefault.get('font.size')})
        return fig

    def print_subspaces(self, filename: str=None, add_refinement: bool=True, ticks: bool=True, markersize: int=20, show_border=True, linewidth: float=2.0, show_levelvec: bool=True, fontsize: int=40, figsize: float=10, sparse_grid_spaces: bool=True, fade_full_grid: bool=True, fill_boundary_points=False, consider_not_null: bool=False):
        """This method plots the the subspaces of the generated sparse grid. It might not plot them exactly for adaptive sparse grids.

        :param filename: If set the plot will be set to the specified filename.
        :param add_refinement: If set the refinement structure of the refinement strategy will be plotted.
        :param ticks: If set the ticks in the plots will be set.
        :param markersize: Specifies the marker size in the plot.
        :param show_border: If set the borders of the indivdual plots will be shown for each component grid.
        :param linewidth: Specifies linewidth.
        :param show_levelvec: If set level vectors will be printed above component grids.
        :param fontsize: fontsize that is used for plotting
        :param figsize: unit size of the figure that is generated. This size will be scaled according to the subspaces.
        :param sparse_grid_spaces: if this is set only the subspaces of the sparse grid are shown.
        :param fade_full_grid: if this parameter is set the subspaces that are not in the sparse grid will be colored
        lightgrey.
        Otherwise all full grid spaces are printed.
        :return: Matplotlib Figure.
        """
        plt.rcParams.update({'font.size': fontsize})
        scheme = self.scheme
        lmin = self.lmin
        lmax = self.lmax #[self.combischeme.lmax_adaptive] * self.dim if hasattr(self.combischeme, 'lmax_adaptive') else self.lmax
        dim = self.dim
        if dim != 2:
            print("Cannot print combischeme of dimension > 2")
            return None
        fig, ax = plt.subplots(ncols=self.lmax[0] - self.lmin[0] + 1, nrows=self.lmax[1] - self.lmin[1] + 1, figsize=(figsize*self.lmax[0], figsize*self.lmax[1]))
        # for axis in ax:
        #    spine = axis.spines.values()
        #    spine.set_visible(False)
        # get points of each component grid and plot them individually
        if lmax == lmin:
            ax.xaxis.set_ticks_position('none')
            ax.yaxis.set_ticks_position('none')
            ax.set_xlim([self.a[0] - 0.05, self.b[0] + 0.05])
            ax.set_ylim([self.a[1] - 0.05, self.b[1] + 0.05])
            points = self.get_points_component_grid(lmax)
            x_array = [p[0] for p in points]
            y_array = [p[1] for p in points]
            if any([math.isinf(x) for x in np.concatenate([self.a, self.b])]):
                offsetx = 0.04 * (max(x_array) - min(x_array))
                offsety = 0.04 * (max(y_array) - min(y_array))
                ax.set_xlim([min(x_array) - offsetx, max(x_array) + offsetx])
                ax.set_ylim([min(y_array) - offsety, max(y_array) + offsety])
            else:
                offsetx = 0.04 * (self.b[0] - self.a[0])
                offsety = 0.04 * (self.b[1] - self.a[1])
                ax.set_xlim([self.a[0] - offsetx, self.b[0] + offsetx])
                ax.set_ylim([self.a[1] - offsety, self.b[1] + offsety])
            self.plot_points(points=points, grid=ax, markersize=markersize, color="black",
                             fill_boundary=fill_boundary_points)
            ax.spines['top'].set_visible(False)
            ax.spines['right'].set_visible(False)
            ax.spines['bottom'].set_visible(False)
            ax.spines['left'].set_visible(False)
            if show_levelvec:
                ax.set_title(str(tuple(self.lmax)))
            if show_border:
                startx = self.a[0]
                starty = self.a[1]
                endx = self.b[0]
                endy = self.b[1]
                facecolor = "green"
                ax.add_patch(
                    patches.Rectangle(
                        (startx, starty),
                        endx - startx,
                        endy - starty,
                        fill=True,  # remove background,
                        alpha=0.5,
                        linewidth=linewidth, visible=True, facecolor=facecolor,edgecolor='black'
                    )
                )
            if not ticks:
                ax.axis('off')
            if add_refinement:
                self.add_refinment_to_figure_axe(ax, linewidth=linewidth)
        else:

            for i in range(lmax[0] - lmin[0] + 1):
                for j in range(lmax[1] - lmin[1] + 1):
                    ax[j, i].axis('off')
            if sparse_grid_spaces:
                if self.combischeme.initialized_adaptive:
                    combischeme = self.combischeme
                else:
                    combischeme = CombiScheme(self.dim)
                    combischeme.init_adaptive_combi_scheme(self.lmax[0], self.lmin[0])
            else:
                combischeme = CombiScheme(self.dim)
                combischeme.init_full_grid(self.lmax[0], self.lmin[0])
            levelvectors = combischeme.get_index_set()
            for levelvector in levelvectors:
                points = self.get_points_component_grid(levelvector)
                points_not_null = self.get_points_component_grid_not_null(levelvector)
                x_array = [p[0] for p in points]
                y_array = [p[1] for p in points]
                x_array_not_null = [[p[0] for p in points_not_null]]
                y_array_not_null = [[p[1] for p in points_not_null]]
                grid = ax[lmax[1] - lmin[1] - (levelvector[1] - lmin[1]), (levelvector[0] - lmin[0])]
                grid.axis('on')
                for axdir in ("x", "y"):
                    grid.tick_params(axis=axdir, labelcolor='#345040')
                grid.xaxis.set_ticks_position('none')
                grid.yaxis.set_ticks_position('none')
                if any([math.isinf(x) for x in np.concatenate([self.a, self.b])]):
                    offsetx = 0.04 * (max(x_array) - min(x_array))
                    offsety = 0.04 * (max(y_array) - min(y_array))
                    startx = min(x_array) - offsetx
                    starty = min(y_array) - offsety
                    endx = max(x_array) + offsetx
                    endy =  max(y_array) + offsety
                    grid.set_xlim([startx, endx])
                    grid.set_ylim([starty,endy])
                else:
                    startx = self.a[0]
                    starty = self.a[1]
                    endx = self.b[0]
                    endy =  self.b[1]
                    offsetx = 0.04 * (self.b[0] - self.a[0])
                    offsety = 0.04 * (self.b[1] - self.a[1])
                    grid.set_xlim([self.a[0] - offsetx, self.b[0] + offsetx])
                    grid.set_ylim([self.a[1] - offsety, self.b[1] + offsety])
                # to plot subspaces we need to filter points from lower subspaces
                # filter points from grid to the left (x-1)
                levelvector_x_1 = list(levelvector)
                if levelvector_x_1[0] > self.lmin[0]:
                    levelvector_x_1[0] -= 1
                    points_x1 = self.get_points_component_grid(levelvector_x_1)
                    points_not_null = set(points_not_null) - set(points_x1)
                    points = set(points) - set(points_x1)
                # filter points from grid downwards (y-1)
                levelvector_y_1 = list(levelvector)
                if levelvector_y_1[1] > self.lmin[1]:
                    levelvector_y_1[0] -= 1
                    points_y1 = self.get_points_component_grid(levelvector_y_1)
                    points_not_null = set(points_not_null) - set(points_y1)
                    points = set(points) - set(points_y1)
                if sum(levelvector) > self.lmax[0] + (self.dim - 1) * self.lmin[0] and fade_full_grid:
                    color = 'lightgrey'
                else:
                    color = 'black'
                if consider_not_null:
                    self.plot_points(points=points, grid=grid, markersize=markersize, color="red", fill_boundary=fill_boundary_points)
                    self.plot_points(points=points_not_null, grid=grid, markersize=markersize, color=color, fill_boundary=fill_boundary_points)
                else:
                    self.plot_points(points=points, grid=grid, markersize=markersize, color=color, fill_boundary=fill_boundary_points)
                grid.spines['top'].set_visible(False)
                grid.spines['right'].set_visible(False)
                grid.spines['bottom'].set_visible(False)
                grid.spines['left'].set_visible(False)
                if show_levelvec:
                    grid.set_title(str(tuple(levelvector)))
                if show_border:
                    grid.add_patch(
                        patches.Rectangle(
                            (startx, starty),
                            endx - startx,
                            endy - starty,
                            fill=False,  # remove background,
                            #alpha=0.5,
                            linewidth=linewidth, visible=True, edgecolor=color
                        )
                    )
                if not ticks:
                    grid.axis('off')
                if add_refinement:
                    self.add_refinment_to_figure_axe(grid, linewidth=linewidth)

                if True:
                    #fig, overax = plt.subplots()
                    #overax = SubplotZero(fig, 111)
                    #fig.add_subplot(overax)

                    overax = fig.add_axes([0.1,0.1,0.8,0.8])
                    overax.patch.set_alpha(0)
                    #overax.axis('off')
                    #overax.set_xticks(np.linspace(0.5/(ncols+1),1 - 0.5/(ncols+1), ncols), range(self.lmin[0], self.lmax[0]+1))
                    #overax.set_yticks(np.linspace(0.5/(nrows+1),1 - 0.5/(nrows+1), nrows), range(self.lmin[1], self.lmax[1]+1))
                    overax.set_xticks([],[])
                    overax.set_yticks([],[])
                    overax.set_xlabel("$l_1$")
                    overax.set_ylabel("$l_2$")
                    #plt.rcParams['axes.linewidth'] = 1
                    for direction in ["left", "bottom"]:
                        # adds arrows at the ends of each axis
                        #overax.spines[direction].set_axisline_style("-|>")

                        # adds X and Y-axis from the origin
                        overax.spines[direction].set_visible(True)
                    for direction in ["right", "top"]:
                        # hides borders
                        overax.spines[direction].set_visible(False)
                    overax.arrow(0, 0, 0., 1, fc='k', ec='k', lw = linewidth, head_width=linewidth/100, head_length=linewidth/100, overhang = 0.3,
                    length_includes_head= True, clip_on = False)
                    overax.arrow(0, 0, 1, 0.0, fc='k', ec='k', lw = linewidth, head_width=linewidth/100, head_length=linewidth/100, overhang = 0.3,
                    length_includes_head= True, clip_on = False)


                # for axis in ['top', 'bottom', 'left', 'right']:
                #    grid.spines[axis].set_visible(False)
        # ax1 = fig.add_subplot(111, alpha=0)
        # ax1.set_ylim([self.lmin[1] - 0.5, self.lmax[1] + 0.5])
        # ax1.set_xlim([self.lmin[0] - 0.5, self.lmax[0] + 0.5])
        #plt.tight_layout()
        if filename is not None:
            plt.savefig(filename, bbox_inches='tight')

        plt.show()
        return fig

    def plot_points(self, points, grid, markersize, color="black", fill_boundary="False"):
        if not fill_boundary:
            points_interior = [p for p in points if not self.grid.point_on_boundary(p)]
            points_boundary = [p for p in points if self.grid.point_on_boundary(p)]
            x_array_interior = [p[0] for p in points_interior]
            y_array_interior = [p[1] for p in points_interior]
            x_array_boundary = [p[0] for p in points_boundary]
            y_array_boundary = [p[1] for p in points_boundary]
            grid.plot(x_array_interior, y_array_interior, 'o', markersize=markersize, color=color)
            grid.plot(x_array_boundary, y_array_boundary, 'o', markersize=markersize, color=color, fillstyle='none')
        else:
            x_array = [p[0] for p in points]
            y_array = [p[1] for p in points]
            grid.plot(x_array, y_array, 'o', markersize=markersize, color=color)

    def print_resulting_sparsegrid(self, filename: str=None, show_fig: bool=True, add_refinement: bool=True, markersize: int=30,
                                   linewidth: float=2.5, ticks: bool=True, color: str="black", show_border: bool=False, figsize: float=20, fill_boundary_points: bool=False):
        """This method prints the resulting sparse grid obtained by the combination technique.

        :param filename: If set the plot will be set to the specified filename.
        :param show_fig: If set the figure will be shown with plt.show().
        :param add_refinement: If set additional refinement structures are added.
        :param markersize: Specifies the marker size in plot.
        :param linewidth: Spcifies the linewidth in plot.
        :param ticks: If set ticks are shown in plot.
        :param color: Specifies the color of the points in plot.
        :param show_border: If set the borders of plot will be plotted.
        :return: Matplotlib figure.
        """
        plt.rcParams.update({'font.size': 60})
        scheme = self.scheme
        dim = self.dim
        if dim != 2 and dim != 3:
            print("Cannot print sparse grid of dimension > 3")
            return None
        if dim == 2:
            fig, ax = plt.subplots(figsize=(figsize, figsize))
        if dim == 3:
            fig = plt.figure(figsize=(20, 20))
            ax = fig.add_subplot(111, projection='3d')

        inf_bounds = any([math.isinf(x) for x in np.concatenate([self.a, self.b])])
        if inf_bounds:
            start = None
            end = None
            for component_grid in scheme:
                points = self.get_points_component_grid(component_grid.levelvector)
                min_point = [min([point[d] for point in points]) for d in range(dim)]
                max_point = [max([point[d] for point in points]) for d in range(dim)]
                start = min_point if start is None else [min(start[d], v) for d,v in enumerate(min_point)]
                end = max_point if end is None else [max(end[d], v) for d,v in enumerate(max_point)]
            offsetx = 0.04 * (end[0] - start[0])
            offsety = 0.04 * (end[1] - start[1])

            ax.set_xlim([start[0] - offsetx, end[0] + offsetx])
            ax.set_ylim([start[1] - offsety, end[1] + offsety])
            if dim == 3:
                ax.set_zlim([start[2] - 0.05, end[2] + 0.05])
        else:
            offsetx = 0.04 * (self.b[0] - self.a[0])
            offsety = 0.04 * (self.b[1] - self.a[1])
            ax.set_xlim([self.a[0] - offsetx, self.b[0] + offsetx])
            ax.set_ylim([self.a[1] - offsety, self.b[1] + offsety])
            if dim == 3:
                ax.set_zlim([self.a[2] - 0.05, self.b[2] + 0.05])
        ax.xaxis.set_ticks_position('none')
        ax.yaxis.set_ticks_position('none')

        if dim == 3:
            ax.zaxis.set_ticks_position('none')
            markersize /= 2

        # get points of each component grid and plot them in one plot
        points = set()
        for component_grid in scheme:
            points = set(self.get_points_component_grid(component_grid.levelvector)) | points

        if dim == 2:
            self.plot_points(points, grid=plt, markersize=markersize, color=color, fill_boundary=fill_boundary_points)
        if dim == 3:
            xArray = [p[0] for p in points]
            yArray = [p[1] for p in points]
            zArray = [p[2] for p in points]
            plt.plot(xArray, yArray, zArray, 'o', markersize=markersize, color=color)
        for axdir in ("x", "y"):
            ax.tick_params(axis=axdir, labelcolor='#345040')
        ax.spines['top'].set_visible(False)
        ax.spines['right'].set_visible(False)
        ax.spines['bottom'].set_visible(False)
        ax.spines['left'].set_visible(False)
        ax.set_xlabel("$x_1$")
        ax.set_ylabel("$x_2$")
        if show_border:
            startx = self.a[0]
            starty = self.a[1]
            endx = self.b[0]
            endy = self.b[1]
            ax.add_patch(
                patches.Rectangle(
                    (startx, starty),
                    endx - startx,
                    endy - starty,
                    fill=False,  # remove background,
                    alpha=1,
                    linewidth=linewidth, visible=True
                )
            )
        if not ticks:
            ax.axis('off')
        if add_refinement and dim == 2:
            self.add_refinment_to_figure_axe(ax, linewidth=linewidth)
        if filename is not None:
            plt.savefig(filename, bbox_inches='tight')
        if show_fig:
            plt.show()
        # reset fontsize to default so it does not affect other figures
        plt.rcParams.update({'font.size': plt.rcParamsDefault.get('font.size')})
        return fig

    # check if combischeme is right; assertion is thrown if not
    def check_combi_scheme(self) -> None:
        """This method performs check if the combination is valid. It counts that each point is added and subtracted so
        that contribution is 1 in the end.

        :return: None
        """
        if not self.grid.isNested():
            return
        dim = self.dim
        dictionary = {}
        for component_grid in self.scheme:
            # print ii ,component_grid
            points = self.get_points_component_grid_not_null(component_grid.levelvector)
            points = set(points)
            for p in points:
                if p in dictionary:
                    dictionary[p] += component_grid.coefficient
                else:
                    dictionary[p] = component_grid.coefficient
        # print(dictionary.items())
        for key, value in dictionary.items():
            # print(key, value)
            if value != 1:
                print(dictionary)
                print("Failed for:", key, " with value: ", value)
                for area in self.refinement.get_objects():
                    print("area dict", area.levelvec_dict)
            assert (value == 1)

    def get_points_component_grid_not_null(self, levelvec: Sequence[int]) -> Sequence[Tuple[float, ...]]:
        """This method returns the points in the component grid that are not excluded.

        :param levelvec: Level vector of component grid.
        :return: List of points.
        """
        return self.get_points_component_grid(levelvec)

    def get_points_component_grid(self, levelvec: Sequence[int]) -> Sequence[Tuple[float, ...]]:
        """This method returns the points in the component grid.

        :param levelvec: Level vector of component grid.
        :return: List of points.
        """
        self.grid.setCurrentArea(self.a, self.b, levelvec)
        points = self.grid.getPoints()
        return points

    def get_points_component_grid_1D_arrays(self, levelvec: Sequence[int]) -> Sequence[Sequence[float]]:
        """This method returns the 1D arrays of points in the component grid.

        :param levelvec: Level vector of the component grid.
        :return: List of list of points.
        """
        self.grid.setCurrentArea(self.a, self.b, levelvec)
        points = self.grid.coordinate_array
        return [points]

    def get_points_and_weights_component_grid(self, levelvec: Sequence[int]) -> Tuple[Sequence[Tuple[float, ...]], Sequence[float]]:
        """This method returns the points and the quadrature weight for specified component grid.

        :param levelvec: Level vector of component grid.
        :return: List of points and list of weights.
        """
        self.grid.setCurrentArea(self.a, self.b, levelvec)
        return self.grid.get_points_and_weights()

    def get_points_and_weights(self) -> Tuple[Sequence[Tuple[float, ...]], Sequence[float]]:
        """This method returns the points and quadrature weights of complete combination technique.

        :return: List of points and list of weights.
        """
        total_points = []
        total_weights = []
        for component_grid in self.scheme:
            points, weights = self.get_points_and_weights_component_grid(component_grid.levelvector)
            total_points.extend(points)
            # adjust weights for combination -> multiply with combi coefficient
            weights = [w * component_grid.coefficient for w in weights]
            total_weights.extend(weights)
        return np.asarray(total_points), np.asarray(total_weights)

    def get_surplusses(self) -> Sequence[Sequence[float]]:
        """This method returns all surplusses that are stored in the Grid.

        :return: Numpy array of all surplusses
        """
        surplus_op = getattr(self.grid, "get_surplusses", None)
        if callable(surplus_op):
            total_surplusses = []
            for component_grid in self.scheme:
                surplusses = self.grid.get_surplusses(component_grid.levelvector)
                total_surplusses.extend(surplusses)
            return np.asarray(total_surplusses)
        else:
            print("Grid does not support surplusses")
            return None

    def add_refinment_to_figure_axe(self, ax, linewidth: int=1) -> None:
        """This method is used to add additional refinement info to the specified axe in the matplotlib figure.

        :param ax: Axe of a matplotlib figure.
        :param linewidth: Specifies linewidth.
        :return: None
        """
        pass

    @staticmethod
    def restore_from_file(filename: str) -> 'StandardCombi':
        """This method can be used to load a StandardCombi object (or a child class) from a file.

        :param filename: Specifies filename of combi object.
        :return: StandardCombi object.
        """
        spam_spec = importlib.util.find_spec("dill")
        found = spam_spec is not None
        if found:
            import dill
            with open(filename, 'rb') as f:
                return dill.load(f)
        else:
            print("Dill library not found! Please install dill using pip3 install dill.")

    def save_to_file(self, filename: str) -> None:
        """This method can be used to store a StandardCombi object (or child class) in a file.
        
        :param filename: Specifies filename where to store combi object.
        :return: None
        """
        spam_spec = importlib.util.find_spec("dill")
        found = spam_spec is not None
        if found:
            import dill
            with open(filename, 'wb') as f:
                dill.dump(self, f)
        else:
            print("Dill library not found! Please install dill using pip3 install dill.")<|MERGE_RESOLUTION|>--- conflicted
+++ resolved
@@ -4,12 +4,8 @@
 from GridOperation import *
 import importlib
 import multiprocessing as mp
-<<<<<<< HEAD
-from mpl_toolkits.axisartist.axislines import SubplotZero
-=======
 from mpl_toolkits.axes_grid1 import make_axes_locatable
 
->>>>>>> 96f8d1a6
 
 class StandardCombi(object):
     """This class implements the standard combination technique.
