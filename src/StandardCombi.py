import matplotlib.pyplot as plt
from matplotlib import cm
from combiScheme import *
from GridOperation import *
import importlib
import multiprocessing as mp
from mpl_toolkits.axes_grid1 import make_axes_locatable


class StandardCombi(object):
    """This class implements the standard combination technique.

    """

    def __init__(self, a, b, operation: GridOperation, print_output=True, norm=2):
        """

        :param a: Vector of lower boundaries of domain.
        :param b: Vector of upper boundaries of domain.
        :param operation: GridOperation that is used for combination.
        :param print_output: Specifies whether output should be written during combination.
        """
        self.log = logging.getLogger(__name__)
        self.dim = len(a)
        self.a = a
        self.b = b
        assert operation is not None
        self.grid = operation.get_grid()
        self.combischeme = CombiScheme(self.dim)
        self.print_output = print_output
        assert (len(a) == len(b))
        self.operation = operation
        self.do_parallel = True
        self.norm = norm

    def __call__(self, interpolation_points: Sequence[Tuple[float, ...]]) -> Sequence[Sequence[float]]:
        """This method evaluates the model at the specified interpolation points using the Combination Technique.

        :param interpolation_points: List of points at which we want to evaluate/interpolate.
        :return: List of values (each a numpy array)
        """
        interpolation = np.zeros((len(interpolation_points), self.operation.point_output_length()))
        self.do_parallel = False
        if self.do_parallel:
            pool = mp.Pool(4)
            interpolation_results = pool.starmap_async(self.get_multiplied_interpolation,
                                                       [(interpolation_points, component_grid) for component_grid in self.scheme]).get()
            pool.close()
            pool.join()
            for result in interpolation_results:
                interpolation += result
        else:
            for component_grid in self.scheme:
                interpolation += self.interpolate_points(interpolation_points, component_grid) * component_grid.coefficient
        return interpolation

    def interpolate_points(self, interpolation_points: Sequence[Tuple[float, ...]], component_grid: ComponentGridInfo):
        """This method evaluates the model at the specified interpolation points on the specified component grid.

        :param interpolation_points: List of points at which we want to evaluate/interpolate.
        :param component_grid: ComponentGridInfo of the specified component grid.
        :return: List of values (each a numpy array)
        """
        self.grid.setCurrentArea(self.a, self.b, component_grid.levelvector)
        return self.operation.interpolate_points(self.operation.get_component_grid_values(component_grid, self.grid.coordinate_array_with_boundary),
                                                 mesh_points_grid=self.grid.coordinate_array_with_boundary,
                                                 evaluation_points=interpolation_points)

    def interpolate_grid(self, grid_coordinates: Sequence[Sequence[float]]) -> Sequence[Sequence[float]]:
        """This method evaluates the model at the specified interpolation grid using the Combination Technique.

        :param grid_coordinates: 1D grid coordinates where we want to evaluate/interpolate the model
        :return: List of values (each a numpy array)
        """
        num_points = np.prod([len(grid_d) for grid_d in grid_coordinates])
        interpolation = np.zeros((num_points, self.operation.point_output_length()))
        for component_grid in self.scheme:
            interpolation += self.interpolate_grid_component(grid_coordinates, component_grid) * component_grid.coefficient
        return interpolation

    def interpolate_grid_component(self, grid_coordinates: Sequence[Sequence[float]], component_grid: ComponentGridInfo) -> Sequence[Sequence[float]]:
        """This method evaluates the model at the specified interpolation grid on the specified component grid.

        :param grid_coordinates: 1D grid coordinates where we want to evaluate/interpolate the model
        :param component_grid: ComponentGridInfo of the specified component grid.
        :return: List of values (each a numpy array)
        """
        grid_points = list(get_cross_product(grid_coordinates))
        return self.interpolate_points(grid_points, component_grid)

    def get_multiplied_interpolation(self, interpolation_points: Sequence[Tuple[float, ...]], component_grid: ComponentGridInfo):
        """Returns the interpolation result on specified component grid at interpolation points and multiplied by  combi
        coefficient.

        :param interpolation_points: List of points at which we want to evaluate/interpolate.
        :param component_grid: ComponentGridInfo of the specified component grid.
        :return: List of values (each a numpy array)
        """
        return self.interpolate_points(interpolation_points, component_grid) * component_grid.coefficient

    def plot(self, filename: str = None, plotdimension: int = 0, contour=False) -> None:
        """This method plots the model obtained by the Combination Technique.

        :param plotdimension: Dimension of the output vector that should be plotted. (0 if scalar outputs)
        :return: None
        """
        if self.dim != 2:
            print("Can only plot 2D results")
            return
        fontsize = 30
        plt.rcParams.update({'font.size': fontsize})
        xArray = np.linspace(self.a[0], self.b[0], 10 ** 2)
        yArray = np.linspace(self.a[1], self.b[1], 10 ** 2)
        X = [x for x in xArray]
        Y = [y for y in yArray]
        points = list(get_cross_product([X, Y]))

        # f_values = np.asarray(self.interpolate_grid([X,Y]))

        X, Y = np.meshgrid(X, Y, indexing="ij")
        Z = np.zeros(np.shape(X))
        f_values = np.asarray((self(points)))
        # print(f_values)
        for i in range(len(X)):
            for j in range(len(X[i])):
                # print(X[i,j],Y[i,j],self.eval((X[i,j],Y[i,j])))
                Z[i, j] = f_values[j + i * len(X)][plotdimension]
        # Z=self.eval((X,Y))
        # print Z
        if contour:
            fig = plt.figure(figsize=(20, 10))

            # `ax` is a 3D-aware axis instance, because of the projection='3d' keyword argument to add_subplot
            ax = fig.add_subplot(1, 2, 1, projection='3d')

            # p = ax.plot_surface(X, Y, Z, rstride=1, cstride=1, cmap=cm.coolwarm, linewidth=0, antialiased=False)
            ax.plot_surface(X, Y, Z, cmap=cm.coolwarm, linewidth=0, antialiased=False)

            ax = fig.add_subplot(1, 2, 2)
            # TODO why do I have to transpose here so it plots in the right orientation?
            p = ax.imshow(np.transpose(Z), extent=[0.0, 1.0, 0.0, 1.0], origin='lower', cmap=cm.coolwarm)
            # ax.axis(aspect="image")
            divider = make_axes_locatable(ax)
            cax = divider.append_axes("right", size="5%", pad=0.1)
            fig.colorbar(p, cax=cax)
        else:
            fig = plt.figure(figsize=(10, 10))

            # `ax` is a 3D-aware axis instance, because of the projection='3d' keyword argument to add_subplot
            ax = fig.add_subplot(1, 1, 1, projection='3d')

            # p = ax.plot_surface(X, Y, Z, rstride=1, cstride=1, cmap=cm.coolwarm, linewidth=0, antialiased=False)
            p = ax.plot_surface(X, Y, Z, cmap=cm.coolwarm, linewidth=0, antialiased=False)
            # TODO make colorbar look nicer
            fig.colorbar(p, ax=ax)
        # plt.show()
        if filename is not None:
            plt.savefig(filename, bbox_inches='tight')
        plt.show()
        # reset fontsize to default so it does not affect other figures
        plt.rcParams.update({'font.size': plt.rcParamsDefault.get('font.size')})

    def set_combi_parameters(self, lmin: int, lmax: int) -> None:
        """Initializes the combi parameters according to minimum and maximum level.

        :param lmin: Minimum level of combination technique.
        :param lmax: Maximum level of combination technique.
        :return: None
        """
        # compute minimum and target level vector
        self.lmin = [lmin for i in range(self.dim)]
        self.lmax = [lmax for i in range(self.dim)]
        # get combi scheme
        self.scheme = self.combischeme.getCombiScheme(lmin, lmax, self.print_output)


    # lmin = minimum level; lmax = target level
    def perform_operation(self, lmin: int, lmax: int, plot:bool=False) -> Tuple[Sequence[ComponentGridInfo], float, Sequence[float]]:
        """This method performs the standard combination scheme for the chosen operation.

        :param lmin: Minimum level of combination technique.
        :param lmax: Maximum level of combination technique.
        :return: Combination scheme, error, and combination result.
        """
        assert self.operation is not None

        # initializtation
        self.set_combi_parameters(lmin, lmax)
        self.operation.initialize()

        # iterate over all component_grids and perform operation
        for component_grid in self.scheme:  # iterate over component grids
            self.operation.evaluate_levelvec(component_grid)

        # potential post processing after processing all component grids
        self.operation.post_processing()

        # get result of combination
        combi_result = self.operation.get_result()

        # obtain reference solution if available
        reference_solution = self.operation.get_reference_solution()

        # output combi_result
        if self.print_output:
            print("CombiSolution", combi_result)

        if plot:
            print("Combi scheme:")
            self.print_resulting_combi_scheme()
            print("Sparse Grid:")
            self.print_resulting_sparsegrid()

        # return results
        if reference_solution is not None:
            if self.print_output:
                print("Analytic Solution", reference_solution)
                print("Difference", self.operation.compute_difference(combi_result, reference_solution, self.norm))
            return self.scheme, self.operation.compute_difference(combi_result, reference_solution, self.norm), combi_result
        else:
            return self.scheme, None, combi_result

    def get_num_points_component_grid(self, levelvector: Sequence[int], count_multiple_occurrences: bool):
        """This method returns the number of points contained in the specified component grid.

        :param levelvector: Level vector of the compoenent grid.
        :param count_multiple_occurrences: Indicates whether points that appear multiple times should be counted again.
        :return: Number of points in component grid.
        """
        return np.prod(self.grid.levelToNumPoints(levelvector))

    def get_total_num_points(self, doNaive: bool = False,
                             distinct_function_evals: bool = True) -> int:  # we assume here that all lmax entries are equal
        """This method calculates the total number of points used in the combination technique.

        :param doNaive: Indicates whether we should count points that appear multiple times in a grid again (False-> no)
        :param distinct_function_evals: Indicates whether we should recount points that appear in different grids.
        :return: Total number of points.
        """
        if distinct_function_evals:
            return self.operation.get_distinct_points()
        numpoints = 0
        for component_grid in self.scheme:
            pointsgrid = self.get_num_points_component_grid(component_grid.levelvector, doNaive)
            if distinct_function_evals and self.grid.isNested():
                numpoints += pointsgrid * int(component_grid.coefficient)
            else:
                numpoints += pointsgrid
        # print(numpoints)
        return numpoints

    # prints every single component grid of the combination and orders them according to levels
<<<<<<< HEAD
    def print_resulting_combi_scheme(self, filename: str = None, add_refinement: bool = True, ticks: bool = True,
                                     markersize: int = 20, show_border=True, linewidth=2.0, show_levelvec=True,
                                     show_coefficient=False, fontsize: int=40, figsize=10, operation=None):
=======
    def print_resulting_combi_scheme(self, filename: str=None, add_refinement: bool=True, ticks: bool=True, markersize: int=20, show_border=True, linewidth=2.0, show_levelvec=True, show_coefficient=False, fontsize: int=40, figsize=10, fill_boundary_points=False, consider_not_null=False):
>>>>>>> b0b20cf3
        """This method plots the the combination scheme including the points and maybe additional refinement structures.

        :param filename: If set the plot will be set to the specified filename.
        :param add_refinement: If set the refinement structure of the refinement strategy will be plotted.
        :param ticks: If set the ticks in the plots will be set.
        :param markersize: Specifies the marker size in the plot.
        :param show_border: If set the borders of the indivdual plots will be shown for each component grid.
        :param linewidth: Specifies linewidth.
        :param show_levelvec: If set level vectors will be printed above component grids.
        :param show_coefficient: If set the coefficient of component grid will be shown.
        :return: Matplotlib Figure.
        """
        plt.rcParams.update({'font.size': fontsize})
        scheme = self.scheme
        lmin = self.lmin
        lmax = self.lmax  # [self.combischeme.lmax_adaptive] * self.dim if hasattr(self.combischeme, 'lmax_adaptive') else self.lmax
        dim = self.dim
        if dim != 2:
            print("Cannot print combischeme of dimension > 2")
            return None
        fig, ax = plt.subplots(ncols=self.lmax[0] - self.lmin[0] + 1, nrows=self.lmax[1] - self.lmin[1] + 1, figsize=(figsize*self.lmax[0], figsize*self.lmax[1]))
        # for axis in ax:
        #    spine = axis.spines.values()
        #    spine.set_visible(False)
        # get points of each component grid and plot them individually
        if lmax == lmin:
            ax.xaxis.set_ticks_position('none')
            ax.yaxis.set_ticks_position('none')
            ax.set_xlim([self.a[0] - 0.05, self.b[0] + 0.05])
            ax.set_ylim([self.a[1] - 0.05, self.b[1] + 0.05])
            points = self.get_points_component_grid(lmax)
            x_array = [p[0] for p in points]
            y_array = [p[1] for p in points]
            if any([math.isinf(x) for x in np.concatenate([self.a, self.b])]):
                offsetx = 0.04 * (max(x_array) - min(x_array))
                offsety = 0.04 * (max(y_array) - min(y_array))
                ax.set_xlim([min(x_array) - offsetx, max(x_array) + offsetx])
                ax.set_ylim([min(y_array) - offsety, max(y_array) + offsety])
            else:
                offsetx = 0.04 * (self.b[0] - self.a[0])
                offsety = 0.04 * (self.b[1] - self.a[1])
                ax.set_xlim([self.a[0] - offsetx, self.b[0] + offsetx])
                ax.set_ylim([self.a[1] - offsety, self.b[1] + offsety])
            self.plot_points(points=points, grid=ax, markersize=markersize, color="black",
                             fill_boundary=fill_boundary_points)
            ax.spines['top'].set_visible(False)
            ax.spines['right'].set_visible(False)
            ax.spines['bottom'].set_visible(False)
            ax.spines['left'].set_visible(False)
            if show_levelvec:
                ax.set_title(str(tuple(self.lmax)))
            if show_border and operation is None:
                startx = self.a[0]
                starty = self.a[1]
                endx = self.b[0]
                endy = self.b[1]
                facecolor = "green"
                ax.add_patch(
                    patches.Rectangle(
                        (startx, starty),
                        endx - startx,
                        endy - starty,
                        fill=True,  # remove background,
                        alpha=0.5,
                        linewidth=linewidth, visible=True, facecolor=facecolor, edgecolor='black'
                    )
                )
            if not ticks:
                ax.axis('off')
            if add_refinement:
                self.add_refinment_to_figure_axe(ax, linewidth=linewidth)
            if operation is not None:
                operation.plot_component_grid(scheme[0], ax)
        else:

            for i in range(lmax[0] - lmin[0] + 1):
                for j in range(lmax[1] - lmin[1] + 1):
                    ax[j, i].axis('off')

            for component_grid in scheme:
                points = self.get_points_component_grid(component_grid.levelvector)
                points_not_null = self.get_points_component_grid_not_null(component_grid.levelvector)
                x_array = [p[0] for p in points]
                y_array = [p[1] for p in points]
                x_array_not_null = [[p[0] for p in points_not_null]]
                y_array_not_null = [[p[1] for p in points_not_null]]
                grid = ax[lmax[1] - lmin[1] - (component_grid.levelvector[1] - lmin[1]), (component_grid.levelvector[0] - lmin[0])]
                grid.axis('on')
                for axdir in ("x", "y"):
                    grid.tick_params(axis=axdir, labelcolor='#345040')
                grid.xaxis.set_ticks_position('none')
                grid.yaxis.set_ticks_position('none')
                if any([math.isinf(x) for x in np.concatenate([self.a, self.b])]):
                    offsetx = 0.04 * (max(x_array) - min(x_array))
                    offsety = 0.04 * (max(y_array) - min(y_array))
                    startx = min(x_array) - offsetx
                    starty = min(y_array) - offsety
                    endx = max(x_array) + offsetx
                    endy =  max(y_array) + offsety
                    grid.set_xlim([startx, endx])
                    grid.set_ylim([starty,endy])
                else:
                    startx = self.a[0]
                    starty = self.a[1]
                    endx = self.b[0]
                    endy =  self.b[1]
                    offsetx = 0.04 * (self.b[0] - self.a[0])
                    offsety = 0.04 * (self.b[1] - self.a[1])
                    grid.set_xlim([self.a[0] - offsetx, self.b[0] + offsetx])
                    grid.set_ylim([self.a[1] - offsety, self.b[1] + offsety])
                if consider_not_null:
                    self.plot_points(points=points, grid=grid, markersize=markersize, color="red", fill_boundary=fill_boundary_points)
                    self.plot_points(points=points_not_null, grid=grid, markersize=markersize, color="black", fill_boundary=fill_boundary_points)
                else:
                    self.plot_points(points=points, grid=grid, markersize=markersize, color="black", fill_boundary=fill_boundary_points)
                grid.spines['top'].set_visible(False)
                grid.spines['right'].set_visible(False)
                grid.spines['bottom'].set_visible(False)
                grid.spines['left'].set_visible(False)
                if show_levelvec:
                    grid.set_title(str(tuple(component_grid.levelvector)))
                if show_border and operation is None:
                    facecolor = 'limegreen' if component_grid.coefficient == 1 else 'orange'
                    grid.add_patch(
                        patches.Rectangle(
                            (startx, starty),
                            endx - startx,
                            endy - starty,
                            fill=True,  # remove background,
                            # alpha=0.5,
                            linewidth=linewidth, visible=True, facecolor=facecolor, edgecolor='black'
                        )
                    )
                if not ticks:
                    grid.axis('off')
                if add_refinement:
                    self.add_refinment_to_figure_axe(grid, linewidth=linewidth)
                if show_coefficient:
                    coefficient = str(int(component_grid.coefficient)) if component_grid.coefficient <= 0 else "+" + str(int(component_grid.coefficient))
                    grid.text(0.55, 0.55, coefficient,
                          fontsize=fontsize * 2, ha='center', color="blue")
                # for axis in ['top', 'bottom', 'left', 'right']:
                #    grid.spines[axis].set_visible(False)
                if operation is not None:
                    operation.plot_component_grid(self, component_grid, grid)
        # ax1 = fig.add_subplot(111, alpha=0)
        # ax1.set_ylim([self.lmin[1] - 0.5, self.lmax[1] + 0.5])
        # ax1.set_xlim([self.lmin[0] - 0.5, self.lmax[0] + 0.5])
        # plt.tight_layout()
        if filename is not None:
            plt.savefig(filename, bbox_inches='tight')

        plt.show()
        # reset fontsize to default so it does not affect other figures
        plt.rcParams.update({'font.size': plt.rcParamsDefault.get('font.size')})
        return fig

    def print_subspaces(self, filename: str=None, add_refinement: bool=True, ticks: bool=True, markersize: int=20, show_border=True, linewidth: float=2.0, show_levelvec: bool=True, fontsize: int=40, figsize: float=10, sparse_grid_spaces: bool=True, fade_full_grid: bool=True, fill_boundary_points=False, consider_not_null: bool=False):
        """This method plots the the subspaces of the generated sparse grid. It might not plot them exactly for adaptive sparse grids.

        :param filename: If set the plot will be set to the specified filename.
        :param add_refinement: If set the refinement structure of the refinement strategy will be plotted.
        :param ticks: If set the ticks in the plots will be set.
        :param markersize: Specifies the marker size in the plot.
        :param show_border: If set the borders of the indivdual plots will be shown for each component grid.
        :param linewidth: Specifies linewidth.
        :param show_levelvec: If set level vectors will be printed above component grids.
        :param fontsize: fontsize that is used for plotting
        :param figsize: unit size of the figure that is generated. This size will be scaled according to the subspaces.
        :param sparse_grid_spaces: if this is set only the subspaces of the sparse grid are shown.
        :param fade_full_grid: if this parameter is set the subspaces that are not in the sparse grid will be colored
        lightgrey.
        Otherwise all full grid spaces are printed.
        :return: Matplotlib Figure.
        """
        plt.rcParams.update({'font.size': fontsize})
        scheme = self.scheme
        lmin = self.lmin
        lmax = self.lmax #[self.combischeme.lmax_adaptive] * self.dim if hasattr(self.combischeme, 'lmax_adaptive') else self.lmax
        dim = self.dim
        if dim != 2:
            print("Cannot print combischeme of dimension > 2")
            return None
        fig, ax = plt.subplots(ncols=self.lmax[0] - self.lmin[0] + 1, nrows=self.lmax[1] - self.lmin[1] + 1, figsize=(figsize*self.lmax[0], figsize*self.lmax[1]))
        # for axis in ax:
        #    spine = axis.spines.values()
        #    spine.set_visible(False)
        # get points of each component grid and plot them individually
        if lmax == lmin:
            ax.xaxis.set_ticks_position('none')
            ax.yaxis.set_ticks_position('none')
            ax.set_xlim([self.a[0] - 0.05, self.b[0] + 0.05])
            ax.set_ylim([self.a[1] - 0.05, self.b[1] + 0.05])
            points = self.get_points_component_grid(lmax)
            x_array = [p[0] for p in points]
            y_array = [p[1] for p in points]
            if any([math.isinf(x) for x in np.concatenate([self.a, self.b])]):
                offsetx = 0.04 * (max(x_array) - min(x_array))
                offsety = 0.04 * (max(y_array) - min(y_array))
                ax.set_xlim([min(x_array) - offsetx, max(x_array) + offsetx])
                ax.set_ylim([min(y_array) - offsety, max(y_array) + offsety])
            else:
                offsetx = 0.04 * (self.b[0] - self.a[0])
                offsety = 0.04 * (self.b[1] - self.a[1])
                ax.set_xlim([self.a[0] - offsetx, self.b[0] + offsetx])
                ax.set_ylim([self.a[1] - offsety, self.b[1] + offsety])
            self.plot_points(points=points, grid=ax, markersize=markersize, color="black",
                             fill_boundary=fill_boundary_points)
            ax.spines['top'].set_visible(False)
            ax.spines['right'].set_visible(False)
            ax.spines['bottom'].set_visible(False)
            ax.spines['left'].set_visible(False)
            if show_levelvec:
                ax.set_title(str(tuple(self.lmax)))
            if show_border:
                startx = self.a[0]
                starty = self.a[1]
                endx = self.b[0]
                endy = self.b[1]
                facecolor = "green"
                ax.add_patch(
                    patches.Rectangle(
                        (startx, starty),
                        endx - startx,
                        endy - starty,
                        fill=True,  # remove background,
                        alpha=0.5,
                        linewidth=linewidth, visible=True, facecolor=facecolor,edgecolor='black'
                    )
                )
            if not ticks:
                ax.axis('off')
            if add_refinement:
                self.add_refinment_to_figure_axe(ax, linewidth=linewidth)
        else:

            for i in range(lmax[0] - lmin[0] + 1):
                for j in range(lmax[1] - lmin[1] + 1):
                    ax[j, i].axis('off')
            if sparse_grid_spaces:
                if self.combischeme.initialized_adaptive:
                    combischeme = self.combischeme
                else:
                    combischeme = CombiScheme(self.dim)
                    combischeme.init_adaptive_combi_scheme(self.lmax[0], self.lmin[0])
            else:
                combischeme = CombiScheme(self.dim)
                combischeme.init_full_grid(self.lmax[0], self.lmin[0])
            levelvectors = combischeme.get_index_set()
            for levelvector in levelvectors:
                points = self.get_points_component_grid(levelvector)
                points_not_null = self.get_points_component_grid_not_null(levelvector)
                x_array = [p[0] for p in points]
                y_array = [p[1] for p in points]
                x_array_not_null = [[p[0] for p in points_not_null]]
                y_array_not_null = [[p[1] for p in points_not_null]]
                grid = ax[lmax[1] - lmin[1] - (levelvector[1] - lmin[1]), (levelvector[0] - lmin[0])]
                grid.axis('on')
                for axdir in ("x", "y"):
                    grid.tick_params(axis=axdir, labelcolor='#345040')
                grid.xaxis.set_ticks_position('none')
                grid.yaxis.set_ticks_position('none')
                if any([math.isinf(x) for x in np.concatenate([self.a, self.b])]):
                    offsetx = 0.04 * (max(x_array) - min(x_array))
                    offsety = 0.04 * (max(y_array) - min(y_array))
                    startx = min(x_array) - offsetx
                    starty = min(y_array) - offsety
                    endx = max(x_array) + offsetx
                    endy =  max(y_array) + offsety
                    grid.set_xlim([startx, endx])
                    grid.set_ylim([starty,endy])
                else:
                    startx = self.a[0]
                    starty = self.a[1]
                    endx = self.b[0]
                    endy =  self.b[1]
                    offsetx = 0.04 * (self.b[0] - self.a[0])
                    offsety = 0.04 * (self.b[1] - self.a[1])
                    grid.set_xlim([self.a[0] - offsetx, self.b[0] + offsetx])
                    grid.set_ylim([self.a[1] - offsety, self.b[1] + offsety])
                # to plot subspaces we need to filter points from lower subspaces
                # filter points from grid to the left (x-1)
                levelvector_x_1 = list(levelvector)
                if levelvector_x_1[0] > self.lmin[0]:
                    levelvector_x_1[0] -= 1
                    points_x1 = self.get_points_component_grid(levelvector_x_1)
                    points_not_null = set(points_not_null) - set(points_x1)
                    points = set(points) - set(points_x1)
                # filter points from grid downwards (y-1)
                levelvector_y_1 = list(levelvector)
                if levelvector_y_1[1] > self.lmin[1]:
                    levelvector_y_1[0] -= 1
                    points_y1 = self.get_points_component_grid(levelvector_y_1)
                    points_not_null = set(points_not_null) - set(points_y1)
                    points = set(points) - set(points_y1)
                if sum(levelvector) > self.lmax[0] + (self.dim - 1) * self.lmin[0] and fade_full_grid:
                    color = 'lightgrey'
                else:
                    color = 'black'
                if consider_not_null:
                    self.plot_points(points=points, grid=grid, markersize=markersize, color="red", fill_boundary=fill_boundary_points)
                    self.plot_points(points=points_not_null, grid=grid, markersize=markersize, color=color, fill_boundary=fill_boundary_points)
                else:
                    self.plot_points(points=points, grid=grid, markersize=markersize, color=color, fill_boundary=fill_boundary_points)
                grid.spines['top'].set_visible(False)
                grid.spines['right'].set_visible(False)
                grid.spines['bottom'].set_visible(False)
                grid.spines['left'].set_visible(False)
                if show_levelvec:
                    grid.set_title(str(tuple(levelvector)))
                if show_border:
                    grid.add_patch(
                        patches.Rectangle(
                            (startx, starty),
                            endx - startx,
                            endy - starty,
                            fill=False,  # remove background,
                            #alpha=0.5,
                            linewidth=linewidth, visible=True, edgecolor=color
                        )
                    )
                if not ticks:
                    grid.axis('off')
                if add_refinement:
                    self.add_refinment_to_figure_axe(grid, linewidth=linewidth)
                # for axis in ['top', 'bottom', 'left', 'right']:
                #    grid.spines[axis].set_visible(False)
        # ax1 = fig.add_subplot(111, alpha=0)
        # ax1.set_ylim([self.lmin[1] - 0.5, self.lmax[1] + 0.5])
        # ax1.set_xlim([self.lmin[0] - 0.5, self.lmax[0] + 0.5])
        #plt.tight_layout()
        if filename is not None:
            plt.savefig(filename, bbox_inches='tight')

        plt.show()
        return fig

    def plot_points(self, points, grid, markersize, color="black", fill_boundary="False"):
        if not fill_boundary:
            points_interior = [p for p in points if not self.grid.point_on_boundary(p)]
            points_boundary = [p for p in points if self.grid.point_on_boundary(p)]
            x_array_interior = [p[0] for p in points_interior]
            y_array_interior = [p[1] for p in points_interior]
            x_array_boundary = [p[0] for p in points_boundary]
            y_array_boundary = [p[1] for p in points_boundary]
            grid.plot(x_array_interior, y_array_interior, 'o', markersize=markersize, color=color)
            grid.plot(x_array_boundary, y_array_boundary, 'o', markersize=markersize, color=color, fillstyle='none')
        else:
            x_array = [p[0] for p in points]
            y_array = [p[1] for p in points]
            grid.plot(x_array, y_array, 'o', markersize=markersize, color=color)

    def print_resulting_sparsegrid(self, filename: str=None, show_fig: bool=True, add_refinement: bool=True, markersize: int=30,
                                   linewidth: float=2.5, ticks: bool=True, color: str="black", show_border: bool=False, figsize: float=20, fill_boundary_points: bool=False):
        """This method prints the resulting sparse grid obtained by the combination technique.

        :param filename: If set the plot will be set to the specified filename.
        :param show_fig: If set the figure will be shown with plt.show().
        :param add_refinement: If set additional refinement structures are added.
        :param markersize: Specifies the marker size in plot.
        :param linewidth: Spcifies the linewidth in plot.
        :param ticks: If set ticks are shown in plot.
        :param color: Specifies the color of the points in plot.
        :param show_border: If set the borders of plot will be plotted.
        :return: Matplotlib figure.
        """
        plt.rcParams.update({'font.size': 60})
        scheme = self.scheme
        dim = self.dim
        if dim != 2 and dim != 3:
            print("Cannot print sparse grid of dimension > 3")
            return None
        if dim == 2:
            fig, ax = plt.subplots(figsize=(figsize, figsize))
        if dim == 3:
            fig = plt.figure(figsize=(20, 20))
            ax = fig.add_subplot(111, projection='3d')

        inf_bounds = any([math.isinf(x) for x in np.concatenate([self.a, self.b])])
        if inf_bounds:
            start = None
            end = None
            for component_grid in scheme:
                points = self.get_points_component_grid(component_grid.levelvector)
                min_point = [min([point[d] for point in points]) for d in range(dim)]
                max_point = [max([point[d] for point in points]) for d in range(dim)]
                start = min_point if start is None else [min(start[d], v) for d,v in enumerate(min_point)]
                end = max_point if end is None else [max(end[d], v) for d,v in enumerate(max_point)]
            offsetx = 0.04 * (end[0] - start[0])
            offsety = 0.04 * (end[1] - start[1])

            ax.set_xlim([start[0] - offsetx, end[0] + offsetx])
            ax.set_ylim([start[1] - offsety, end[1] + offsety])
            if dim == 3:
                ax.set_zlim([start[2] - 0.05, end[2] + 0.05])
        else:
            offsetx = 0.04 * (self.b[0] - self.a[0])
            offsety = 0.04 * (self.b[1] - self.a[1])
            ax.set_xlim([self.a[0] - offsetx, self.b[0] + offsetx])
            ax.set_ylim([self.a[1] - offsety, self.b[1] + offsety])
            if dim == 3:
                ax.set_zlim([self.a[2] - 0.05, self.b[2] + 0.05])
        ax.xaxis.set_ticks_position('none')
        ax.yaxis.set_ticks_position('none')

        if dim == 3:
            ax.zaxis.set_ticks_position('none')
            markersize /= 2

        # get points of each component grid and plot them in one plot
        points = set()
        for component_grid in scheme:
            points = set(self.get_points_component_grid(component_grid.levelvector)) | points

        if dim == 2:
            self.plot_points(points, grid=plt, markersize=markersize, color=color, fill_boundary=fill_boundary_points)
        if dim == 3:
            xArray = [p[0] for p in points]
            yArray = [p[1] for p in points]
            zArray = [p[2] for p in points]
            plt.plot(xArray, yArray, zArray, 'o', markersize=markersize, color=color)
        for axdir in ("x", "y"):
            ax.tick_params(axis=axdir, labelcolor='#345040')
        ax.spines['top'].set_visible(False)
        ax.spines['right'].set_visible(False)
        ax.spines['bottom'].set_visible(False)
        ax.spines['left'].set_visible(False)
        ax.set_xlabel("$x_1$")
        ax.set_ylabel("$x_2$")
        if show_border:
            startx = self.a[0]
            starty = self.a[1]
            endx = self.b[0]
            endy = self.b[1]
            ax.add_patch(
                patches.Rectangle(
                    (startx, starty),
                    endx - startx,
                    endy - starty,
                    fill=False,  # remove background,
                    alpha=1,
                    linewidth=linewidth, visible=True
                )
            )
        if not ticks:
            ax.axis('off')
        if add_refinement and dim == 2:
            self.add_refinment_to_figure_axe(ax, linewidth=linewidth)
        if filename is not None:
            plt.savefig(filename, bbox_inches='tight')
        if show_fig:
            plt.show()
        # reset fontsize to default so it does not affect other figures
        plt.rcParams.update({'font.size': plt.rcParamsDefault.get('font.size')})
        return fig

    # check if combischeme is right; assertion is thrown if not
    def check_combi_scheme(self) -> None:
        """This method performs check if the combination is valid. It counts that each point is added and subtracted so
        that contribution is 1 in the end.

        :return: None
        """
        if not self.grid.isNested():
            return
        dim = self.dim
        dictionary = {}
        for component_grid in self.scheme:
            # print ii ,component_grid
            points = self.get_points_component_grid_not_null(component_grid.levelvector)
            points = set(points)
            for p in points:
                if p in dictionary:
                    dictionary[p] += component_grid.coefficient
                else:
                    dictionary[p] = component_grid.coefficient
        # print(dictionary.items())
        for key, value in dictionary.items():
            # print(key, value)
            if value != 1:
                print(dictionary)
                print("Failed for:", key, " with value: ", value)
                for area in self.refinement.get_objects():
                    print("area dict", area.levelvec_dict)
            assert (value == 1)

    def get_points_component_grid_not_null(self, levelvec: Sequence[int]) -> Sequence[Tuple[float, ...]]:
        """This method returns the points in the component grid that are not excluded.

        :param levelvec: Level vector of component grid.
        :return: List of points.
        """
        return self.get_points_component_grid(levelvec)

    def get_points_component_grid(self, levelvec: Sequence[int]) -> Sequence[Tuple[float, ...]]:
        """This method returns the points in the component grid.

        :param levelvec: Level vector of component grid.
        :return: List of points.
        """
        self.grid.setCurrentArea(self.a, self.b, levelvec)
        points = self.grid.getPoints()
        return points

    def get_points_component_grid_1D_arrays(self, levelvec: Sequence[int]) -> Sequence[Sequence[float]]:
        """This method returns the 1D arrays of points in the component grid.

        :param levelvec: Level vector of the component grid.
        :return: List of list of points.
        """
        self.grid.setCurrentArea(self.a, self.b, levelvec)
        points = self.grid.coordinate_array
        return [points]

    def get_points_and_weights_component_grid(self, levelvec: Sequence[int]) -> Tuple[Sequence[Tuple[float, ...]], Sequence[float]]:
        """This method returns the points and the quadrature weight for specified component grid.

        :param levelvec: Level vector of component grid.
        :return: List of points and list of weights.
        """
        self.grid.setCurrentArea(self.a, self.b, levelvec)
        return self.grid.get_points_and_weights()

    def get_points_and_weights(self) -> Tuple[Sequence[Tuple[float, ...]], Sequence[float]]:
        """This method returns the points and quadrature weights of complete combination technique.

        :return: List of points and list of weights.
        """
        total_points = []
        total_weights = []
        for component_grid in self.scheme:
            points, weights = self.get_points_and_weights_component_grid(component_grid.levelvector)
            total_points.extend(points)
            # adjust weights for combination -> multiply with combi coefficient
            weights = [w * component_grid.coefficient for w in weights]
            total_weights.extend(weights)
        return np.asarray(total_points), np.asarray(total_weights)

    def get_surplusses(self) -> Sequence[Sequence[float]]:
        """This method returns all surplusses that are stored in the Grid.

        :return: Numpy array of all surplusses
        """
        surplus_op = getattr(self.grid, "get_surplusses", None)
        if callable(surplus_op):
            total_surplusses = []
            for component_grid in self.scheme:
                surplusses = self.grid.get_surplusses(component_grid.levelvector)
                total_surplusses.extend(surplusses)
            return np.asarray(total_surplusses)
        else:
            print("Grid does not support surplusses")
            return None

    def add_refinment_to_figure_axe(self, ax, linewidth: int=1) -> None:
        """This method is used to add additional refinement info to the specified axe in the matplotlib figure.

        :param ax: Axe of a matplotlib figure.
        :param linewidth: Specifies linewidth.
        :return: None
        """
        pass

    @staticmethod
    def restore_from_file(filename: str) -> 'StandardCombi':
        """This method can be used to load a StandardCombi object (or a child class) from a file.

        :param filename: Specifies filename of combi object.
        :return: StandardCombi object.
        """
        spam_spec = importlib.util.find_spec("dill")
        found = spam_spec is not None
        if found:
            import dill
            with open(filename, 'rb') as f:
                return dill.load(f)
        else:
            print("Dill library not found! Please install dill using pip3 install dill.")

    def save_to_file(self, filename: str) -> None:
        """This method can be used to store a StandardCombi object (or child class) in a file.
        
        :param filename: Specifies filename where to store combi object.
        :return: None
        """
        spam_spec = importlib.util.find_spec("dill")
        found = spam_spec is not None
        if found:
            import dill
            with open(filename, 'wb') as f:
                dill.dump(self, f)
        else:
            print("Dill library not found! Please install dill using pip3 install dill.")<|MERGE_RESOLUTION|>--- conflicted
+++ resolved
@@ -43,8 +43,7 @@
         self.do_parallel = False
         if self.do_parallel:
             pool = mp.Pool(4)
-            interpolation_results = pool.starmap_async(self.get_multiplied_interpolation,
-                                                       [(interpolation_points, component_grid) for component_grid in self.scheme]).get()
+            interpolation_results = pool.starmap_async(self.get_multiplied_interpolation, [(interpolation_points, component_grid) for component_grid in self.scheme]).get()
             pool.close()
             pool.join()
             for result in interpolation_results:
@@ -62,8 +61,7 @@
         :return: List of values (each a numpy array)
         """
         self.grid.setCurrentArea(self.a, self.b, component_grid.levelvector)
-        return self.operation.interpolate_points(self.operation.get_component_grid_values(component_grid, self.grid.coordinate_array_with_boundary),
-                                                 mesh_points_grid=self.grid.coordinate_array_with_boundary,
+        return self.operation.interpolate_points(self.operation.get_component_grid_values(component_grid, self.grid.coordinate_array_with_boundary), mesh_points_grid=self.grid.coordinate_array_with_boundary,
                                                  evaluation_points=interpolation_points)
 
     def interpolate_grid(self, grid_coordinates: Sequence[Sequence[float]]) -> Sequence[Sequence[float]]:
@@ -115,7 +113,7 @@
         Y = [y for y in yArray]
         points = list(get_cross_product([X, Y]))
 
-        # f_values = np.asarray(self.interpolate_grid([X,Y]))
+        #f_values = np.asarray(self.interpolate_grid([X,Y]))
 
         X, Y = np.meshgrid(X, Y, indexing="ij")
         Z = np.zeros(np.shape(X))
@@ -144,7 +142,7 @@
             cax = divider.append_axes("right", size="5%", pad=0.1)
             fig.colorbar(p, cax=cax)
         else:
-            fig = plt.figure(figsize=(10, 10))
+            fig = plt.figure(figsize=(20, 10))
 
             # `ax` is a 3D-aware axis instance, because of the projection='3d' keyword argument to add_subplot
             ax = fig.add_subplot(1, 1, 1, projection='3d')
@@ -250,13 +248,7 @@
         return numpoints
 
     # prints every single component grid of the combination and orders them according to levels
-<<<<<<< HEAD
-    def print_resulting_combi_scheme(self, filename: str = None, add_refinement: bool = True, ticks: bool = True,
-                                     markersize: int = 20, show_border=True, linewidth=2.0, show_levelvec=True,
-                                     show_coefficient=False, fontsize: int=40, figsize=10, operation=None):
-=======
-    def print_resulting_combi_scheme(self, filename: str=None, add_refinement: bool=True, ticks: bool=True, markersize: int=20, show_border=True, linewidth=2.0, show_levelvec=True, show_coefficient=False, fontsize: int=40, figsize=10, fill_boundary_points=False, consider_not_null=False):
->>>>>>> b0b20cf3
+    def print_resulting_combi_scheme(self, filename: str=None, add_refinement: bool=True, ticks: bool=True, markersize: int=20, show_border=True, linewidth=2.0, show_levelvec=True, show_coefficient=False, fontsize: int=40, figsize=10, fill_boundary_points=False, consider_not_null=False, operation=None):
         """This method plots the the combination scheme including the points and maybe additional refinement structures.
 
         :param filename: If set the plot will be set to the specified filename.
@@ -272,7 +264,7 @@
         plt.rcParams.update({'font.size': fontsize})
         scheme = self.scheme
         lmin = self.lmin
-        lmax = self.lmax  # [self.combischeme.lmax_adaptive] * self.dim if hasattr(self.combischeme, 'lmax_adaptive') else self.lmax
+        lmax = self.lmax #[self.combischeme.lmax_adaptive] * self.dim if hasattr(self.combischeme, 'lmax_adaptive') else self.lmax
         dim = self.dim
         if dim != 2:
             print("Cannot print combischeme of dimension > 2")
@@ -386,7 +378,7 @@
                             endx - startx,
                             endy - starty,
                             fill=True,  # remove background,
-                            # alpha=0.5,
+                            #alpha=0.5,
                             linewidth=linewidth, visible=True, facecolor=facecolor, edgecolor='black'
                         )
                     )
