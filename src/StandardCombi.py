import matplotlib.pyplot as plt
from combiScheme import *
from GridOperation import *
import importlib

# T his class implements the standard combination technique
class StandardCombi(object):
    # initialization
    # a = lower bound of integral; b = upper bound of integral
    # grid = specified grid (e.g. Trapezoidal);
    def __init__(self, a, b, operation: GridOperation, print_output=True):
        self.log = logging.getLogger(__name__)
        self.dim = len(a)
        self.a = a
        self.b = b
        assert operation is not None
        self.grid = operation.get_grid()
        self.combischeme = CombiScheme(self.dim)
        self.print_output = print_output
        assert (len(a) == len(b))
        self.operation = operation

    def __call__(self, interpolation_points: Sequence[Tuple[float, ...]]) -> Sequence[Sequence[float]]:
        interpolation = np.zeros((len(interpolation_points), self.f.output_length()))
        for component_grid in self.scheme:
            interpolation += self.interpolate_points(interpolation_points, component_grid) * component_grid.coefficient
        return interpolation

    def interpolate_points(self, interpolation_points: Sequence[Tuple[float, ...]], component_grid: ComponentGridInfo) -> Sequence[Sequence[float]]:
        self.grid.setCurrentArea(start=self.a, end=self.b, levelvec=component_grid.levelvector)
        return Interpolation.interpolate_points(f=self.f, dim=self.dim, grid=self.grid, mesh_points_grid=self.grid.coordinate_array, evaluation_points=interpolation_points)

    def interpolate_grid(self, grid_coordinates: Sequence[Sequence[float]]) -> Sequence[Sequence[float]]:
        num_points = np.prod([len(grid_d) for grid_d in grid_coordinates])
        interpolation = np.zeros((num_points, self.f.output_length()))
        for component_grid in self.scheme:
            interpolation += self.interpolate_grid_component(grid_coordinates, component_grid) * component_grid.coefficient
        return interpolation

    def interpolate_grid_component(self, grid_coordinates: Sequence[Sequence[float]], component_grid: ComponentGridInfo) -> Sequence[Sequence[float]]:
        grid_points = list(get_cross_product(grid_coordinates))
        return self.interpolate_points(grid_points, component_grid)

    def plot(self, plotdimension: int=0) -> None:
        if self.dim != 2:
            print("Can only plot 2D results")
            return
        xArray = np.linspace(self.a[0], self.b[0], 10 ** 2)
        yArray = np.linspace(self.a[1], self.b[1], 10 ** 2)
        X = [x for x in xArray]
        Y = [y for y in yArray]
        points = list(get_cross_product([X, Y]))
        # print(points)
        #f_values = np.asarray(self.interpolate_grid([X,Y]))

        X, Y = np.meshgrid(X, Y, indexing="ij")
        Z = np.zeros(np.shape(X))
        f_values = np.asarray((self(points)))
        # print(f_values)
        for i in range(len(X)):
            for j in range(len(X[i])):
                # print(X[i,j],Y[i,j],self.eval((X[i,j],Y[i,j])))
                Z[i, j] = f_values[j + i * len(X)][plotdimension]
        # Z=self.eval((X,Y))
        # print Z
        fig = plt.figure(figsize=(14, 6))

        # `ax` is a 3D-aware axis instance, because of the projection='3d' keyword argument to add_subplot
        ax = fig.add_subplot(1, 2, 1, projection='3d')

        # p = ax.plot_surface(X, Y, Z, rstride=1, cstride=1, cmap=cm.coolwarm, linewidth=0, antialiased=False)
        p = ax.plot_surface(X, Y, Z, rstride=1, cstride=1, linewidth=0, antialiased=False)
        # plt.show()
        plt.show()

    def set_combi_parameters(self, minv: int, maxv: int, f: Callable[[Tuple[float, ...]], Sequence[float]]) -> None:
        # compute minimum and target level vector
        self.lmin = [minv for i in range(self.dim)]
        self.lmax = [maxv for i in range(self.dim)]
        # get combi scheme
        self.scheme = self.combischeme.getCombiScheme(minv, maxv, self.print_output)
        self.f = f

    # standard combination scheme for quadrature
    # lmin = minimum level; lmax = target level
    # f = function to integrate;
    def perform_combi(self, minv: int, maxv: int, f: Callable[[Tuple[float, ...]], Sequence[float]], reference_solution: Sequence[float]=None) -> Tuple[Sequence[ComponentGridInfo], float, Sequence[float]]:
        if self.operation is not None:
            return self.perform_operation(minv, maxv, f, reference_solution)
        start = self.a
        end = self.b
        self.set_combi_parameters(minv, maxv, f)
        self.f.reset_dictionary()
        combiintegral = 0
        for component_grid in self.scheme:
            integral = self.grid.integrate(self.f, component_grid.levelvector, start, end) * component_grid.coefficient
            combiintegral += integral
        real_integral = reference_solution
        if self.print_output:
            print("CombiSolution", combiintegral)
        if reference_solution is not None:
            if self.print_output:
                print("Analytic Solution", real_integral)
                print("Difference", abs(combiintegral - real_integral))
            return self.scheme, max(abs(combiintegral - real_integral)), combiintegral
        else:
            return self.scheme, None, combiintegral

    def perform_operation(self, minv: int, maxv: int, f: Callable[[Tuple[float, ...]], Sequence[float]], reference_solution: Sequence[float]=None) -> Tuple[Sequence[ComponentGridInfo], float, Sequence[float]]:
        assert self.operation is not None
        start = self.a
        end = self.b
        self.set_combi_parameters(minv, maxv, f)
        self.f.reset_dictionary()
        combivalue = None
        for component_grid in self.scheme:  # iterate over component grids
            if self.operation.is_area_operation():
                value, evaluations = self.operation.evaluate_levelvec(start, end, component_grid.levelvector)
                if combivalue is None:
                    combivalue = value
                else:
                    combivalue = self.operation.add_value(combivalue, value, component_grid)
            else:
                assert (False)  # not implemented yet
                #points = self.get_points_component_grid(component_grid.levelvector, num_sub_diagonal)
                #self.operation.perform_operation(points)
                #self.compute_evaluations(evaluation_array, points)
        reference_solution = self.operation.get_reference_solution()
        if self.print_output:
            print("CombiSolution", combivalue)
        if reference_solution is not None:
            if self.print_output:
                print("Analytic Solution", reference_solution)
                print("Difference", abs(combivalue - reference_solution))
            return self.scheme, max(abs(combivalue - reference_solution)), combivalue
        else:
            return self.scheme, None, combivalue

    def get_num_points_component_grid(self, levelvector: Sequence[int], doNaive: bool, num_sub_diagonal: int):
        return np.prod(self.grid.levelToNumPoints(levelvector))

    # calculate the total number of points used in the complete combination scheme
    def get_total_num_points(self, doNaive: bool=False,
                             distinct_function_evals: bool=True) -> int:  # we assume here that all lmax entries are equal
        if distinct_function_evals:
            return self.f.get_f_dict_size()
        numpoints = 0
        for component_grid in self.scheme:
            num_sub_diagonal = (self.lmax[0] + self.dim - 1) - np.sum(component_grid.levelvector)
            pointsgrid = self.get_num_points_component_grid(component_grid.levelvector, doNaive, num_sub_diagonal)
            if distinct_function_evals and self.grid.isNested():
                numpoints += pointsgrid * int(component_grid.coefficient)
            else:
                numpoints += pointsgrid
        # print(numpoints)
        return numpoints

    # prints every single component grid of the combination and orders them according to levels
<<<<<<< HEAD
    def print_resulting_combi_scheme(self, filename: str=None, add_refinement: bool=True, ticks: bool=True, markersize: int=20):
        fontsize = 22
=======
    def print_resulting_combi_scheme(self, filename: str=None, add_refinement: bool=True, ticks: bool=True, markersize: int=20, show_border=False, linewidth=2.0, show_levelvec=True):
        fontsize = 30
>>>>>>> 60ccfbc8
        plt.rcParams.update({'font.size': fontsize})
        scheme = self.scheme
        lmin = self.lmin
        lmax = self.lmax #[self.combischeme.lmax_adaptive] * self.dim if hasattr(self.combischeme, 'lmax_adaptive') else self.lmax
        dim = self.dim
        if dim != 2:
            print("Cannot print combischeme of dimension > 2")
            return None
        fig, ax = plt.subplots(ncols=self.lmax[0] - self.lmin[0] + 1, nrows=self.lmax[1] - self.lmin[1] + 1, figsize=(10*self.lmax[0], 10*self.lmax[1]))
        # for axis in ax:
        #    spine = axis.spines.values()
        #    spine.set_visible(False)
        # get points of each component grid and plot them individually
        if lmax == lmin:
            ax.xaxis.set_ticks_position('none')
            ax.yaxis.set_ticks_position('none')
            num_sub_diagonal = (self.lmax[0] + dim - 1) - np.sum(lmax)
            points = self.get_points_component_grid(lmax, num_sub_diagonal)
            x_array = [p[0] for p in points]
            y_array = [p[1] for p in points]
            if any([math.isinf(x) for x in np.concatenate(a, b)]):
                ax.set_xlim([min(x_array) - 0.05, max(x_array) + 0.05])
                ax.set_ylim([min(y_array) - 0.05, max(y_array) + 0.05])
            else:
                ax.set_xlim([self.a[0] - 0.05, self.b[0] + 0.05])
                ax.set_ylim([self.a[1] - 0.05, self.b[1] + 0.05])
            ax.plot(x_array, y_array, 'o', markersize=markersize, color="black")
            ax.spines['top'].set_visible(False)
            ax.spines['right'].set_visible(False)
            ax.spines['bottom'].set_visible(False)
            ax.spines['left'].set_visible(False)
            if show_levelvec:
                ax.set_title(str(tuple(self.lmax)))
            if show_border:
                startx = self.a[0]
                starty = self.a[1]
                endx = self.b[0]
                endy = self.b[1]
                ax.add_patch(
                    patches.Rectangle(
                        (startx, starty),
                        endx - startx,
                        endy - starty,
                        fill=False,  # remove background,
                        alpha=1,
                        linewidth=linewidth, visible=True
                    )
                )
            if not ticks:
                ax.axis('off')
            if add_refinement:
                self.add_refinment_to_figure_axe(ax, linewidth=linewidth)
        else:

            for i in range(lmax[0] - lmin[0] + 1):
                for j in range(lmax[1] - lmin[1] + 1):
                    ax[j, i].axis('off')

            for component_grid in scheme:
                num_sub_diagonal = (self.lmax[0] + dim - 1) - np.sum(component_grid.levelvector)
                points = self.get_points_component_grid(component_grid.levelvector, num_sub_diagonal)
                points_not_null = self.get_points_component_grid_not_null(component_grid.levelvector, num_sub_diagonal)
                x_array = [p[0] for p in points]
                y_array = [p[1] for p in points]
                x_array_not_null = [[p[0] for p in points_not_null]]
                y_array_not_null = [[p[1] for p in points_not_null]]
                grid = ax[lmax[1] - lmin[1] - (component_grid.levelvector[1] - lmin[1]), (component_grid.levelvector[0] - lmin[0])]
                grid.axis('on')
                for axdir in ("x", "y"):
                    grid.tick_params(axis=axdir, labelcolor='#345040')
                grid.xaxis.set_ticks_position('none')
                grid.yaxis.set_ticks_position('none')
                if any([math.isinf(x) for x in np.concatenate([self.a, self.b])]):
                    grid.set_xlim([min(x_array) - 0.05, max(x_array) + 0.05])
                    grid.set_ylim([min(y_array) - 0.05, max(y_array) + 0.05])
                else:
                    grid.set_xlim([self.a[0] - 0.05, self.b[0] + 0.05])
                    grid.set_ylim([self.a[1] - 0.05, self.b[1] + 0.05])
                grid.plot(x_array, y_array, 'o', markersize=markersize, color="red")
                grid.plot(x_array_not_null, y_array_not_null, 'o', markersize=markersize, color="black")
                grid.spines['top'].set_visible(False)
                grid.spines['right'].set_visible(False)
                grid.spines['bottom'].set_visible(False)
                grid.spines['left'].set_visible(False)
                if show_levelvec:
                    grid.set_title(str(tuple(component_grid.levelvector)))
                if show_border:
                    startx = self.a[0]
                    starty = self.a[1]
                    endx = self.b[0]
                    endy = self.b[1]
                    grid.add_patch(
                        patches.Rectangle(
                            (startx, starty),
                            endx - startx,
                            endy - starty,
                            fill=False,  # remove background,
                            alpha=1,
                            linewidth=linewidth, visible=True
                        )
                    )
                if not ticks:
                    grid.axis('off')
                if add_refinement:
                    self.add_refinment_to_figure_axe(grid, linewidth=linewidth)

                coefficient = str(int(component_grid.coefficient)) if component_grid.coefficient <= 0 else "+" + str(int(component_grid.coefficient))
                grid.text(0.55, 0.55, coefficient,
                          fontsize=fontsize * 2, ha='center', color="blue")
                # for axis in ['top', 'bottom', 'left', 'right']:
                #    grid.spines[axis].set_visible(False)
        # ax1 = fig.add_subplot(111, alpha=0)
        # ax1.set_ylim([self.lmin[1] - 0.5, self.lmax[1] + 0.5])
        # ax1.set_xlim([self.lmin[0] - 0.5, self.lmax[0] + 0.5])

        if filename is not None:
            plt.savefig(filename, bbox_inches='tight')
        plt.show()
        return fig

    # prints the sparse grid which results from the combination
    def print_resulting_sparsegrid(self, filename: str=None, show_fig: bool=True, add_refinement: bool=True, markersize: int=30,
                                   linewidth: float=2.5, ticks: bool=True, color: str="black", show_border: bool=False):
        plt.rcParams.update({'font.size': 60})
        scheme = self.scheme
        dim = self.dim
        if dim != 2 and dim != 3:
            print("Cannot print sparse grid of dimension > 3")
            return None
        if dim == 2:
            fig, ax = plt.subplots(figsize=(20, 20))
        if dim == 3:
            fig = plt.figure(figsize=(20, 20))
            ax = fig.add_subplot(111, projection='3d')

        inf_bounds = any([math.isinf(x) for x in np.concatenate([self.a, self.b])])
        if inf_bounds:
            start = None
            end = None
            for component_grid in scheme:
                numSubDiagonal = (self.lmax[0] + dim - 1) - np.sum(component_grid.levelvector)
                points = self.get_points_component_grid(component_grid.levelvector, numSubDiagonal)
                min_point = [min([point[d] for point in points]) for d in range(dim)]
                max_point = [max([point[d] for point in points]) for d in range(dim)]
                start = min_point if start is None else [min(start[d], v) for d,v in enumerate(min_point)]
                end = max_point if end is None else [max(end[d], v) for d,v in enumerate(max_point)]
            ax.set_xlim([start[0] - 0.05, end[0] + 0.05])
            ax.set_ylim([start[1] - 0.05, end[1] + 0.05])
            if dim == 3:
                ax.set_zlim([start[2] - 0.05, end[2] + 0.05])
        else:
            ax.set_xlim([self.a[0] - 0.05, self.b[0] + 0.05])
            ax.set_ylim([self.a[1] - 0.05, self.b[1] + 0.05])
            if dim == 3:
                ax.set_zlim([self.a[2] - 0.05, self.b[2] + 0.05])
        ax.xaxis.set_ticks_position('none')
        ax.yaxis.set_ticks_position('none')
        if dim == 3:
            ax.zaxis.set_ticks_position('none')
            markersize /= 2

        # get points of each component grid and plot them in one plot
        for component_grid in scheme:
            numSubDiagonal = (self.lmax[0] + dim - 1) - np.sum(component_grid.levelvector)
            points = self.get_points_component_grid(component_grid.levelvector, numSubDiagonal)
            xArray = [p[0] for p in points]
            yArray = [p[1] for p in points]
            if dim == 2:
                plt.plot(xArray, yArray, 'o', markersize=markersize, color=color)
            if dim == 3:
                zArray = [p[2] for p in points]
                plt.plot(xArray, yArray, zArray, 'o', markersize=markersize, color=color)
            for axdir in ("x", "y"):
                ax.tick_params(axis=axdir, labelcolor='#345040')
            ax.spines['top'].set_visible(False)
            ax.spines['right'].set_visible(False)
            ax.spines['bottom'].set_visible(False)
            ax.spines['left'].set_visible(False)
            if show_border:
                startx = self.a[0]
                starty = self.a[1]
                endx = self.b[0]
                endy = self.b[1]
                ax.add_patch(
                    patches.Rectangle(
                        (startx, starty),
                        endx - startx,
                        endy - starty,
                        fill=False,  # remove background,
                        alpha=1,
                        linewidth=linewidth, visible=True
                    )
                )
        if not ticks:
            ax.axis('off')
        if add_refinement and dim == 2:
            self.add_refinment_to_figure_axe(ax, linewidth=linewidth)
        if filename is not None:
            plt.savefig(filename, bbox_inches='tight')
        if show_fig:
            plt.show()
        return fig

    # check if combischeme is right; assertion is thrown if not
    def check_combi_scheme(self) -> None:
        if not self.grid.isNested():
            return
        dim = self.dim
        dictionary = {}
        for component_grid in self.scheme:
            num_sub_diagonal = (self.lmax[0] + dim - 1) - np.sum(component_grid.levelvector)
            # print num_sub_diagonal , ii ,component_grid
            points = self.get_points_component_grid_not_null(component_grid.levelvector, num_sub_diagonal)
            points = set(points)
            for p in points:
                if p in dictionary:
                    dictionary[p] += component_grid.coefficient
                else:
                    dictionary[p] = component_grid.coefficient
        # print(dictionary.items())
        for key, value in dictionary.items():
            # print(key, value)
            if value != 1:
                print(dictionary)
                print("Failed for:", key, " with value: ", value)
                for area in self.refinement.get_objects():
                    print("area dict", area.levelvec_dict)
                '''
                for area in self.refinement.getObjects():
                    print("new area:",area)
                    for component_grid in self.scheme:
                        num_sub_diagonal = (self.lmax[0] + dim - 1) - np.sum(component_grid[0])
                        self.coarsenGrid(component_grid[0],area, num_sub_diagonal,key)
                #print(self.refinement)
                #print(dictionary.items())
                '''
            assert (value == 1)

    def get_points_component_grid_not_null(self, levelvec, numSubDiagonal) -> Sequence[Tuple[float, ...]]:
        return self.get_points_component_grid(levelvec, numSubDiagonal)

    def get_points_component_grid(self, levelvec, numSubDiagonal) -> Sequence[Tuple[float, ...]]:
        self.grid.setCurrentArea(self.a, self.b, levelvec)
        points = self.grid.getPoints()
        return points

    def get_points_and_weights_component_grid(self, levelvec, numSubDiagonal) -> Tuple[Sequence[Tuple[float, ...]], Sequence[float]]:
        self.grid.setCurrentArea(self.a, self.b, levelvec)
        return self.grid.get_points_and_weights()

    def get_points_and_weights(self) -> Tuple[Sequence[Tuple[float, ...]], Sequence[float]]:
        total_points = []
        total_weights = []
        for component_grid in self.scheme:
            num_sub_diagonal = (self.lmax[0] + self.dim - 1) - np.sum(component_grid.levelvector)
            points, weights = self.get_points_and_weights_component_grid(component_grid.levelvector, num_sub_diagonal)
            total_points.extend(points)
            # adjust weights for combination -> multiply with combi coefficient
            weights = [w * component_grid.coefficient for w in weights]
            total_weights.extend(weights)
        return np.asarray(total_points), np.asarray(total_weights)

    def get_surplusses(self) -> Sequence[Sequence[float]]:
        surplus_op = getattr(self.grid, "get_surplusses", None)
        if callable(surplus_op):
            total_surplusses = []
            for component_grid in self.scheme:
                surplusses = self.grid.get_surplusses(component_grid.levelvector)
                total_surplusses.extend(surplusses)
            return np.asarray(total_surplusses)
        else:
            print("Grid does not support surplusses")
            return None

    def add_refinment_to_figure_axe(self, ax, linewidth: int=1):
        pass

    @staticmethod
    def restore_from_file(fileName: str):
        spam_spec = importlib.util.find_spec("dill")
        found = spam_spec is not None
        if found:
            import dill
            with open(fileName, 'rb') as f:
                return dill.load(f)
        else:
            print("Dill library not found! Please install dill using pip3 install dill.")

    def save_to_file(self, fileName: str):
        spam_spec = importlib.util.find_spec("dill")
        found = spam_spec is not None
        if found:
            import dill
            with open(fileName, 'wb') as f:
                dill.dump(self, f)
        else:
            print("Dill library not found! Please install dill using pip3 install dill.")<|MERGE_RESOLUTION|>--- conflicted
+++ resolved
@@ -156,13 +156,8 @@
         return numpoints
 
     # prints every single component grid of the combination and orders them according to levels
-<<<<<<< HEAD
-    def print_resulting_combi_scheme(self, filename: str=None, add_refinement: bool=True, ticks: bool=True, markersize: int=20):
-        fontsize = 22
-=======
     def print_resulting_combi_scheme(self, filename: str=None, add_refinement: bool=True, ticks: bool=True, markersize: int=20, show_border=False, linewidth=2.0, show_levelvec=True):
         fontsize = 30
->>>>>>> 60ccfbc8
         plt.rcParams.update({'font.size': fontsize})
         scheme = self.scheme
         lmin = self.lmin
