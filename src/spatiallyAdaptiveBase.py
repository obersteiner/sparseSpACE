--- conflicted
+++ resolved
@@ -55,13 +55,8 @@
         self.tolerance = tol
         self.f = f
         if self.print_output:
-<<<<<<< HEAD
-            if self.realIntegral is not None:
-                print("Reference solution:", self.realIntegral)
-=======
             if self.reference_solution is not None:
                 print("Reference solution:", self.reference_solution)
->>>>>>> 482a4ec0
             else:
                 print("No reference solution present. Working purely on surplus error estimates.")
         if (refinement_container == []):  # initialize refinement
@@ -69,11 +64,7 @@
             self.lmax = [maxv for i in range(self.dim)]
             # calculate the combination scheme
             self.combischeme = CombiScheme(self.dim)
-<<<<<<< HEAD
             self.scheme = self.combischeme.getCombiScheme(self.lmin[0], self.lmax[0], do_print=self.print_output)
-=======
-            self.scheme = self.combischeme.getCombiScheme(self.lmin[0], self.lmax[0], self.print_output)
->>>>>>> 482a4ec0
             self.initialize_refinement()
             self.f.reset_dictionary()
         else:  # use the given refinement; in this case reuse old lmin and lmax and finestWidth; works only if there was no other run in between on same object
@@ -173,13 +164,8 @@
     # optimized adaptive refinement refine multiple cells in close range around max variance (here set to 10%)
     def performSpatiallyAdaptiv(self, minv: int=1, maxv: int=2, f: Callable[[Tuple[float, ...]], Sequence[float]]=FunctionGriebel(), errorOperator: ErrorCalculator=None, tol: float=10 ** -2,
                                 refinement_container: RefinementContainer=[], do_plot: bool=False, recalculate_frequently: bool=False, test_scheme: bool=False,
-<<<<<<< HEAD
-                                reevaluate_at_end: bool=False, reference_solution: Sequence[float]=None, max_time: float=None, max_evaluations: int=None,
+                                reevaluate_at_end: bool=False, max_time: float=None, max_evaluations: int=None,
                                 print_output: bool=True, min_evaluations: int=1) -> Tuple[RefinementContainer, Sequence[ComponentGridInfo], Sequence[int], Sequence[float], Sequence[float], Sequence[int], Sequence[float]]:
-=======
-                                reevaluate_at_end: bool=False, max_time: float=None, max_evaluations: int=None,
-                                print_output: bool=True) -> Tuple[RefinementContainer, Sequence[ComponentGridInfo], Sequence[int], Sequence[float], Sequence[float], Sequence[int], Sequence[float]]:
->>>>>>> 482a4ec0
         assert self.operation is not None
         self.errorEstimator = errorOperator
         self.recalculate_frequently = recalculate_frequently
@@ -192,14 +178,8 @@
         self.test_scheme = test_scheme
         self.reevaluate_at_end = reevaluate_at_end
         self.do_plot = do_plot
-<<<<<<< HEAD
-        self.reference_solution = reference_solution
         self.calculated_solution = None
-        return self.continue_adaptive_refinement(tol=tol, max_time=max_time,
-            max_evaluations=max_evaluations, min_evaluations=min_evaluations)
-=======
-        return self.continue_adaptive_refinement(tol=tol, max_time=max_time, max_evaluations=max_evaluations)
->>>>>>> 482a4ec0
+        return self.continue_adaptive_refinement(tol=tol, max_time=max_time, max_evaluations=max_evaluations, min_evaluations=min_evaluations)
 
     def continue_adaptive_refinement(self, tol: float=10 ** -3, max_time: float=None, max_evaluations: int=None, min_evaluations: int=1) -> Tuple[RefinementContainer, Sequence[ComponentGridInfo], Sequence[int], Sequence[float], Sequence[float], Sequence[int], Sequence[float]]:
         start_time = time.time()
