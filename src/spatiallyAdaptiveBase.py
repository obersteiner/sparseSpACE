--- conflicted
+++ resolved
@@ -269,14 +269,10 @@
         """
         start_time = time.perf_counter()
         while True:
-<<<<<<< HEAD
             if self.single_step:
                 max_evaluations = self.last_point_count + 1 if self.last_point_count is not None else max_evaluations
             error, surplus_error = self.log_util.time_func("spatialAdaptBase: evaluate_operation time taken ", self.evaluate_operation)
-=======
-            error, surplus_error = self.evaluate_operation()
             self.initialize_grid()
->>>>>>> f7f33feb
             self.error_array.append(error)
             self.surplus_error_array.append(surplus_error)
             self.num_point_array.append(self.get_total_num_points(distinct_function_evals=True))
