from spatiallyAdaptiveBase import *
from GridOperation import *

def sortToRefinePosition(elem):
    # sort by depth
    return elem[1]


class SpatiallyAdaptiveSingleDimensions2(SpatiallyAdaptivBase):
    def __init__(self, a: Sequence[float], b: Sequence[float], norm: int=np.inf, dim_adaptive: bool=True, version: int=3, operation: GridOperation=None, margin: float=None, rebalancing: bool=True, chebyshev_points=False):
        SpatiallyAdaptivBase.__init__(self, a, b, operation=operation, norm=norm)
        assert self.grid is not None
        self.grid_surplusses = self.grid #GlobalTrapezoidalGrid(a, b, boundary=boundary, modified_basis=modified_basis)
        self.dim_adaptive = dim_adaptive
        #self.evaluationCounts = None
        self.version = version
        self.dict_integral = {}
        self.dict_points = {}
        self.no_previous_integrals = True
        self.use_local_children = True #self.version == 2 or self.version == 3
        if margin is None:
            self.margin = 0.9#1-10**-12 if self.use_local_children else 0.9
        else:
            self.margin = margin
        self.operation = operation
        # ~ self.equidistant = not isinstance(operation, UncertaintyQuantification)
        self.equidistant = False
        self.rebalancing = rebalancing
        self.subtraction_value_cache = {}
        self.max_level_dict = {}
        self.chebyshev_points = chebyshev_points


    def interpolate_points(self, interpolation_points: Sequence[Tuple[float, ...]], component_grid: ComponentGridInfo) -> Sequence[Sequence[float]]:
        # check if dedicated interpolation routine is present in grid
        interpolation_op = getattr(self.grid, "interpolate", None)
        if callable(interpolation_op):
            gridPointCoordsAsStripes, grid_point_levels, children_indices = self.get_point_coord_for_each_dim(component_grid.levelvector)
            self.grid.set_grid(gridPointCoordsAsStripes, grid_point_levels)
            return self.grid.interpolate(interpolation_points, component_grid)
        else:
            # call default d-linear interpolation based on points in grid
            # Attention: This only works if we interpolate in between the grid points -> extrapolation not supported
            gridPointCoordsAsStripes, grid_point_levels, children_indices = self.get_point_coord_for_each_dim(component_grid.levelvector)
            return Interpolation.interpolate_points(self.f, self.dim, self.grid, gridPointCoordsAsStripes, interpolation_points)

    def interpolate_grid_component(self, grid_coordinates: Sequence[Sequence[float]], component_grid: ComponentGridInfo) -> Sequence[Sequence[float]]:
        # check if dedicated interpolation routine is present in grid
        interpolation_op = getattr(self.grid, "interpolate_grid", None)
        if callable(interpolation_op):
            gridPointCoordsAsStripes, grid_point_levels, children_indices = self.get_point_coord_for_each_dim(component_grid.levelvector)
            self.grid.set_grid(gridPointCoordsAsStripes, grid_point_levels)
            return self.grid.interpolate_grid(grid_coordinates, component_grid)
        else:
            # call default d-linear interpolation based on points in grid
            # Attention: This only works if we interpolate in between the grid points -> extrapolation not supported
            return super().interpolate_grid_component(grid_coordinates, component_grid)

    def coarsen_grid(self, area, levelvec: Sequence[int]):
        pass

    # returns the points coordinates of a single component grid with refinement
    def get_points_all_dim(self, levelvec: Sequence[int], numSubDiagonal: int) -> List[Tuple[float, ...]]:
        indicesList, grid_point_levels, children_indices = self.get_point_coord_for_each_dim(levelvec)
        if not self.grid.boundary:
            indicesList = [indices[1:-1] for indices in indicesList]
        # this command creates tuples of size this_dim of all combinations of indices (e.g. this_dim = 2 indices = ([0,1],[0,1,2,3]) -> areas = [(0,0),(0,1),(0,2),(0,3),(1,0),(1,1),(1,2),(1,3)] )
        allPoints = list(set(zip(*[g.ravel() for g in np.meshgrid(*indicesList)])))
        return allPoints

    # returns the points of a single component grid with refinement
    def get_points_component_grid(self, levelvec: Sequence[int], numSubDiagonal: int) -> List[Tuple[float, ...]]:
        return self.get_points_all_dim(levelvec, numSubDiagonal)

    def get_points_and_weights_component_grid(self, levelvec: Sequence[int], numSubDiagonal: int) -> Tuple[Sequence[Tuple[float, ...]], Sequence[float]]:
        point_coords, point_levels, _ =self.get_point_coord_for_each_dim(levelvec)
        self.grid.set_grid(point_coords, point_levels)
        points, weights = self.grid.get_points_and_weights()
        return points, weights

    def get_num_points_each_dim(self):
        num_points = np.zeros(self.dim, dtype=int)
        for component_grid in self.scheme:
            point_coords, point_levels, _ = self.get_point_coord_for_each_dim(component_grid.levelvector)
            self.grid.set_grid(point_coords, point_levels)
            num_points_component_grid = self.grid.levelToNumPoints(component_grid.levelvector)
            for i, v in enumerate(num_points_component_grid):
                if num_points[i] < v:
                    num_points[i] = v
        assert all([v > 0 for v in num_points])
        return num_points

    # returns list of coordinates for each dimension (basically refinement stripes) + all points that are associated
    # with a child in the global refinement structure. There might be now such points that correspond to a global child.
    def get_point_coord_for_each_dim(self, levelvec: Sequence[int]):
        refinement = self.refinement
        # get a list of all coordinates for every this_dim (so (0, 1), (0, 0.5, 1) for example)
        indicesList = []
        children_indices = []
        indices_level = []
        max_coarsenings = np.zeros(self.dim, dtype=int) #only for dimensions with level > 1
        for d in range(self.dim):
            #if levelvec[d] > self.lmin[d]:
            max_coarsenings[d] = refinement.get_max_coarsening(d)
        for d in range(0, self.dim):
            max_coarsenings_dim = list(max_coarsenings)
            refineContainer = refinement.get_refinement_container_for_dim(d)
            refine_container_objects = refineContainer.get_objects()
            indicesDim = []
            indices_levelDim = []

            children_indices_dim = []
            indicesDim.append(refine_container_objects[0].start)
            indices_levelDim.append(refine_container_objects[0].levels[0])
            for i in range(len(refine_container_objects)):
                refineObj = refine_container_objects[i]
                if i + 1 < len(refine_container_objects):
                    next_refineObj = refine_container_objects[i + 1]
                else:
                    next_refineObj = None

                subtraction_value = self.get_subtraction_value(refineObj, refineContainer, i, max_coarsenings, d, levelvec)

                if (refineObj.levels[1] <= max(levelvec[d] - subtraction_value, 1)):

                    indicesDim.append(refineObj.end)
                    if not self.use_local_children:
                        if next_refineObj is not None and self.is_child(refineObj.levels[0], refineObj.levels[1], next_refineObj.levels[0]):
                            children_indices_dim.append(self.get_node_info(refineObj.end, refineObj.levels[1], refineObj.start, refineObj.levels[0], next_refineObj.end, next_refineObj.levels[1], d))
                    else:
                        indices_levelDim.append(refineObj.levels[1])
                        #print(d, refineObj.end)

            if self.use_local_children:
                for i in range(1,len(indices_levelDim)-1):
                    if self.is_child(indices_levelDim[i-1], indices_levelDim[i], indices_levelDim[i+1]):
                        #print(d, indicesDim[i])
                        children_indices_dim.append((self.get_node_info(i, indicesDim, indices_levelDim, d)))
                        #print(children_indices_dim, d)
            indicesList.append(indicesDim)
            children_indices.append(children_indices_dim)
            indices_level.append(indices_levelDim)

            # Test if children_indices is valid
            for c in children_indices_dim:
                indicesDim.index(c.left_parent)
                indicesDim.index(c.right_parent)
            # Test if indices are valid
            assert all(indicesDim[i] <= indicesDim[i + 1] for i in range(len(indicesDim) - 1))

        return indicesList, indices_level, children_indices


    def modify_according_to_levelvec(self, subtraction_value, d, max_level, levelvec):
        if levelvec[d] - subtraction_value == max_level and levelvec[d] < self.lmax[d]:
            subtraction_value += 1
        subtraction_value = min(subtraction_value, levelvec[d] - self.lmin[d])
        return subtraction_value

    def get_subtraction_value(self, refineObj, refineContainer, i, max_coarsenings, d, levelvec):
        if self.version == 5:
            if tuple((d, i)) in self.max_level_dict:
                if tuple((d, self.max_level_dict[tuple((d, i))])) in self.subtraction_value_cache:
                    subtraction_value = self.subtraction_value_cache[tuple((d, self.max_level_dict[tuple((d, i))]))]
                    return self.modify_according_to_levelvec(subtraction_value, d, self.max_level_dict[tuple((d, i))],
                                                             levelvec)
            #if self.combischeme.has_forward_neighbour(levelvec):
                #subtraction_value = None
                #for k in range(self.dim):
                #    if k != d:
                #        levelvec_temp = list(levelvec)
                #        levelvec_temp[k] += 1
                #        if self.combischeme.in_index_set(levelvec_temp):
                #            subtract_value_temp = self.get_subtraction_value(refineObj, refineContainer, i,
                #                                              max_coarsenings, d, levelvec_temp)
                #            #print(subtraction_value, subtract_value_temp, levelvec, d)
                #            if subtraction_value is not None:
                #                assert subtract_value_temp == subtraction_value
                #            else:
                #                subtraction_value = subtract_value_temp
                #return self.modify_according_to_levelvec(subtraction_value, d, self.max_level_dict[tuple((d,i))], levelvec)
        if self.version == 4 or self.version == 5:
            #max_coarsenings_levelvec = [coarsening if levelvec[k] > 1 else 0 for k, coarsening in enumerate(max_coarsenings)]
            max_coarsenings_levelvec = max_coarsenings
        if self.version == 2 or self.version == 3 or self.version == 4 or self.version == 5:
            refineObj_temp = refineObj
            if not tuple((d,i)) in self.max_level_dict:
                max_level = refineObj_temp.levels[1]
                k = 0
                while (i - k > 0):
                    refineObj_temp = refineContainer.get_objects()[i - k]
                    max_level = max(max_level, refineObj_temp.levels[0])
                    if refineObj_temp.levels[0] <= refineObj.levels[1]:
                        break
                    k += 1
                k = 1
                while (i + k < len(refineContainer.get_objects())):
                    refineObj_temp = refineContainer.get_objects()[i + k]
                    max_level = max(max_level, refineObj_temp.levels[1])
                    if refineObj_temp.levels[1] <= refineObj.levels[1]:
                        break
                    k += 1
            else:
                max_level = self.max_level_dict[tuple((d,i))]
            subtraction_value = (self.lmax[d] - max_level)
            self.max_level_dict[tuple((d,i))] = max_level
            if (self.version == 4 or self.version == 5) and max_level > 2:
                # if levelvec[d] > self.lmax[d] - subtraction_value:
                #    subtraction_value = self.lmax[d]
                # print(max_coarsenings)
                max_coarsening_other_dims = max([max_coarsenings_levelvec[i] if i != d else 0 for i in range(self.dim)])
                if self.version == 5:
                    max_coarsening_other_dims = min(subtraction_value, max_coarsening_other_dims)
                if max_coarsening_other_dims != 0 and tuple((d, max_level)) not in self.subtraction_value_cache:
                    if max_coarsening_other_dims < subtraction_value:
                        subtraction_value_new = subtraction_value - max_coarsening_other_dims
                        max_coarsenings_temp = list(max_coarsenings_levelvec)
                        max_coarsenings_temp[d] = subtraction_value
                        # if self.version == 5:
                        #    max_coarsenings_temp = [coarsening if coarsening < subtraction_value else subtraction_value for coarsening in max_coarsenings_temp]
                        max_coarsenings_temp[d] -= subtraction_value_new
                        assert subtraction_value >= subtraction_value_new
                        remainder = subtraction_value - subtraction_value_new
                    else:
                        max_coarsenings_temp = [subtraction_value if coarsening > subtraction_value else coarsening for
                                                coarsening in max_coarsenings_levelvec]
                        if self.version == 5:
                            remainder = subtraction_value
                        else:
                            remainder = subtraction_value - sum(
                                np.asarray(max_coarsenings_levelvec) - np.asarray(max_coarsenings_temp)) + max_coarsenings_levelvec[
                                            d] - subtraction_value
                        if self.version == 5:
                            # print(max_coarsenings_temp, max_coarsenings, remainder, sum(np.asarray(max_coarsenings) - np.asarray(max_coarsenings_temp)))
                            assert remainder == subtraction_value
                        subtraction_value_new = 0
                    while (remainder > 0):
                        #print(max_coarsenings_temp, remainder)
                        max_coarsening = max(max_coarsenings_temp)
                        second_largest_coarsening = max(
                            [coarsening if coarsening < max_coarsening else 0 for coarsening in max_coarsenings_temp])
                        assert max_coarsening > 0
                        # print(remainder, max_coarsening, second_largest_coarsening, max_coarsenings_temp)
                        # print(max_coarsening, second_largest_coarsening, max_coarsenings_temp)
                        max_dimensions = [1 if coarsening == max_coarsening else 0 for coarsening in
                                          max_coarsenings_temp]
                        num_max_coarsening = min(sum(max_dimensions), min((max_level - 1), sum([1 if self.lmax[k] > 2 else 0 for k in range(self.dim)])))
                        #print(num_max_coarsening, self.combischeme.lmax_adaptive - max(sum([1 if self.lmax[k] <= 2 else 0 for k in range(self.dim)]), 1), self.combischeme.lmax_adaptive, self.lmax)
                        my_position = sum(max_dimensions[:d])
                        if remainder >= (max_coarsening - second_largest_coarsening) * num_max_coarsening:
                            subtraction_value_new += max_coarsening - second_largest_coarsening
                            remainder -= (max_coarsening - second_largest_coarsening) * num_max_coarsening
                        else:

                            added_subtraction_value = int(remainder / num_max_coarsening)
                            #subtraction_value_new += added_subtraction_value
                            if added_subtraction_value - int(
                                    added_subtraction_value) > my_position / num_max_coarsening:
                                subtraction_value_new += int(math.ceil(added_subtraction_value))
                            else:
                                subtraction_value_new += int(added_subtraction_value)
                            break
                        max_coarsenings_temp = [coarsening if coarsening < max_coarsening else second_largest_coarsening
                                                for coarsening in max_coarsenings_temp]
                        assert subtraction_value >= subtraction_value_new
                    assert subtraction_value >= subtraction_value_new
                    subtraction_value = subtraction_value_new
                    # print(subtraction_value, d, max_level, max_coarsenings)
                    self.subtraction_value_cache[tuple((d, max_level))] = subtraction_value
                else:
                    if tuple((d, max_level)) in self.subtraction_value_cache:
                        subtraction_value = self.subtraction_value_cache[tuple((d, max_level))]
                subtraction_value = self.modify_according_to_levelvec(subtraction_value, d, self.max_level_dict[tuple((d, i))], levelvec)
                # print(subtraction_value, d, max_level, max_coarsenings)
            if self.version == 3 and max_level > 2:
                subtraction_value /= self.dim
                if subtraction_value - int(subtraction_value) > d / self.dim:
                    subtraction_value = int(math.ceil(subtraction_value))
                else:
                    subtraction_value = int(subtraction_value)
            # subtraction_value = max(refineObj.coarsening_level, next_refineObj.coarsening_level) if next_refineObj is not None else refineObj.coarsening_level

        else:
            subtraction_value = 0
        return subtraction_value


    # returns if the coordinate refineObj.levels[1] is a child in the global refinement structure level 1 is never considered to be a child
    def is_child(self, level_left_point: int, level_point: int, level_right_point: int) -> bool:
        return (level_left_point < level_point and level_right_point < level_point) and level_point > 1
        #return True
        #if level_left_point < level_point or level_right_point < level_point:
        #    return True
        #else:
        #    return False

    # This method calculates the left and right parent of a child. It might happen that a child has already a child
    # in one direction but it may not have one in both as it would not be considered to be a child anymore.
    def get_node_info(self, position, coords_dim, level_dim, d):
        child = coords_dim[position]
        level_child = level_dim[position]
        if self.equidistant:
            width = (self.b[d] - self.a[d]) / 2**level_child
            right_parent_of_right_parent = child + 2* width if level_child > 1 else None
            left_parent_of_left_parent = child - 2 * width if level_child > 1 else None
            return NodeInfo(child, child - width, child + width, left_parent_of_left_parent , right_parent_of_right_parent ,True, True, None,None, level_child)
        else:
            left_parent = None
            level_parent = None
            left_of_left_parent = None
            for i in reversed(range(position)):
                if level_dim[i] < level_child and left_parent is None:
                    left_parent = coords_dim[i]
                    level_parent = level_dim[i]
                if left_parent is not None and level_dim[i] < level_parent:
                    left_of_left_parent = coords_dim[i]
                    break

            assert left_parent is not None
            right_parent = None
            level_parent = None
            right_of_right_parent = None
            for i in (range(position+1, len(coords_dim))):
                if level_dim[i] < level_child and right_parent is None:
                    right_parent = coords_dim[i]
                    level_parent = level_dim[i]
                if right_parent is not None and level_dim[i] < level_parent:
                    right_of_right_parent = coords_dim[i]
                    break
            assert right_parent is not None
            return NodeInfo(child, left_parent, right_parent, left_of_left_parent, right_of_right_parent, True, True, None,None, level_child)

    # this method draws the 1D refinement of each dimension individually
    def draw_refinement(self, filename: str=None, markersize:int =10):  # update with meta container
        plt.rcParams.update({'font.size': 32})
        refinement = self.refinement
        dim = self.dim
        fig, ax = plt.subplots(ncols=1, nrows=dim, figsize=(20, 10))
        for d in range(dim):
            objs = refinement.refinementContainers[d].get_objects()
            infinite_bounds = isinf(objs[0].start)
            if infinite_bounds:
                # Ignore refinement objects with infinite borders
                objs = objs[1:-1]
            starts = [refinementObject.start for refinementObject in objs]
            ends = [refinementObject.end for refinementObject in objs]
            for i in range(len(starts)):
                ax[d].add_patch(
                    patches.Rectangle(
                        (starts[i], -0.1),
                        ends[i] - starts[i],
                        0.2,
                        fill=False  # remove background
                    )
                )
            xValues = starts + ends
            yValues = np.zeros(len(xValues))
            ax[d].plot(xValues, yValues, 'bo', markersize=markersize, color="black")
            if infinite_bounds:
                start, end = objs[0].start, objs[-1].end
                offset = (end - start) * 0.1
                ax[d].set_xlim([start - offset, end + offset])
            else:
                ax[d].set_xlim([self.a[d], self.b[d]])
            ax[d].set_ylim([-0.1, 0.1])
            ax[d].set_yticks([])
        if filename is not None:
            plt.savefig(filename, bbox_inches='tight')
        plt.show()
        return fig

    def init_evaluation_operation(self, areas):
        self.operation.initialize_refinement_container_dimension_wise(areas[0])

    def evaluate_operation_area(self, component_grid:ComponentGridInfo, area, additional_info=None):
        if self.grid.is_global():
            # get 1d coordinates of the grid points that define the grid; they are calculated based on the levelvector
            gridPointCoordsAsStripes, grid_point_levels, children_indices = self.get_point_coord_for_each_dim(component_grid.levelvector)

            # calculate the operation on the grid
            integral = self.operation.calculate_operation_dimension_wise(gridPointCoordsAsStripes, grid_point_levels, component_grid, self.a, self.b, False)#self.refinements != 0 and not self.do_high_order and not self.grid.modified_basis)

            # compute the error estimates for further refining the Refinementobjects and therefore the future grid
            self.operation.compute_error_estimates_dimension_wise(gridPointCoordsAsStripes, grid_point_levels, children_indices, component_grid)

            # save the number of evaluations used per d-1 dimensional slice
            #for d in range(self.dim):
            #    factor = component_grid.coefficient if self.grid.isNested() else 1
            #    self.evaluationCounts[d][component_grid.levelvector[d] - 1] += factor * np.prod([self.grid.numPoints[d2] if d2 != d else 1 for d2 in range(self.dim)])
            return np.prod(self.grid.numPoints)
        else:
            pass

    # This method computes additional values after the compution of the integrals for the current
    # refinement step is finished. This method is executed before the refinement process.
    def finalize_evaluation_operation(self, areas, evaluation_array):
        super().finalize_evaluation_operation(areas, evaluation_array)

        #if self.version == 1:
        #    for d in range(self.dim):
        #        container_d = self.refinement.get_refinement_container_for_dim(d)
        #        for area in container_d.get_objects():
        #            level = max(area.levels)
        #            area.set_evaluations(np.sum(self.evaluationCounts[d][level-1:]))

    def _initialize_points(self, points, func_mid, d, i1, i2):
        if i1+1 >= i2:
            return
        i = (i1 + i2) // 2
        points[i] = func_mid(points[i1], points[i2], d)
        self._initialize_points(points, func_mid, d, i1, i)
        self._initialize_points(points, func_mid, d, i, i2)

    def _initialize_levels(self, levels, i1, i2, level):
        if i1+1 >= i2:
            return
        i = (i1 + i2) // 2
        level = level+1
        levels[i] = level
        self._initialize_levels(levels, i1, i, level)
        self._initialize_levels(levels, i, i2, level)

    def initialize_refinement(self):
        initial_points = []
        maxv = self.lmax[0]
        assert maxv > 1
        assert all([l == maxv for l in self.lmax])
        num_points = 2 ** maxv + 1
        levels = [0 for _ in range(num_points)]
        self._initialize_levels(levels, 0, num_points-1, 0)
        func_mid = self.grid.get_mid_point
        for d in range(self.dim):
            points = [None for _ in range(num_points)]
            points[0] = self.a[d]
            points[num_points-1] = self.b[d]
            if self.chebyshev_points:
                points = np.linspace(0,1, 2**maxv + 1)
                points = [self.a[d] + (self.b[d]- self.a[d]) * (1 - math.cos(p * math.pi)) / 2 for p in points]
            else:
                self._initialize_points(points, func_mid, d, 0, num_points-1)
            initial_points.append(np.array(points))
        self.refinement = MetaRefinementContainer([RefinementContainer
                                                   ([RefinementObjectSingleDimension(initial_points[d][i],
<<<<<<< HEAD
                                                                                     initial_points[d][i + 1], d, self.dim, list((levels[i], levels[i+1])), self.grid,
                                                                                     coarsening_level=0, dim_adaptive=self.dim_adaptive) for i in
=======
                                                                                     initial_points[d][i + 1], d, self.dim, list((levels[i], levels[i+1])),
                                                                                     coarsening_level=0, a=self.a[d], b=self.b[d], chebyshev=self.chebyshev_points) for i in
>>>>>>> abd78151
                                                     range(2 ** maxv)], d, self.errorEstimator) for d in
                                                   range(self.dim)])
        if self.dim_adaptive:
            self.combischeme.init_adaptive_combi_scheme(self.lmax[0], self.lmin[0])
        #self.evaluationCounts = [np.zeros(self.lmax[d]) for d in range(self.dim)]
        if self.operation is not None:
            self.operation.init_dimension_wise(self.grid, self.grid_surplusses, self.f, self.refinement, self.lmin, self.lmax, self.a, self.b, self.version)


    def get_areas(self):
        if (self.grid.is_global() == True):
            return [self.refinement]
        assert False
        # get a list of lists which contains range(refinements[d]) for each dimension d where the refinements[d] are the number of subintervals in this dimension
        #indices = [list(range(len(refineDim))) for refineDim in self.refinement.get_new_objects()]
        # this command creates tuples of size this_dim of all combinations of indices (e.g. this_dim = 2 indices = ([0,1],[0,1,2,3]) -> areas = [(0,0),(0,1),(0,2),(0,3),(1,0),(1,1),(1,2),(1,3)] )
        #return list(zip(*[g.ravel() for g in np.meshgrid(*indices)]))

    def get_new_areas(self):
        return self.get_areas()

    def do_refinement(self, area, position):
        # print("-------------------\nREFINING", position)
        lmaxChange = self.refinement.refine(position)
        # the following is currently solved by initializing all data structures anew before each evalute_integral()
        refinement_dim = position[0]
        #max_level = self.rebalance(refinement_dim)
        #if lmaxChange is not None and max_level <= self.lmax[refinement_dim]:
        #    lmaxChange = None
        #if lmaxChange is not None:
        #    for d in range(self.dim):
        #        if lmaxChange[d] != 0:
        #            self.raise_lmax(d, lmaxChange[d])
        #    #print("New scheme:")
        #    self.scheme = self.combischeme.getCombiScheme(self.lmin[0], self.lmax[0], do_print=False)
        #    return False
        return False

    def raise_lmax(self, d: int, value: int):
        self.lmax[d] += value
        if self.dim_adaptive:
            if self.print_output:
                print("New lmax:", self.lmax)
            while (True):
                refinements = 0
                active_indices = set(self.combischeme.get_active_indices())
                for index in active_indices:
                    if max(self.lmax) + self.dim - 1 > sum(index) and all(
                            [self.lmax[d] > index[d] for d in range(self.dim)]):
                        self.combischeme.update_adaptive_combi(index)
                        refinements += 1
                if refinements == 0:
                    break

    def rebalance(self, d):
        refinement_container = self.refinement.get_refinement_container_for_dim(d)
        self.rebalance_interval(0, refinement_container.size(), 1, refinement_container)
        #refinement_container.printContainer()

    def rebalance_interval(self, start, end, level, refinement_container):
        if end - start <= 2:
            return
        refineContainer = refinement_container
        position_level = None
        position_level_1_left = None
        position_level_1_right = None
        for i, refinement_object in enumerate(refineContainer.get_objects()[start:end]):
            if refinement_object.levels[1] == level:
                position_level = i
            if refinement_object.levels[1] == level + 1:
                if position_level_1_left is None:
                    position_level_1_left = i
                else:
                    assert position_level_1_right is None
                    position_level_1_right = i
                    break

        #refineContainer.printContainer()
        #print(refinement_object.this_dim, position_level, position_level_1_left, position_level_1_right, start, end, level )
        safetyfactor = 10**-1#0#0.1
        assert position_level is not None
        assert position_level_1_right is not None
        assert position_level_1_left is not None
        new_leaf_reached = False
        #print(i+2, end - start + 1, (i + 2) / (end - start + 1), i, start, end, level)
        if position_level_1_right is not None and abs((position_level) / (end-start - 2) - 0.5) > abs((position_level_1_right) / (end-start - 2) - 0.5) + safetyfactor:
            position_new_leaf = None
            if self.print_output:
                print("Rebalancing!")
            for j, refinement_object in enumerate(refineContainer.get_objects()[start:end]):
                if j < end - start - 1:
                    next_refinement_object = refineContainer.get_object(j+1+start)
                    if j <= position_level:
                        refinement_object.levels[1] += 1
                        next_refinement_object.levels[0] += 1
                    elif j == position_level:
                        refinement_object.levels[1] += 1
                        next_refinement_object.levels[0] += 1

                    else:
                        if refinement_object.levels[1] == level + 1:
                            new_leaf_reached = True
                            position_new_leaf = start + j
                        if j > position_level and new_leaf_reached:
                            refinement_object.levels[1] -= 1
                            next_refinement_object.levels[0] -= 1
            assert position_new_leaf is not None
            self.rebalance_interval(start,position_new_leaf + 1, level + 1, refinement_container)
            self.rebalance_interval(position_new_leaf + 1, end, level + 1, refinement_container)
            return
            #refineContainer.printContainer()

        new_leaf_reached = True
        if position_level_1_left is not None and abs((position_level) / (end-start - 2) - 0.5) > abs((position_level_1_left) / (end-start - 2) - 0.5) + safetyfactor:
            position_new_leaf = None
            if self.print_output:
                print("Rebalancing!")
            for j, refinement_object in enumerate(refineContainer.get_objects()[start:end]):
                if j < end - start - 1:
                    next_refinement_object = refineContainer.get_object(j+1+start)

                    if j >= position_level:
                        refinement_object.levels[1] += 1
                        next_refinement_object.levels[0] += 1

                    elif j == position_level:
                        refinement_object.levels[1] += 1
                        next_refinement_object.levels[0] += 1

                    else:
                        if j < position_level and new_leaf_reached:
                            refinement_object.levels[1] -= 1
                            next_refinement_object.levels[0] -= 1
                        if refinement_object.levels[1] == level:
                            new_leaf_reached = False
                            position_new_leaf = start + j
            assert position_new_leaf is not None
            self.rebalance_interval(start, position_new_leaf + 1, level + 1, refinement_container)
            self.rebalance_interval(position_new_leaf + 1, end, level + 1, refinement_container)
            return

        self.rebalance_interval(start, start + position_level + 1, level + 1, refinement_container)
        self.rebalance_interval(start + position_level + 1, end, level + 1, refinement_container)

            #refineContainer.printContainer()

    def update_coarsening_values(self, refinement_container_d, d):
        update_dimension = 0
        for refinement_object in refinement_container_d.get_objects():
            refinement_object.coarsening_level = self.lmax[d] - max(refinement_object.levels)
            if refinement_object.coarsening_level < update_dimension :
                update_dimension = refinement_object.coarsening_level
            #assert refinement_object.coarsening_level >= -1
        return update_dimension * -1

    def refinement_postprocessing(self):
        self.subtraction_value_cache = {}
        self.max_level_dict = {}
        self.refinement.apply_remove(sort=True)
        self.refinement.refinement_postprocessing()
        self.refinement.reinit_new_objects()
        #self.evaluationCounts = [np.zeros(self.lmax[d]) for d in range(self.dim)]
        if self.rebalancing:
            for d in range(self.dim):
                self.rebalance(d)
        for d in range(self.dim):
            refinement_container_d = self.refinement.get_refinement_container_for_dim(d)
            update_d = self.update_coarsening_values(refinement_container_d, d)
            if update_d > 0:
                self.raise_lmax(d, update_d)
                refinement_container_d.update_values(update_d)
        self.scheme = self.combischeme.getCombiScheme(do_print=False)


class NodeInfo(object):
    def __init__(self, child, left_parent, right_parent, left_parent_of_left_parent, right_parent_of_right_parent, has_left_child, has_right_child, left_refinement_object, right_refinement_object, level_child):
        self.child = child
        self.left_parent = left_parent
        self.right_parent = right_parent
        self.left_parent_of_left_parent = left_parent_of_left_parent
        self.right_parent_of_right_parent = right_parent_of_right_parent
        self.has_left_child = has_left_child
        self.has_right_child = has_right_child
        self.left_refinement_object = left_refinement_object
        self.right_refinement_object = right_refinement_object
        self.level_child = level_child
<|MERGE_RESOLUTION|>--- conflicted
+++ resolved
@@ -441,13 +441,8 @@
             initial_points.append(np.array(points))
         self.refinement = MetaRefinementContainer([RefinementContainer
                                                    ([RefinementObjectSingleDimension(initial_points[d][i],
-<<<<<<< HEAD
-                                                                                     initial_points[d][i + 1], d, self.dim, list((levels[i], levels[i+1])), self.grid,
-                                                                                     coarsening_level=0, dim_adaptive=self.dim_adaptive) for i in
-=======
-                                                                                     initial_points[d][i + 1], d, self.dim, list((levels[i], levels[i+1])),
+                                                                                     initial_points[d][i + 1], d, self.dim, list((levels[i], levels[i+1])), grid=self.grid,
                                                                                      coarsening_level=0, a=self.a[d], b=self.b[d], chebyshev=self.chebyshev_points) for i in
->>>>>>> abd78151
                                                      range(2 ** maxv)], d, self.errorEstimator) for d in
                                                    range(self.dim)])
         if self.dim_adaptive:
