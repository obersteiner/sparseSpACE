--- conflicted
+++ resolved
@@ -23,8 +23,7 @@
         else:
             self.margin = margin
         self.operation = operation
-        # ~ self.equidistant = not isinstance(operation, UncertaintyQuantification)
-        self.equidistant = False
+        self.equidistant = False #True
         self.rebalancing = rebalancing
         self.subtraction_value_cache = {}
         self.max_level_dict = {}
@@ -338,8 +337,8 @@
         fig, ax = plt.subplots(ncols=1, nrows=dim, figsize=(20, 5*dim))
         offset = 0 if single_dim is None else single_dim
         for d in range(dim):
-<<<<<<< HEAD
-            objs = refinement.refinementContainers[d].get_objects()
+            axis = ax[d] if single_dim is None else ax
+            objs = refinement.refinementContainers[d+offset].get_objects()
             infinite_bounds = isinf(objs[0].start)
             if infinite_bounds:
                 # Ignore refinement objects with infinite borders
@@ -348,14 +347,6 @@
             starts_levels = [refinementObject.levels[0] for refinementObject in objs]
             ends = [refinementObject.end for refinementObject in objs]
             ends_levels = [refinementObject.levels[1] for refinementObject in objs]
-=======
-            axis = ax[d] if single_dim is None else ax
-            starts = [refinementObject.start for refinementObject in refinement.refinementContainers[d + offset].get_objects()]
-            starts_levels = [refinementObject.levels[0] for refinementObject in refinement.refinementContainers[d + offset].get_objects()]
-            ends = [refinementObject.end for refinementObject in refinement.refinementContainers[d + offset].get_objects()]
-            ends_levels = [refinementObject.levels[1] for refinementObject in refinement.refinementContainers[d + offset].get_objects()]
-
->>>>>>> 67e29acc
             for i in range(len(starts)):
                 axis.add_patch(
                     patches.Rectangle(
@@ -371,24 +362,17 @@
                 fontsize=fontsize-10, ha='center', color="blue")
             xValues = starts + ends
             yValues = np.zeros(len(xValues))
-<<<<<<< HEAD
-            ax[d].plot(xValues, yValues, 'bo', markersize=markersize, color="black")
+            axis.plot(xValues, yValues, 'bo', markersize=markersize, color="black")
             if infinite_bounds:
                 start, end = objs[0].start, objs[-1].end
                 offset = (end - start) * 0.1
             else:
                 start, end = self.a[d], self.b[d]
                 offset = (end - start) * 0.005
-            ax[d].set_xlim([start - offset, end + offset])
-            ax[d].set_ylim([-0.05, 0.05])
-            ax[d].set_yticks([])
-=======
-            axis.plot(xValues, yValues, 'bo', markersize=markersize, color="black")
-            axis.set_xlim([self.a[d]-0.005, self.b[d]+0.005])
+            axis.set_xlim([start-0.005, en+0.005])
             axis.set_ylim([-0.05, 0.05])
             axis.set_yticks([])
             axis.set_title("$x_" + str(d + 1 + offset) + "$")
->>>>>>> 67e29acc
 
         plt.tight_layout()
         if filename is not None:
