--- conflicted
+++ resolved
@@ -26,20 +26,12 @@
 
 
 class SpatiallyAdaptiveSingleDimensions2(SpatiallyAdaptivBase):
-<<<<<<< HEAD
     def __init__(self, a: Sequence[float], b: Sequence[float], norm: int = np.inf, dim_adaptive: bool = True,
-                 version: int = 6, operation: GridOperation = None, margin: float = None,
-                 rebalancing: bool = True, rebalancing_safety_factor: float = 0.1,
-                 chebyshev_points=False, use_volume_weighting=False, timings=None,
+                 version: int = 6, operation: GridOperation = None, margin: float = None, timings=None,
+                 rebalancing: bool = True, rebalancing_safety_factor: float = 0.1, chebyshev_points=False,
+                 use_volume_weighting=False, force_balanced_refinement_tree: bool = False, grid_surplusses=None,
                  log_level: int = log_levels.WARNING, print_level: int = print_levels.NONE):
-        SpatiallyAdaptivBase.__init__(self, a, b, operation=operation, norm=norm, timings=None)
-=======
-    def __init__(self, a: Sequence[float], b: Sequence[float], norm: int=np.inf, dim_adaptive: bool=True,
-                 version: int=6, operation: GridOperation=None, margin: float=None, rebalancing: bool=True,
-                 chebyshev_points=False, use_volume_weighting=False, force_balanced_refinement_tree: bool=False,
-                 grid_surplusses=None):
         SpatiallyAdaptivBase.__init__(self, a, b, operation=operation, norm=norm)
->>>>>>> f7f33feb
         assert self.grid is not None
 
         if grid_surplusses is None:
@@ -66,17 +58,13 @@
         self.max_level_dict = {}
         self.chebyshev_points = chebyshev_points
         self.use_volume_weighting = use_volume_weighting
-<<<<<<< HEAD
         self.timings = timings
         self.log_util = LogUtility(log_level=log_level, print_level=print_level)
         self.log_util.set_print_prefix('SpatiallyAdaptiveSingleDimensions2')
         self.log_util.set_log_prefix('SpatiallyAdaptiveSingleDimensions2')
-=======
-
         # If set to true, all grid points have either 0 or two children
         self.force_balanced_refinement_tree = force_balanced_refinement_tree
         self.grid_binary_tree = GridBinaryTree()
->>>>>>> f7f33feb
 
     def interpolate_points(self, interpolation_points: Sequence[Tuple[float, ...]], component_grid: ComponentGridInfo) -> Sequence[Sequence[float]]:
         # check if dedicated interpolation routine is present in grid
@@ -545,11 +533,7 @@
             return NodeInfo(child, left_parent, right_parent, left_of_left_parent, right_of_right_parent, True, True, None,None, level_child)
 
     # this method draws the 1D refinement of each dimension individually
-<<<<<<< HEAD
-    def draw_refinement(self, filename: str=None, markersize:int =20, fontsize=60, single_dim:int=None, showPlot: bool = False):  # update with meta container
-=======
-    def draw_refinement(self, filename: str=None, markersize:int =20, fontsize=60, single_dim:int=None, fill_boundary_points:bool=False):  # update with meta container
->>>>>>> f7f33feb
+    def draw_refinement(self, filename: str=None, markersize:int =20, fontsize=60, single_dim:int=None, fill_boundary_points:bool=False, showPlot: bool = False):  # update with meta container
         plt.rcParams.update({'font.size': fontsize})
         refinement = self.refinement
         dim = self.dim if single_dim is None else 1
@@ -1488,12 +1472,8 @@
                 if not child_info.has_left_child:
                     child_info.left_refinement_object.add_volume(volume/2.0)
                     child_info.left_refinement_object.add_evaluations(evaluations / 2.0)
-<<<<<<< HEAD
-                '''
-=======
                 '''
 
     def initialize_grid(self):
         # Reinitialize grid
-        self.grid.initialize_grid()
->>>>>>> f7f33feb
+        self.grid.initialize_grid()